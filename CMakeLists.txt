cmake_minimum_required(VERSION 3.5.1)

find_program(CCACHE_PROGRAM ccache)
if(CCACHE_PROGRAM)
    message(STATUS "Found ccache")
    set_property(GLOBAL PROPERTY RULE_LAUNCH_COMPILE "${CCACHE_PROGRAM}")
endif()

project(Zilliqa)

# detect operating system
message(STATUS "We are on a ${CMAKE_SYSTEM_NAME} system")

list(APPEND CMAKE_MODULE_PATH "${CMAKE_SOURCE_DIR}/cmake")
#
# check dependencies
#
include(InstallG3log)

find_package(PkgConfig REQUIRED)

find_package(g3logger CONFIG REQUIRED)

find_package(Boost COMPONENTS filesystem system unit_test_framework)

pkg_check_modules(JSONCPP REQUIRED jsoncpp)
include_directories(${JSONCPP_INCLUDE_DIRS})

find_program(HOMEBREW NAMES brew PATH /usr/local/bin)

if(${CMAKE_SYSTEM_NAME} STREQUAL "Darwin" AND HOMEBREW)
    execute_process(
        COMMAND ${HOMEBREW} --prefix openssl
        OUTPUT_VARIABLE OPENSSL_ROOT_DIR
        OUTPUT_STRIP_TRAILING_WHITESPACE
    )
endif()

find_package(OpenSSL REQUIRED)
include_directories(${OPENSSL_INCLUDE_DIR})

find_package(LevelDB REQUIRED)

if(OPENCL_MINE AND CUDA_MINE)
    message(FATAL_ERROR "Cannot support OpenCL (OPENCL_MINE=ON) and CUDA (CUDA=ON) at the same time")
endif()

if(OPENCL_MINE)
    find_package(OpenCL REQUIRED)
    add_definitions(-DOPENCL_MINE)
endif()

if(CUDA_MINE)
    find_package(CUDA REQUIRED)
    add_definitions(-DCUDA_MINE)
endif()

<<<<<<< HEAD
if(HEARTBEATTEST)
    add_definitions(-DHEARTBEAT_TEST)
=======
if(FALLBACKTEST)
	add_definitions(-DFALLBACK_TEST)
>>>>>>> abdd2972
endif()

include(FindProtobuf)
find_package(Protobuf REQUIRED)
include_directories(${PROTOBUF_INCLUDE_DIR})

set(THREADS_PREFER_PTHREAD_FLAG ON)
find_package(Threads REQUIRED)

# export compile commands
set(CMAKE_EXPORT_COMPILE_COMMANDS ON)

# customize the flags for RELWITHDEBINFO
set(CMAKE_CXX_FLAGS_RELWITHDEBINFO "-O2 -ggdb -DNDEBUG")

set(CMAKE_CXX_STANDARD 14)
set(CMAKE_CXX_STANDARD_REQUIRED ON)
set(CMAKE_CXX_EXTENSIONS OFF)

# pack related variables
set(CPACK_GENERATOR "DEB")
set(CPACK_PACKAGE_VERSION $ENV{ZIL_VER})
set(CPACK_PACKAGE_NAME $ENV{ZIL_PACK_NAME})
set(CPACK_DEBIAN_PACKAGE_NAME "zilliqa")
set(CPACK_DEBIAN_PACKAGE_ARCHITECTURE "amd64")
set(CPACK_DEBIAN_PACKAGE_DEPENDS "libboost-system-dev, libboost-filesystem-dev, libboost-test-dev, libssl-dev, libleveldb-dev, libjsoncpp-dev, libsnappy-dev, cmake, libmicrohttpd-dev, libjsonrpccpp-dev, build-essential, pkg-config, libevent-dev, libminiupnpc-dev, libprotobuf-dev, protobuf-compiler")
set(CPACK_PACKAGE_CONTACT "maintainers@zilliqa.com")
set(CPACK_DEBIAN_PACKAGE_MAINTAINER "Members of maintainers@zilliqa.com")

# compiler and linker options

add_compile_options(-Wall)
add_compile_options(-Werror)
add_compile_options(-Wextra)

if (THREAD_SANITIZER AND ADDRESS_SANITIZER)
    message(FATAL_ERROR "Cannot use ThreadSanitizer (THREAD_SANITIZER=ON) and AddressSanitizer (ADDRESS_SANITIZER=ON) at the same time")
endif()

if (THREAD_SANITIZER)
    add_compile_options(-fsanitize=thread)
    link_libraries(-fsanitize=thread)
endif()

if (ADDRESS_SANITIZER)
    add_compile_options(-fsanitize=address)
    add_compile_options(-fno-omit-frame-pointer)
    link_libraries(-fsanitize=address)
endif()

if (ENABLE_COVERAGE AND CMAKE_COMPILER_IS_GNUCXX)
    if (NOT TESTS)
        message(FATAL_ERROR "TESTS is not ON")
    endif()
    include(CodeCoverage)
    add_compile_options(--coverage)
    link_libraries(--coverage)
    add_custom_target(ctest COMMAND ${CMAKE_CTEST_COMMAND})
    # TODO: remove the hardcoded number in -j option
    setup_target_for_coverage(${PROJECT_NAME}_coverage ctest coverage "-j2;--output-on-failure")
endif()

add_subdirectory (src)

if(TESTS)
    enable_testing()
    add_subdirectory(tests)
endif()

# installation
set_target_properties(zilliqa sendcmd sendtxn genkeypair gentxn signmultisig
    PROPERTIES RUNTIME_OUTPUT_DIRECTORY ${CMAKE_BINARY_DIR}/bin)

set_target_properties(Common Trie ethash NAT
    PROPERTIES LIBRARY_OUTPUT_DIRECTORY ${CMAKE_BINARY_DIR}/lib)

if(OPENCL_MINE)
    set_target_properties(ethash-cl PROPERTIES LIBRARY_OUTPUT_DIRECTORY ${CMAKE_BINARY_DIR}/lib)
endif()

if(CUDA_MINE)
    set_target_properties(ethash-cuda PROPERTIES LIBRARY_OUTPUT_DIRECTORY ${CMAKE_BINARY_DIR}/lib)
endif()

install(
    DIRECTORY ${CMAKE_BINARY_DIR}/bin ${CMAKE_BINARY_DIR}/lib
    DESTINATION ${CMAKE_INSTALL_PREFIX}
    USE_SOURCE_PERMISSIONS
)

# add clang-format and clang-tidy targets lastly
include(LLVMExtraTools)

include(CPack)<|MERGE_RESOLUTION|>--- conflicted
+++ resolved
@@ -55,13 +55,12 @@
     add_definitions(-DCUDA_MINE)
 endif()
 
-<<<<<<< HEAD
 if(HEARTBEATTEST)
     add_definitions(-DHEARTBEAT_TEST)
-=======
+endif()
+
 if(FALLBACKTEST)
 	add_definitions(-DFALLBACK_TEST)
->>>>>>> abdd2972
 endif()
 
 include(FindProtobuf)
