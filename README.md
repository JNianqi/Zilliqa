# Zilliqa (codename _Durian_)

[![Build Status](https://travis-ci.com/Zilliqa/Zilliqa.svg?branch=master)](https://travis-ci.com/Zilliqa/Zilliqa)
[![codecov](https://codecov.io/gh/Zilliqa/Zilliqa/branch/master/graph/badge.svg)](https://codecov.io/gh/Zilliqa/Zilliqa)
[![Gitter chat](http://img.shields.io/badge/chat-on%20gitter-077a8f.svg)](https://gitter.im/Zilliqa/)

<p align="center">
  <img src="https://github.com/Zilliqa/Zilliqa/blob/master/img/zilliqa-logo-color.png" width="200" height="200">
</p>

## Overview

Zilliqa is a new blockchain platform capable of processing thousands of transactions per second with sharding built into it. With sharding, Zilliqa has the potential to match throughput benchmarks set by traditional payment methods (such as _VISA_ and _MasterCard_). More importantly, Zilliqa’s transaction throughput increases (roughly) linearly with its network size.

## _Mao Shan Wang_ public testnet

* [Block Explorer](https://explorer.zilliqa.com/)
* [API](https://api.zilliqa.com/)
* [Wallet](https://wallet.zilliqa.com/)
  
## _Mao Shan Wang_ small-scale testnet for developers

* [Block Explorer](https://explorer-scilla.zilliqa.com)
* [API](https://api-scilla.zilliqa.com/)

## Available features

The current release has the following features implemented:

* Single Ethash Proof of Work (PoW) for joining the network
* Network sharding
* Transaction sharding
* Directory Service Committee with Multiple-In, Multiple-Out (MIMO)
* pBFT Consensus for DS block (with sharding structure), Shard microblock, DS microblock, and Final block 
* [EC-Schnorr signature](https://en.wikipedia.org/wiki/Schnorr_signature)
* Data layer and accounts store
* Lookup nodes to allow new nodes to join and dispatch transactions to correct shards
* Persistent storage for transactions and state
* [Merkle Patricia tree](https://github.com/ethereum/wiki/wiki/Patricia-Tree)
* Transaction verification and receipt
* View change mechanism
* [Smart contract implementation](https://scilla.readthedocs.io)
* [GPU (OpenCL and CUDA) support](https://github.com/Zilliqa/Zilliqa/wiki/Mining) for PoW
* State delta forwarding
* Gossip protocol for network message broadcasting
* Protocol upgrade mechanism
* Node recovery mechanism
* Archival nodes
* Gas rewards and pricer
* Coinbase rewards

In the coming months, we plan to have the following features:

* Mining curve structure
* Further unit and integration tests
* Enhancement of existing features
* More operating system support
* And much more ...

## Minimum system requirements

To run Zilliqa, we recommend the following minimum system requirements:

* x64 _Linux_ operating system such as _Ubuntu_
* Intel i5 processor or later
* 2 GB RAM or higher

> Note: Presently, we are in active development on Ubuntu 16.04. We also support macOS.
> Support for building on other Debian-based distributions are pending.

## Dependencies

* Ubuntu 16.04:

    ```bash
    sudo apt-get update
    sudo apt-get install git libboost-system-dev libboost-filesystem-dev libboost-test-dev \
        libssl-dev libleveldb-dev libjsoncpp-dev libsnappy-dev cmake libmicrohttpd-dev \
        libjsonrpccpp-dev build-essential pkg-config libevent-dev libminiupnpc-dev \
        libprotobuf-dev protobuf-compiler libcurl4-openssl-dev
    ```

* macOS:

    ```bash
<<<<<<< HEAD
    brew install pkg-config jsoncpp leveldb libjson-rpc-cpp libevent miniupnpc protobuf
=======
    brew install boost pkg-config jsoncpp leveldb libjson-rpc-cpp libevent miniupnpc protobuf
>>>>>>> 6151a877
    ```

## Running Zilliqa locally

1. Build Zilliqa from the source.  

    ```
    ./build.sh
    ```

2. Run the local testnet script in `build` directory

    ```
   cd build && ./tests/Node/pre_run.sh && ./tests/Node/test_node_lookup.sh && ./tests/Node/test_node_simple.sh
    ```

3. Logs of each node can be found at `./local_run`

4. To terminate Zilliqa,   
    ```
    pkill zilliqa
    ``` 

## Joining the _Mao Shan Wang_ public testnet

Please visit the [Mining wiki](https://github.com/Zilliqa/Zilliqa/wiki/Mining) to find out more.


## Further enquiries

* General question: [Slack](https://invite.zilliqa.com/)
* Development discussion: [Gitter](https://gitter.im/Zilliqa/)
* Bug report: [Github Issues](https://github.com/Zilliqa/zilliqa/issues)
* Security contact: `security` :globe_with_meridians: `zilliqa.com`

## Licence

You can view our [licence here](https://github.com/Zilliqa/zilliqa/blob/master/LICENSE).
<|MERGE_RESOLUTION|>--- conflicted
+++ resolved
@@ -83,11 +83,7 @@
 * macOS:
 
     ```bash
-<<<<<<< HEAD
-    brew install pkg-config jsoncpp leveldb libjson-rpc-cpp libevent miniupnpc protobuf
-=======
     brew install boost pkg-config jsoncpp leveldb libjson-rpc-cpp libevent miniupnpc protobuf
->>>>>>> 6151a877
     ```
 
 ## Running Zilliqa locally
