# Zilliqa (codename _Durian_)

[![Build Status](https://travis-ci.com/Zilliqa/Zilliqa.svg?branch=master)](https://travis-ci.com/Zilliqa/Zilliqa)
[![codecov](https://codecov.io/gh/Zilliqa/Zilliqa/branch/master/graph/badge.svg)](https://codecov.io/gh/Zilliqa/Zilliqa)
[![Gitter chat](http://img.shields.io/badge/chat-on%20gitter-077a8f.svg)](https://gitter.im/Zilliqa/)

<p align="center">
  <img src="https://github.com/Zilliqa/Zilliqa/blob/master/img/zilliqa-logo-color.png" width="200" height="200">
</p>

## Overview

Zilliqa is a new blockchain platform capable of processing thousands of transactions per second with sharding built into it. With sharding, Zilliqa has the potential to match throughput benchmarks set by traditional payment methods (such as _VISA_ and _MasterCard_). More importantly, Zilliqa’s transaction throughput increases (roughly) linearly with its network size.

## _D24_ Testnet

* [Block Explorer](https://explorer.zilliqa.com/home)
* [Wallet](https://wallet.zilliqa.com/)  

## _D24_ Testnet with [Scilla](https://scilla-lang.org/) support

* [Interpreter IDE](https://savant-ide.zilliqa.com/)  
* [Block Explorer](https://explorer-scilla.zilliqa.com)  
* [Wallet](https://wallet-scilla.zilliqa.com/)  

## Available features

The current release has the following features implemented:

* Proof of Work (PoW) for joining the network
* Network sharding
* Transaction sharding
* Directory Service
* Consensus for DS block (with sharding structure), Shard microblock, DS microblock, and Final block
* [EC-Schnorr signature](https://en.wikipedia.org/wiki/Schnorr_signature)
* Data layer and accounts store
* Looking up nodes to allow new nodes to join
* Persistent storage for transactions
* [Merkle Patricia tree](https://github.com/ethereum/wiki/wiki/Patricia-Tree)
* Transaction verification
* View change
* [Zilliqa Wallet](https://github.com/Zilliqa/Zilliqa-Wallet)
* [Smart contract design and implementation](https://scilla.readthedocs.io)
* [GPU (OpenCL and CUDA) support](https://github.com/Zilliqa/Zilliqa/wiki/GPU-mining) for PoW
* Gossip protocol for network message broadcasting

In the coming months, we plan to have the following features:

* Incentive structure
* Further unit and integration tests
* Enhancement of existing features
* More operating system support
* And much more ...

## Minimum system requirements

To run Zilliqa, we recommend the following minimum system requirements:

* x64 _Linux_ operating system such as _Ubuntu_
* Recent dual core processor
* 2 GB RAM

> Note: Presently we are in active development on Ubuntu 16.04. The support for
> building on other Ubuntu versions or other OSes is pending.

## Dependencies

* Ubuntu 16.04:

    ```bash
    sudo apt-get update
    sudo apt-get install git libboost-system-dev libboost-filesystem-dev libboost-test-dev \
        libssl-dev libleveldb-dev libjsoncpp-dev libsnappy-dev cmake libmicrohttpd-dev \
        libjsonrpccpp-dev build-essential pkg-config libevent-dev libminiupnpc-dev \
        libprotobuf-dev protobuf-compiler libcurl4-openssl-dev
    ```

* macOS (experimental):

    ```bash
<<<<<<< HEAD
    brew install pkg-config jsoncpp leveldb libjson-rpc-cpp libevent miniupnpc protobuf \
        libtool autoconf go boost cmake
=======
    brew install pkg-config jsoncpp leveldb libjson-rpc-cpp libevent miniupnpc protobuf
>>>>>>> ae170652
    ```

## Running Zilliqa locally

1. Build Zilliqa from the source.  

    ```
    ./build.sh
    ```

2. Run the local testnet script in `build` directory

    ```
   cd build && ./tests/Node/pre_run.sh && ./tests/Node/test_node_lookup.sh && ./tests/Node/test_node_simple.sh
    ```

3. Logs of each node can be found at `./local_run`

4. To terminate Zilliqa,   
    ```
    pkill zilliqa
    ```

## Joining public testnet

If you are interested in running a node on the Zilliqa testnet, please register [here](https://docs.google.com/forms/d/e/1FAIpQLSesn-MxThl4ocKCrjUYSPGc463E7-1I1O1v_GGccYbqfFr7zg/viewform).

## Further enquiries

* General question: [Slack](https://invite.zilliqa.com/)
* Development discussion: [Gitter](https://gitter.im/Zilliqa/)
* Bug report: [Github Issues](https://github.com/Zilliqa/zilliqa/issues)
* Security contact: `security` :globe_with_meridians: `zilliqa.com`

## Licence

You can view our [licence here](https://github.com/Zilliqa/zilliqa/blob/master/LICENSE).<|MERGE_RESOLUTION|>--- conflicted
+++ resolved
@@ -78,12 +78,8 @@
 * macOS (experimental):
 
     ```bash
-<<<<<<< HEAD
     brew install pkg-config jsoncpp leveldb libjson-rpc-cpp libevent miniupnpc protobuf \
         libtool autoconf go boost cmake
-=======
-    brew install pkg-config jsoncpp leveldb libjson-rpc-cpp libevent miniupnpc protobuf
->>>>>>> ae170652
     ```
 
 ## Running Zilliqa locally
