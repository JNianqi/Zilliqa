# Copyright (c) 2018 Zilliqa
# This source code is being disclosed to you solely for the purpose of your
# participation in testing Zilliqa. You may view, compile and run the code for
# that purpose and pursuant to the protocols and algorithms that are programmed
# into, and intended by, the code. You may not do anything else with the code
# without express permission from Zilliqa Research Pte. Ltd., including
# modifying or publishing the code (or any part of it), and developing or
# forming another public or private blockchain network. This source code is
# provided 'as is' and no warranties are given as to title or non-infringement,
# merchantability or fitness for purpose and, to the extent permitted by law,
# all liability for your use of the code is disclaimed. Some programs in this
# code are governed by the GNU General Public License v3.0 (available at
# https://www.gnu.org/licenses/gpl-3.0.en.html) ('GPLv3'). The programs that
# are governed by GPLv3.0 are those programs that are located in the folders
# src/depends and tests/depends and which include a reference to GPLv3 in their
# program files.
#
ARG BASE=ubuntu:16.04
FROM ${BASE}

# Format guideline: one package per line and keep them alphabetically sorted
RUN apt-get update && apt-get install -y --no-install-recommends \
    autoconf \
    build-essential \
    ca-certificates \
    cmake \
    # curl is not a build dependency
    curl \
    git \
    golang \
    libboost-filesystem-dev \
    libboost-system-dev \
    libboost-test-dev \
    libcurl4-openssl-dev \
    libevent-dev \
    libjsoncpp-dev \
    libjsonrpccpp-dev \
    libleveldb-dev \
    libmicrohttpd-dev \
    libminiupnpc-dev \
    libprotobuf-dev \
    libsnappy-dev \
    libssl-dev \
    libtool \
    ocl-icd-opencl-dev \
    pkg-config \
    protobuf-compiler \
<<<<<<< HEAD
    libcurl4-openssl-dev \
    python python-pip \
    && rm -rf /var/lib/apt/lists/* \
    && pip install netaddr
=======
    python \
    python-pip \
    && rm -rf /var/lib/apt/lists/*

RUN curl -sL https://github.com/mongodb/mongo-c-driver/releases/download/1.13.0/mongo-c-driver-1.13.0.tar.gz | tar -zx -C . \
    && cmake -Hmongo-c-driver-1.13.0 -Bmongo-c-build -DENABLE_AUTOMATIC_INIT_AND_CLEANUP=OFF -DCMAKE_INSTALL_PREFIX=/usr/local \
    && cmake --build mongo-c-build -- -j$(nproc) \
    && cmake --build mongo-c-build --target install \
    && rm -rf mongo-c-* \
    && curl -sL https://github.com/mongodb/mongo-cxx-driver/archive/r3.3.1.tar.gz | tar -zx -C . \
    && cmake -Hmongo-cxx-driver-r3.3.1 -Bmongo-cxx-build -DCMAKE_BUILD_TYPE=Release -DCMAKE_INSTALL_PREFIX=/usr/local \
    && cmake --build mongo-cxx-build --target EP_mnmlstc_core \
    && cmake --build mongo-cxx-build -- -j$(nproc) \
    && cmake --build mongo-cxx-build --target install \
    && rm -rf mongo-cxx-*
>>>>>>> 6151a877

# Intentionally left blank unless specific commit is provided in commandline
ARG COMMIT=
ARG REPO=https://github.com/Zilliqa/Zilliqa.git
ARG SOURCE_DIR=/zilliqa
ARG BUILD_DIR=/build
ARG INSTALL_DIR=/usr/local
ARG BUILD_TYPE=RelWithDebInfo
ARG EXTRA_CMAKE_ARGS=

RUN git clone ${REPO} ${SOURCE_DIR} \
    && git -C ${SOURCE_DIR} checkout ${COMMIT} \
    # && git -C ${SOURCE_DIR} submodule update --init --recursive \
    && cmake -H${SOURCE_DIR} -B${BUILD_DIR} -DCMAKE_BUILD_TYPE=${BUILD_TYPE} \
        -DCMAKE_INSTALL_PREFIX=${INSTALL_DIR} ${EXTRA_CMAKE_ARGS} \
    && cmake --build ${BUILD_DIR} -- -j$(nproc) \
    && cmake --build ${BUILD_DIR} --target install \
    && rm -rf ${BUILD_DIR}

ENV LD_LIBRARY_PATH=${INSTALL_DIR}/lib

ENTRYPOINT ["/bin/bash"]<|MERGE_RESOLUTION|>--- conflicted
+++ resolved
@@ -45,12 +45,6 @@
     ocl-icd-opencl-dev \
     pkg-config \
     protobuf-compiler \
-<<<<<<< HEAD
-    libcurl4-openssl-dev \
-    python python-pip \
-    && rm -rf /var/lib/apt/lists/* \
-    && pip install netaddr
-=======
     python \
     python-pip \
     && rm -rf /var/lib/apt/lists/*
@@ -66,7 +60,6 @@
     && cmake --build mongo-cxx-build -- -j$(nproc) \
     && cmake --build mongo-cxx-build --target install \
     && rm -rf mongo-cxx-*
->>>>>>> 6151a877
 
 # Intentionally left blank unless specific commit is provided in commandline
 ARG COMMIT=
