/**
* Copyright (c) 2018 Zilliqa 
* This source code is being disclosed to you solely for the purpose of your participation in 
* testing Zilliqa. You may view, compile and run the code for that purpose and pursuant to 
* the protocols and algorithms that are programmed into, and intended by, the code. You may 
* not do anything else with the code without express permission from Zilliqa Research Pte. Ltd., 
* including modifying or publishing the code (or any part of it), and developing or forming 
* another public or private blockchain network. This source code is provided ‘as is’ and no 
* warranties are given as to title or non-infringement, merchantability or fitness for purpose 
* and, to the extent permitted by law, all liability for your use of the code is disclaimed. 
* Some programs in this code are governed by the GNU General Public License v3.0 (available at 
* https://www.gnu.org/licenses/gpl-3.0.en.html) (‘GPLv3’). The programs that are governed by 
* GPLv3.0 are those programs that are located in the folders src/depends and tests/depends 
* and which include a reference to GPLv3 in their program files.
**/

#include <array>
#include <string>
#include <thread>
#include <vector>

#include "libData/BlockData/Block.h"
#include "libPersistence/BlockStorage.h"
#include "libPersistence/DB.h"
#include "libUtils/TimeUtils.h"

#define BOOST_TEST_MODULE persistencetest
#define BOOST_TEST_DYN_LINK
#include <boost/test/unit_test.hpp>

using namespace std;
using namespace boost::multiprecision;

BOOST_AUTO_TEST_SUITE(persistencetest)

BOOST_AUTO_TEST_CASE(testReadWriteSimpleStringToDB)
{
    INIT_STDOUT_LOGGER();

    LOG_MARKER();

    DB db("test.db");

    db.WriteToDB("fruit", "vegetable");

    std::string ret = db.ReadFromDB("fruit");

    BOOST_CHECK_MESSAGE(
        ret == "vegetable",
        "ERROR: return value from DB not equal to inserted value");
}

DSBlock constructDummyDSBlock(int instanceNum)
{
    BlockHash prevHash1;

    for (unsigned int i = 0; i < prevHash1.asArray().size(); i++)
    {
        prevHash1.asArray().at(i) = i + 1;
    }

    std::array<unsigned char, BLOCK_SIG_SIZE> signature1;

    for (unsigned int i = 0; i < signature1.size(); i++)
    {
        signature1.at(i) = i + 8;
    }

    std::pair<PrivKey, PubKey> pubKey1 = Schnorr::GetInstance().GenKeyPair();
<<<<<<< HEAD
 
    DSBlockHeader header1(20, prevHash1, 12345 + instanceNum, pubKey1.first, pubKey1.second, 10, 789, 0);
=======

    DSBlockHeader header1(20, prevHash1, 12345 + instanceNum, pubKey1.first,
                          pubKey1.second, 10, 789);
>>>>>>> 97154987

    return DSBlock(header1, signature1);
}

BOOST_AUTO_TEST_CASE(testSerializationDeserialization)
{
    INIT_STDOUT_LOGGER();

    LOG_MARKER();

    // checking if normal serialization and deserialization of blocks is working or not

    DSBlock block1 = constructDummyDSBlock(0);

    std::vector<unsigned char> serializedDSBlock;
    block1.Serialize(serializedDSBlock, 0);

    DSBlock block2(serializedDSBlock, 0);

    BOOST_CHECK_MESSAGE(
        block2.GetHeader().GetNonce() == block1.GetHeader().GetNonce(),
        "nonce shouldn't change after serailization and deserialization");
}

BOOST_AUTO_TEST_CASE(testBlockStorage)
{
    INIT_STDOUT_LOGGER();

    LOG_MARKER();

    DSBlock block1 = constructDummyDSBlock(0);

    std::vector<unsigned char> serializedDSBlock;
    block1.Serialize(serializedDSBlock, 0);

    BlockStorage::GetBlockStorage().PutDSBlock(0, serializedDSBlock);

    DSBlockSharedPtr block2;
    BlockStorage::GetBlockStorage().GetDSBlock(0, block2);

    // using individual == tests instead of DSBlockHeader::operator== to zero in
    // which particular data type fails on writing to/ reading from disk

    LOG_MESSAGE(
        "Block1 nonce value entered: " << block1.GetHeader().GetNonce());
    LOG_MESSAGE(
        "Block2 nonce value retrieved: " << (*block2).GetHeader().GetNonce());
    BOOST_CHECK_MESSAGE(
        block1.GetHeader().GetNonce() == (*block2).GetHeader().GetNonce(),
        "nonce shouldn't change after writing to/ reading from disk");

    LOG_MESSAGE("Block1 difficulty value entered: "
                << (int)(block1.GetHeader().GetDifficulty()));
    LOG_MESSAGE("Block2 difficulty value retrieved: "
                << (int)((*block2).GetHeader().GetDifficulty()));
    BOOST_CHECK_MESSAGE(
        block1.GetHeader().GetDifficulty()
            == (*block2).GetHeader().GetDifficulty(),
        "difficulty shouldn't change after writing to/ reading from disk");

    LOG_MESSAGE(
        "Block1 blocknum value entered: " << block1.GetHeader().GetBlockNum());
    LOG_MESSAGE("Block2 blocknum value retrieved: "
                << (*block2).GetHeader().GetBlockNum());
    BOOST_CHECK_MESSAGE(
        block1.GetHeader().GetBlockNum() == (*block2).GetHeader().GetBlockNum(),
        "blocknum shouldn't change after writing to/ reading from disk");

    LOG_MESSAGE("Block1 timestamp value entered: "
                << block1.GetHeader().GetTimestamp());
    LOG_MESSAGE("Block2 timestamp value retrieved: "
                << (*block2).GetHeader().GetTimestamp());
    BOOST_CHECK_MESSAGE(
        block1.GetHeader().GetTimestamp()
            == (*block2).GetHeader().GetTimestamp(),
        "timestamp shouldn't change after writing to/ reading from disk");

    // LOG_MESSAGE("Block1 MinerPubKey value entered: " << block1.GetHeader().GetMinerPubKey());
    // LOG_MESSAGE("Block2 MinerPubKey value retrieved: " << (*block2).GetHeader().GetMinerPubKey());
    BOOST_CHECK_MESSAGE(
        block1.GetHeader().GetMinerPubKey()
            == (*block2).GetHeader().GetMinerPubKey(),
        "MinerPubKey shouldn't change after writing to/ reading from disk");

    // LOG_MESSAGE("Block1 LeaderPubKey value entered: " << block1.GetHeader().GetLeaderPubKey());
    // LOG_MESSAGE("Block2 LeaderPubKey value retrieved: " << (*block2).GetHeader().GetLeaderPubKey());
    BOOST_CHECK_MESSAGE(
        block1.GetHeader().GetLeaderPubKey()
            == (*block2).GetHeader().GetLeaderPubKey(),
        "LeaderPubKey shouldn't change after writing to/ reading from disk");

    BOOST_CHECK_MESSAGE(
        block1.GetHeader().GetPrevHash() == (*block2).GetHeader().GetPrevHash(),
        "PrevHash shouldn't change after writing to/ reading from disk");

    BOOST_CHECK_MESSAGE(
        block1.GetSignature() == (*block2).GetSignature(),
        "Signature shouldn't change after writing to/ reading from disk");
}

BOOST_AUTO_TEST_CASE(testRandomBlockAccesses)
{
    INIT_STDOUT_LOGGER();

    LOG_MARKER();

    DSBlock block1 = constructDummyDSBlock(1);
    DSBlock block2 = constructDummyDSBlock(2);
    DSBlock block3 = constructDummyDSBlock(3);
    DSBlock block4 = constructDummyDSBlock(4);

    std::vector<unsigned char> serializedDSBlock;

    block1.Serialize(serializedDSBlock, 0);
    BlockStorage::GetBlockStorage().PutDSBlock(1, serializedDSBlock);

    serializedDSBlock.clear();
    block2.Serialize(serializedDSBlock, 0);
    BlockStorage::GetBlockStorage().PutDSBlock(2, serializedDSBlock);

    serializedDSBlock.clear();
    block3.Serialize(serializedDSBlock, 0);
    BlockStorage::GetBlockStorage().PutDSBlock(3, serializedDSBlock);

    serializedDSBlock.clear();
    block4.Serialize(serializedDSBlock, 0);
    BlockStorage::GetBlockStorage().PutDSBlock(4, serializedDSBlock);

    DSBlockSharedPtr blockRetrieved;
    BlockStorage::GetBlockStorage().GetDSBlock(2, blockRetrieved);

    LOG_MESSAGE("Block nonce value entered: " << block2.GetHeader().GetNonce());
    LOG_MESSAGE("Block nonce value retrieved: "
                << (*blockRetrieved).GetHeader().GetNonce());
    BOOST_CHECK_MESSAGE(
        block2.GetHeader().GetNonce()
            == (*blockRetrieved).GetHeader().GetNonce(),
        "nonce shouldn't change after writing to/ reading from disk");

    BlockStorage::GetBlockStorage().GetDSBlock(4, blockRetrieved);

    LOG_MESSAGE("Block nonce value entered: " << block4.GetHeader().GetNonce());
    LOG_MESSAGE("Block nonce value retrieved: "
                << (*blockRetrieved).GetHeader().GetNonce());
    BOOST_CHECK_MESSAGE(
        block4.GetHeader().GetNonce()
            == (*blockRetrieved).GetHeader().GetNonce(),
        "nonce shouldn't change after writing to/ reading from disk");

    BlockStorage::GetBlockStorage().GetDSBlock(1, blockRetrieved);

    LOG_MESSAGE("Block nonce value entered: " << block1.GetHeader().GetNonce());
    LOG_MESSAGE("Block nonce value retrieved: "
                << (*blockRetrieved).GetHeader().GetNonce());
    BOOST_CHECK_MESSAGE(
        block1.GetHeader().GetNonce()
            == (*blockRetrieved).GetHeader().GetNonce(),
        "nonce shouldn't change after writing to/ reading from disk");
}

BOOST_AUTO_TEST_CASE(testCachedAndEvictedBlocks)
{
    INIT_STDOUT_LOGGER();

    LOG_MARKER();

    DSBlock block = constructDummyDSBlock(0);

    for (int i = 5; i < 21; i++)
    {
        block = constructDummyDSBlock(i);

        std::vector<unsigned char> serializedDSBlock;

        block.Serialize(serializedDSBlock, 0);
        BlockStorage::GetBlockStorage().PutDSBlock(i, serializedDSBlock);
    }

    DSBlockSharedPtr blockRetrieved1;
    BlockStorage::GetBlockStorage().GetDSBlock(20, blockRetrieved1);

    LOG_MESSAGE("Block nonce value entered: " << block.GetHeader().GetNonce());
    LOG_MESSAGE("Block nonce value retrieved: "
                << (*blockRetrieved1).GetHeader().GetNonce());
    BOOST_CHECK_MESSAGE(
        block.GetHeader().GetNonce()
            == (*blockRetrieved1).GetHeader().GetNonce(),
        "nonce shouldn't change after writing to/ reading from disk");

    DSBlockSharedPtr blockRetrieved2;
    BlockStorage::GetBlockStorage().GetDSBlock(0, blockRetrieved2);

    BOOST_CHECK_MESSAGE(
        constructDummyDSBlock(0).GetHeader().GetNonce()
            == (*blockRetrieved2).GetHeader().GetNonce(),
        "nonce shouldn't change after writing to/ reading from disk");
}

void writeBlock(int id)
{
    DSBlock block = constructDummyDSBlock(id);

    std::vector<unsigned char> serializedDSBlock;

    block.Serialize(serializedDSBlock, 0);
    BlockStorage::GetBlockStorage().PutDSBlock(12345 + id, serializedDSBlock);
}

void readBlock(int id)
{
    DSBlockSharedPtr block;
    BlockStorage::GetBlockStorage().GetDSBlock(id, block);
    if ((*block).GetHeader().GetNonce() != id)
    {
        LOG_MESSAGE("nonce is " << (*block).GetHeader().GetNonce() << ", id is "
                                << id);
        assert((*block).GetHeader().GetNonce() == id);
    }
}

void readWriteBlock(int tid)
{
    for (int j = 0; j < 100; j++)
    {
        writeBlock(tid * 100000 + j);
        readBlock(12345 + tid * 1000 + j);
    }
}

void bootstrap(int num_threads)
{
    for (int i = 0; i < num_threads; i++)
    {
        for (int j = 0; j < 100; j++)
        {
            DSBlock block = constructDummyDSBlock(i * 1000 + j);

            std::vector<unsigned char> serializedDSBlock;

            block.Serialize(serializedDSBlock, 0);
            BlockStorage::GetBlockStorage().PutDSBlock(12345 + i * 1000 + j,
                                                       serializedDSBlock);
        }
    }

    LOG_MESSAGE("Bootstrapping done!!");
}

BOOST_AUTO_TEST_CASE(testThreadSafety)
{
    INIT_STDOUT_LOGGER();

    LOG_MARKER();

    const int num_threads = 20;

    bootstrap(num_threads);

    std::thread t[num_threads];

    //Launch a group of threads
    for (int i = 0; i < num_threads; ++i)
    {
        t[i] = std::thread(readWriteBlock, i);
    }

    std::cout << "Launched from the main\n";

    //Join the threads with the main thread
    for (int i = 0; i < num_threads; ++i)
    {
        t[i].join();
    }
}

/*
    tests correctness when blocks get written over a series of files
    when running this test change BLOCK_FILE_SIZE to 128*1024*1024/512 in BlockStorage.h
*/
BOOST_AUTO_TEST_CASE(testMultipleBlocksInMultipleFiles)
{
    INIT_STDOUT_LOGGER();

    LOG_MARKER();

    //     BlockStorage::SetBlockFileSize(128 * ONE_MEGABYTE / 512);
    //     // BlockStorage::m_blockFileSize = 128 * ONE_MEGABYTE / 512;

    DSBlock block = constructDummyDSBlock(0);

    for (int i = 21; i < 2500; i++)
    {
        block = constructDummyDSBlock(i);

        std::vector<unsigned char> serializedDSBlock;

        block.Serialize(serializedDSBlock, 0);
        BlockStorage::GetBlockStorage().PutDSBlock(i, serializedDSBlock);
    }

    DSBlockSharedPtr blockRetrieved;
    BlockStorage::GetBlockStorage().GetDSBlock(2499, blockRetrieved);

    LOG_MESSAGE("Block nonce value entered: " << block.GetHeader().GetNonce());
    LOG_MESSAGE("Block nonce value retrieved: "
                << (*blockRetrieved).GetHeader().GetNonce());
    BOOST_CHECK_MESSAGE(
        block.GetHeader().GetNonce()
            == (*blockRetrieved).GetHeader().GetNonce(),
        "nonce shouldn't change after writing to/ reading from disk");

    //     // BlockStorage::m_blockFileSize = 128 * 1024 * 1024;
    //     BlockStorage::SetBlockFileSize(128 * ONE_MEGABYTE);
}

BOOST_AUTO_TEST_CASE(testRetrieveAllTheDSBlocksInDB)
{
    INIT_STDOUT_LOGGER();

    LOG_MARKER();

    if (BlockStorage::GetBlockStorage().ResetDB(BlockStorage::DBTYPE::DS_BLOCK))
    {
        std::list<DSBlock> in_blocks;

        for (int i = 0; i < 10; i++)
        {
            DSBlock block = constructDummyDSBlock(i);

            std::vector<unsigned char> serializedDSBlock;

            block.Serialize(serializedDSBlock, 0);

            BlockStorage::GetBlockStorage().PutDSBlock(i, serializedDSBlock);
            in_blocks.push_back(block);
        }

        std::list<DSBlockSharedPtr> ref_blocks;
        std::list<DSBlock> out_blocks;
        BOOST_CHECK_MESSAGE(
            BlockStorage::GetBlockStorage().GetAllDSBlocks(ref_blocks),
            "GetAllDSBlocks shouldn't fail");
        for (auto i : ref_blocks)
        {
            LOG_MESSAGE(i->GetHeader().GetNonce());
            out_blocks.push_back(*i);
        }
        BOOST_CHECK_MESSAGE(
            in_blocks == out_blocks,
            "DSBlocks shouldn't change after writting to/ reading from disk");
    }
}

BOOST_AUTO_TEST_SUITE_END()<|MERGE_RESOLUTION|>--- conflicted
+++ resolved
@@ -67,15 +67,8 @@
     }
 
     std::pair<PrivKey, PubKey> pubKey1 = Schnorr::GetInstance().GenKeyPair();
-<<<<<<< HEAD
  
     DSBlockHeader header1(20, prevHash1, 12345 + instanceNum, pubKey1.first, pubKey1.second, 10, 789, 0);
-=======
-
-    DSBlockHeader header1(20, prevHash1, 12345 + instanceNum, pubKey1.first,
-                          pubKey1.second, 10, 789);
->>>>>>> 97154987
-
     return DSBlock(header1, signature1);
 }
 
