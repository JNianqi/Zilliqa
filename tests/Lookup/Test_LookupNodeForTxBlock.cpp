/**
* Copyright (c) 2018 Zilliqa 
* This source code is being disclosed to you solely for the purpose of your participation in 
* testing Zilliqa. You may view, compile and run the code for that purpose and pursuant to 
* the protocols and algorithms that are programmed into, and intended by, the code. You may 
* not do anything else with the code without express permission from Zilliqa Research Pte. Ltd., 
* including modifying or publishing the code (or any part of it), and developing or forming 
* another public or private blockchain network. This source code is provided ‘as is’ and no 
* warranties are given as to title or non-infringement, merchantability or fitness for purpose 
* and, to the extent permitted by law, all liability for your use of the code is disclaimed. 
* Some programs in this code are governed by the GNU General Public License v3.0 (available at 
* https://www.gnu.org/licenses/gpl-3.0.en.html) (‘GPLv3’). The programs that are governed by 
* GPLv3.0 are those programs that are located in the folders src/depends and tests/depends 
* and which include a reference to GPLv3 in their program files.
**/

#include <arpa/inet.h>
#include <array>
#include <string>
#include <thread>
#include <vector>

#include "common/Constants.h"
#include "common/Messages.h"
#include "common/Serializable.h"
#include "libCrypto/Schnorr.h"
#include "libData/AccountData/Address.h"
#include "libData/AccountData/Transaction.h"
#include "libData/BlockData/Block.h"
#include "libNetwork/P2PComm.h"
#include "libUtils/TimeUtils.h"

#define BOOST_TEST_MODULE lookupnodetxblocktest
#define BOOST_TEST_DYN_LINK
#include <boost/test/unit_test.hpp>

#include <boost/multiprecision/cpp_int.hpp>

using namespace std;
using namespace boost::multiprecision;

BOOST_AUTO_TEST_SUITE(lookupnodetxblocktest)

void SendDSBlockFirstToMatchDSBlockNum(Peer& lookup_node)
{
    LOG_MARKER();

    vector<unsigned char> dsblockmsg
        = {MessageType::NODE, NodeInstructionType::DSBLOCK};
    unsigned int curr_offset = MessageOffset::BODY;

    BlockHash prevHash1;

    for (unsigned int i = 0; i < prevHash1.asArray().size(); i++)
    {
        prevHash1.asArray().at(i) = i + 1;
    }

    std::pair<PrivKey, PubKey> pubKey1 = Schnorr::GetInstance().GenKeyPair();

    DSBlock dsblock(DSBlockHeader(20, prevHash1, 12344, pubKey1.first,
                                  pubKey1.second, 0, 789),
                    CoSignatures());

    curr_offset += dsblock.Serialize(dsblockmsg, curr_offset);

    dsblockmsg.resize(curr_offset + 32);
    Serializable::SetNumber<uint256_t>(dsblockmsg, curr_offset, 0,
                                       UINT256_SIZE);
    curr_offset += UINT256_SIZE;

    struct sockaddr_in localhost;
    inet_aton("127.0.0.1", &localhost.sin_addr);

    dsblockmsg.resize(curr_offset + 16);
    Serializable::SetNumber<uint128_t>(dsblockmsg, curr_offset,
                                       (uint128_t)localhost.sin_addr.s_addr,
                                       UINT128_SIZE);
    curr_offset += UINT128_SIZE;

    dsblockmsg.resize(curr_offset + 4);
    Serializable::SetNumber<uint32_t>(dsblockmsg, curr_offset, (uint32_t)5001,
                                      4);
    curr_offset += 4;

    P2PComm::GetInstance().SendMessage(lookup_node, dsblockmsg);
}

BOOST_AUTO_TEST_CASE(testTxBlockStoring)
{
    INIT_STDOUT_LOGGER();

    LOG_MARKER();

    uint32_t listen_port = 5000;
    struct in_addr ip_addr;
    inet_aton("127.0.0.1", &ip_addr);
    Peer lookup_node((uint128_t)ip_addr.s_addr, listen_port);

    SendDSBlockFirstToMatchDSBlockNum(lookup_node);

    vector<unsigned char> txblockmsg
        = {MessageType::NODE, NodeInstructionType::FINALBLOCK};
    unsigned int curr_offset = MessageOffset::BODY;

    // 32-byte DS blocknum
    Serializable::SetNumber<uint256_t>(txblockmsg, curr_offset, 0,
                                       UINT256_SIZE);
    curr_offset += UINT256_SIZE;

    // 4-byte consensusid
    Serializable::SetNumber<uint32_t>(txblockmsg, curr_offset, 0,
                                      sizeof(uint32_t));
    curr_offset += sizeof(uint32_t);

    // shard-id
    txblockmsg.resize(curr_offset + 1);
    Serializable::SetNumber<uint8_t>(txblockmsg, curr_offset, (uint8_t)0, 1);
    curr_offset += 1;

    // std::array<unsigned char, TRAN_HASH_SIZE> emptyHash = {0};

    std::pair<PrivKey, PubKey> pubKey1 = Schnorr::GetInstance().GenKeyPair();

<<<<<<< HEAD
    TxBlock txblock(
        TxBlockHeader(TXBLOCKTYPE::FINAL, BLOCKVERSION::VERSION1, 1, 1,
                      BlockHash(), 0, get_time_as_int(), TxnHash(), StateHash(),
                      StateHash(), 0, 5, pubKey1.second, 0, BlockHash(), 0),
        vector<bool>(1), vector<MicroBlockHashSet>(5), CoSignatures());
=======
    TxBlock txblock(TxBlockHeader(TXBLOCKTYPE::FINAL, BLOCKVERSION::VERSION1, 1,
                                  1, BlockHash(), 0, get_time_as_int(),
                                  TxnHash(), StateHash(), 0, 5, pubKey1.second,
                                  0, BlockHash()),
                    vector<bool>(1), vector<TxnHash>(5), CoSignatures());
>>>>>>> d3e41248

    curr_offset += txblock.Serialize(txblockmsg, curr_offset);

    P2PComm::GetInstance().SendMessage(lookup_node, txblockmsg);
}

BOOST_AUTO_TEST_CASE(testTxBlockRetrieval)
{
    INIT_STDOUT_LOGGER();

    LOG_MARKER();

    long long i = 0;
    for (; i < 1000000000; i++)
    {
        ;
    }
    LOG_GENERAL(INFO, i);

    uint32_t listen_port = 5000;
    struct in_addr ip_addr;
    inet_aton("127.0.0.1", &ip_addr);
    Peer lookup_node((uint128_t)ip_addr.s_addr, listen_port);

    vector<unsigned char> getTxBlockMessage
        = {MessageType::LOOKUP, LookupInstructionType::GETTXBLOCKFROMSEED};
    unsigned int curr_offset = MessageOffset::BODY;

    Serializable::SetNumber<uint256_t>(getTxBlockMessage, curr_offset, 0,
                                       UINT256_SIZE);
    curr_offset += UINT256_SIZE;

    Serializable::SetNumber<uint256_t>(getTxBlockMessage, curr_offset, 1,
                                       UINT256_SIZE);
    curr_offset += UINT256_SIZE;

    Serializable::SetNumber<uint32_t>(getTxBlockMessage, curr_offset, 5000,
                                      sizeof(uint32_t));
    curr_offset += sizeof(uint32_t);

    P2PComm::GetInstance().SendMessage(lookup_node, getTxBlockMessage);
}

BOOST_AUTO_TEST_SUITE_END()<|MERGE_RESOLUTION|>--- conflicted
+++ resolved
@@ -122,19 +122,11 @@
 
     std::pair<PrivKey, PubKey> pubKey1 = Schnorr::GetInstance().GenKeyPair();
 
-<<<<<<< HEAD
     TxBlock txblock(
         TxBlockHeader(TXBLOCKTYPE::FINAL, BLOCKVERSION::VERSION1, 1, 1,
                       BlockHash(), 0, get_time_as_int(), TxnHash(), StateHash(),
-                      StateHash(), 0, 5, pubKey1.second, 0, BlockHash(), 0),
+                      StateHash(), 0, 5, pubKey1.second, 0, BlockHash()),
         vector<bool>(1), vector<MicroBlockHashSet>(5), CoSignatures());
-=======
-    TxBlock txblock(TxBlockHeader(TXBLOCKTYPE::FINAL, BLOCKVERSION::VERSION1, 1,
-                                  1, BlockHash(), 0, get_time_as_int(),
-                                  TxnHash(), StateHash(), 0, 5, pubKey1.second,
-                                  0, BlockHash()),
-                    vector<bool>(1), vector<TxnHash>(5), CoSignatures());
->>>>>>> d3e41248
 
     curr_offset += txblock.Serialize(txblockmsg, curr_offset);
 
