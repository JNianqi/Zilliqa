--- conflicted
+++ resolved
@@ -71,12 +71,10 @@
         <OPENCL_GPU_MINE>false</OPENCL_GPU_MINE>
         <CUDA_GPU_MINE>false</CUDA_GPU_MINE>
         <LOOKUP_NODE_MODE>false</LOOKUP_NODE_MODE>
-<<<<<<< HEAD
         <ARCHIVAL_NODE>false</ARCHIVAL_NODE>
-=======
         <BROADCAST_GOSSIP_MODE>false</BROADCAST_GOSSIP_MODE>
         <GOSSIP_CUSTOM_ROUNDS_SETTINGS>true</GOSSIP_CUSTOM_ROUNDS_SETTINGS>
->>>>>>> 128c6409
+
     </options>
     <smart_contract>
         <SCILLA_ROOT/>
