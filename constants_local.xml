--- conflicted
+++ resolved
@@ -42,17 +42,12 @@
         <SENDQUEUE_SIZE>128</SENDQUEUE_SIZE>
         <MSGQUEUE_SIZE>128</MSGQUEUE_SIZE>
         <POW_CHANGE_PERCENT_TO_ADJ_DIFF>12</POW_CHANGE_PERCENT_TO_ADJ_DIFF>
-<<<<<<< HEAD
-        <NUM_NODE_INCR_DIFFICULTY>150</NUM_NODE_INCR_DIFFICULTY>
-        <MAX_SHARD_NODE_NUM>200</MAX_SHARD_NODE_NUM>
-        <NUM_MICROBLOCK_SENDERS>5</NUM_MICROBLOCK_SENDERS>
-=======
         <FALLBACK_INTERVAL_STARTED>60</FALLBACK_INTERVAL_STARTED>
         <FALLBACK_INTERVAL_WAITING>3600</FALLBACK_INTERVAL_WAITING>
         <FALLBACK_CHECK_INTERVAL>5</FALLBACK_CHECK_INTERVAL>
         <FALLBACK_EXTRA_TIME>10</FALLBACK_EXTRA_TIME>
         <FALLBACK_TEST_EPOCH>2</FALLBACK_TEST_EPOCH>
->>>>>>> c3b44e4c
+        <NUM_MICROBLOCK_SENDERS>5</NUM_MICROBLOCK_SENDERS>
         <!-- Below custom settings will be used if GOSSIP_CUSTOM_ROUNDS_SETTINGS is enabled-->
         <MAX_ROUNDS_IN_BSTATE>1</MAX_ROUNDS_IN_BSTATE>
         <MAX_ROUNDS_IN_CSTATE>1</MAX_ROUNDS_IN_CSTATE>
@@ -60,19 +55,13 @@
         <!-- End of custom settings -->
         <MAX_NEIGHBORS_PER_ROUND>3</MAX_NEIGHBORS_PER_ROUND>
         <ROUND_TIME_IN_MS>100</ROUND_TIME_IN_MS>
-<<<<<<< HEAD
         <NUM_MICROBLOCK_GOSSIP_RECEIVERS>5</NUM_MICROBLOCK_GOSSIP_RECEIVERS>
         <NUM_FINALBLOCK_GOSSIP_RECEIVERS_PER_SHARD>2</NUM_FINALBLOCK_GOSSIP_RECEIVERS_PER_SHARD>
-        <NUM_DSBLOCK_GOSSIP_RECEIVERS_PER_SHARD>2</NUM_DSBLOCK_GOSSIP_RECEIVERS_PER_SHARD>
-        <NUM_DS_POW_GOSSIP_RECEIVERS>2</NUM_DS_POW_GOSSIP_RECEIVERS>
-        <NUM_VCBLOCK_GOSSIP_RECEIVERS_PER_SHARD>2</NUM_VCBLOCK_GOSSIP_RECEIVERS_PER_SHARD>
-=======
         <NUM_NODE_INCR_DIFFICULTY>150</NUM_NODE_INCR_DIFFICULTY>
         <MAX_SHARD_NODE_NUM>200</MAX_SHARD_NODE_NUM>
         <HEARTBEAT_INTERVAL_IN_SECONDS>10</HEARTBEAT_INTERVAL_IN_SECONDS>
         <TERMINATION_COUNTDOWN_IN_SECONDS>5</TERMINATION_COUNTDOWN_IN_SECONDS>
         <SHARD_DELAY_WAKEUP_IN_SECONDS>5</SHARD_DELAY_WAKEUP_IN_SECONDS>
->>>>>>> c3b44e4c
     </constants>
     <options>
         <TEST_NET_MODE>false</TEST_NET_MODE>
