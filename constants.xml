--- conflicted
+++ resolved
@@ -33,7 +33,6 @@
         <DEBUG_LEVEL>3</DEBUG_LEVEL>
         <BROADCAST_INTERVAL>60</BROADCAST_INTERVAL>
         <BROADCAST_EXPIRY>600</BROADCAST_EXPIRY>
-<<<<<<< HEAD
         <TX_DISTRIBUTE_TIME_IN_MS>10000</TX_DISTRIBUTE_TIME_IN_MS>
         <NUM_NODES_TO_SEND_LOOKUP>3</NUM_NODES_TO_SEND_LOOKUP>
         <NUM_TXN_TO_SEND_PER_ACCOUNT>4000</NUM_TXN_TO_SEND_PER_ACCOUNT>
@@ -41,14 +40,6 @@
         <MSGQUEUE_SIZE>128</MSGQUEUE_SIZE>
         <POW_CHANGE_PERCENT_TO_ADJ_DIFF>12</POW_CHANGE_PERCENT_TO_ADJ_DIFF>
         <NUM_NETWORK_NODE>5000</NUM_NETWORK_NODE>
-
-=======
-        <TX_DISTRIBUTE_TIME_IN_MS>4000</TX_DISTRIBUTE_TIME_IN_MS>
-		<NUM_NODES_TO_SEND_LOOKUP>3</NUM_NODES_TO_SEND_LOOKUP>
-		<NUM_TXN_TO_SEND_PER_ACCOUNT>4000</NUM_TXN_TO_SEND_PER_ACCOUNT>
-        <SENDQUEUE_SIZE>128</SENDQUEUE_SIZE>
-        <MSGQUEUE_SIZE>128</MSGQUEUE_SIZE>
->>>>>>> 020928ab
     </constants>
     <options>
         <TEST_NET_MODE>false</TEST_NET_MODE>
@@ -59,14 +50,8 @@
         <CUDA_GPU_MINE>false</CUDA_GPU_MINE>
     </options>
    <TransactionDispatcher>
-<<<<<<< HEAD
-        <PATH></PATH>
-        <USE_REMOTE_TXN_CREATOR>false</USE_REMOTE_TXN_CREATOR>
-        <REMOTE_TXN_CREATOR_IP></REMOTE_TXN_CREATOR_IP>
-=======
         <USE_REMOTE_TXN_CREATOR>false</USE_REMOTE_TXN_CREATOR>
         <TXN_PATH></TXN_PATH>
->>>>>>> 020928ab
     </TransactionDispatcher>
     <smart_contract>
         <SCILLA_ROOT></SCILLA_ROOT>
