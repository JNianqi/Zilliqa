<node>
    <constants>
        <DS_MULTICAST_CLUSTER_SIZE>10</DS_MULTICAST_CLUSTER_SIZE>
        <TX_SHARING_CLUSTER_SIZE>10</TX_SHARING_CLUSTER_SIZE>
        <COMM_SIZE>200</COMM_SIZE>
        <MAX_POW1_WINNERS>10</MAX_POW1_WINNERS>
        <POW1_WINDOW_IN_SECONDS>300</POW1_WINDOW_IN_SECONDS>
        <POW1_BACKUP_WINDOW_IN_SECONDS>250</POW1_BACKUP_WINDOW_IN_SECONDS>
        <LEADER_SHARDING_PREPARATION_IN_SECONDS>10</LEADER_SHARDING_PREPARATION_IN_SECONDS>
        <LEADER_POW2_WINDOW_IN_SECONDS>250</LEADER_POW2_WINDOW_IN_SECONDS>
        <BACKUP_POW2_WINDOW_IN_SECONDS>300</BACKUP_POW2_WINDOW_IN_SECONDS>
        <NEW_NODE_SYNC_INTERVAL>80</NEW_NODE_SYNC_INTERVAL>
        <TX_SUBMISSION_TIMEOUT>500</TX_SUBMISSION_TIMEOUT>
        <POW_SUBMISSION_TIMEOUT>500</POW_SUBMISSION_TIMEOUT>
        <POW1_DIFFICULTY>5</POW1_DIFFICULTY>
        <POW2_DIFFICULTY>5</POW2_DIFFICULTY>
        <MICROBLOCK_TIMEOUT>180</MICROBLOCK_TIMEOUT>
        <VIEWCHANGE_TIME>600</VIEWCHANGE_TIME>
        <SHARDING_TIMEOUT>180</SHARDING_TIMEOUT>
        <VIEWCHANGE_EXTRA_TIME>10</VIEWCHANGE_EXTRA_TIME>
        <CONSENSUS_OBJECT_TIMEOUT>10</CONSENSUS_OBJECT_TIMEOUT>
        <FINALBLOCK_CONSENSUS_OBJECT_TIMEOUT>30</FINALBLOCK_CONSENSUS_OBJECT_TIMEOUT>
        <NUM_FINAL_BLOCK_PER_POW>50</NUM_FINAL_BLOCK_PER_POW>
        <NUM_DS_KEEP_TX_BODY>5</NUM_DS_KEEP_TX_BODY>
        <MAXMESSAGE>800</MAXMESSAGE>
        <MAXSUBMITTXNPERNODE>10</MAXSUBMITTXNPERNODE>
        <N_PREFILLED_PER_ACCOUNT>1000000</N_PREFILLED_PER_ACCOUNT>
        <NEW_NODE_POW_DELAY>10</NEW_NODE_POW_DELAY>
        <POST_VIEWCHANGE_BUFFER>10</POST_VIEWCHANGE_BUFFER>
<<<<<<< HEAD
        <CONTRACT_CREATE_GAS>50</CONTRACT_CREATE_GAS>
        <CONTRACT_INVOKE_GAS>10</CONTRACT_INVOKE_GAS>
        <NORMAL_TRAN_GAS>1</NORMAL_TRAN_GAS>
    </constants>
    <smartcontract>
=======
        <WAITING_STATE_FORWARD_IN_SECONDS>5</WAITING_STATE_FORWARD_IN_SECONDS>
    </constants>
    <smart_contract>
>>>>>>> 528a2198
        <SCILLA_PATH></SCILLA_PATH>
        <SCILLA_FILES>scilla_files</SCILLA_FILES>
        <SCILLA_LOG>_build</SCILLA_LOG>
        <INIT_JSON>init.json</INIT_JSON>
        <INPUT_STATE_JSON>input_state.json</INPUT_STATE_JSON>
        <INPUT_BLOCKCHAIN_JSON>input_blockchain.json</INPUT_BLOCKCHAIN_JSON>
        <INPUT_MESSAGE_JSON>input_message.json</INPUT_MESSAGE_JSON>
        <OUTPUT_JSON>output.json</OUTPUT_JSON>
        <INPUT_CODE>input.scilla</INPUT_CODE>
<<<<<<< HEAD
    </smartcontract>
=======
    </smart_contract>
>>>>>>> 528a2198
    <accounts>
        <account>
            <wallet_address>027b3e103003e6f533a1253342dd03340b3f5061</wallet_address>
        </account>
    </accounts>
    <lookups>
    <!--IP to be provided after public testnet launch.
        <peer>
            <ip></ip>
            <port>30303</port>
        </peer>
        <peer>
            <ip></ip>
            <port>30303</port>
        </peer>
        <peer>
            <ip></ip>
            <port>30303</port>
        </peer>
        <peer>
            <ip></ip>
            <port>30303</port>
        </peer>
        <peer>
            <ip></ip>
            <port>30303</port>
        </peer>
    -->
    </lookups>
</node><|MERGE_RESOLUTION|>--- conflicted
+++ resolved
@@ -27,17 +27,12 @@
         <N_PREFILLED_PER_ACCOUNT>1000000</N_PREFILLED_PER_ACCOUNT>
         <NEW_NODE_POW_DELAY>10</NEW_NODE_POW_DELAY>
         <POST_VIEWCHANGE_BUFFER>10</POST_VIEWCHANGE_BUFFER>
-<<<<<<< HEAD
         <CONTRACT_CREATE_GAS>50</CONTRACT_CREATE_GAS>
         <CONTRACT_INVOKE_GAS>10</CONTRACT_INVOKE_GAS>
         <NORMAL_TRAN_GAS>1</NORMAL_TRAN_GAS>
-    </constants>
-    <smartcontract>
-=======
         <WAITING_STATE_FORWARD_IN_SECONDS>5</WAITING_STATE_FORWARD_IN_SECONDS>
     </constants>
     <smart_contract>
->>>>>>> 528a2198
         <SCILLA_PATH></SCILLA_PATH>
         <SCILLA_FILES>scilla_files</SCILLA_FILES>
         <SCILLA_LOG>_build</SCILLA_LOG>
@@ -47,11 +42,7 @@
         <INPUT_MESSAGE_JSON>input_message.json</INPUT_MESSAGE_JSON>
         <OUTPUT_JSON>output.json</OUTPUT_JSON>
         <INPUT_CODE>input.scilla</INPUT_CODE>
-<<<<<<< HEAD
-    </smartcontract>
-=======
     </smart_contract>
->>>>>>> 528a2198
     <accounts>
         <account>
             <wallet_address>027b3e103003e6f533a1253342dd03340b3f5061</wallet_address>
