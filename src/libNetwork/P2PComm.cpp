/**
* Copyright (c) 2018 Zilliqa
* This source code is being disclosed to you solely for the purpose of your participation in
* testing Zilliqa. You may view, compile and run the code for that purpose and pursuant to
* the protocols and algorithms that are programmed into, and intended by, the code. You may
* not do anything else with the code without express permission from Zilliqa Research Pte. Ltd.,
* including modifying or publishing the code (or any part of it), and developing or forming
* another public or private blockchain network. This source code is provided ‘as is’ and no
* warranties are given as to title or non-infringement, merchantability or fitness for purpose
* and, to the extent permitted by law, all liability for your use of the code is disclaimed.
* Some programs in this code are governed by the GNU General Public License v3.0 (available at
* https://www.gnu.org/licenses/gpl-3.0.en.html) (‘GPLv3’). The programs that are governed by
* GPLv3.0 are those programs that are located in the folders src/depends and tests/depends
* and which include a reference to GPLv3 in their program files.
**/

#include <cstring>
#include <errno.h>
<<<<<<< HEAD
#include <event2/event.h>
#include <event2/listener.h>
=======
#include <event2/buffer.h>
#include <event2/bufferevent.h>
#include <event2/event-config.h>
#include <event2/event.h>
#include <event2/listener.h>
#include <event2/util.h>
>>>>>>> e3e9c6a6
#include <memory>
#include <netinet/in.h>
#include <signal.h>
#include <stdint.h>
#include <sys/socket.h>
#include <unistd.h>

#include "Blacklist.h"
#include "P2PComm.h"
#include "PeerStore.h"
#include "common/Messages.h"
#include "libCrypto/Sha2.h"
#include "libUtils/DataConversion.h"
#include "libUtils/DetachedFunction.h"
#include "libUtils/JoinableFunction.h"
#include "libUtils/Logger.h"

using namespace std;
using namespace boost::multiprecision;

const unsigned char START_BYTE_NORMAL = 0x11;
const unsigned char START_BYTE_BROADCAST = 0x22;
const unsigned int HDR_LEN = 6;
const unsigned int HASH_LEN = 32;

P2PComm::Dispatcher P2PComm::m_dispatcher;
P2PComm::BroadcastListFunc P2PComm::m_broadcast_list_retriever;

/// Comparison operator for ordering the list of message hashes.
struct hash_compare
{
    bool operator()(const vector<unsigned char>& l,
                    const vector<unsigned char>& r)
    {
        return equal(l.begin(), l.end(), r.begin());
    }
};

static void close_socket(int* cli_sock)
{
    if (cli_sock != NULL)
    {
        shutdown(*cli_sock, SHUT_RDWR);
        close(*cli_sock);
    }
}

static bool comparePairSecond(
    const pair<vector<unsigned char>, chrono::time_point<chrono::system_clock>>&
        a,
    const pair<vector<unsigned char>, chrono::time_point<chrono::system_clock>>&
        b)
{
    return a.second < b.second;
}

P2PComm::P2PComm()
    : m_sendQueue(SENDQUEUE_SIZE)
{
    auto func = [this]() -> void {
        std::vector<unsigned char> emptyHash;

        while (true)
        {
            this_thread::sleep_for(chrono::seconds(BROADCAST_INTERVAL));
            lock(m_broadcastToRemoveMutex, m_broadcastHashesMutex);
            lock_guard<mutex> g(m_broadcastToRemoveMutex, adopt_lock);
            lock_guard<mutex> g2(m_broadcastHashesMutex, adopt_lock);

            if (m_broadcastToRemove.empty()
                || m_broadcastToRemove.front().second
                    > chrono::system_clock::now()
                        - chrono::seconds(BROADCAST_EXPIRY))
            {
                continue;
            }

            auto up = upper_bound(
                m_broadcastToRemove.begin(), m_broadcastToRemove.end(),
                make_pair(emptyHash,
                          chrono::system_clock::now()
                              - chrono::seconds(BROADCAST_EXPIRY)),
                comparePairSecond);

            for (auto it = m_broadcastToRemove.begin(); it != up; ++it)
            {
                m_broadcastHashes.erase(it->first);
            }

            m_broadcastToRemove.erase(m_broadcastToRemove.begin(), up);
        }
    };

    DetachedFunction(1, func);
}

P2PComm::~P2PComm()
{
    SendJob* job = NULL;
    while (m_sendQueue.pop(job))
    {
        delete job;
    }
}

P2PComm& P2PComm::GetInstance()
{
    static P2PComm comm;
    return comm;
}

uint32_t SendJob::writeMsg(const void* buf, int cli_sock, const Peer& from,
                           const uint32_t message_length)
{
    uint32_t written_length = 0;

    while (written_length < message_length)
    {
        ssize_t n = write(cli_sock, (unsigned char*)buf + written_length,
                          message_length - written_length);

        if (errno == EPIPE)
        {
            LOG_GENERAL(WARNING,
                        " SIGPIPE detected. Error No: "
                            << errno << " Desc: " << std::strerror(errno));
            return written_length;
            // No retry as it is likely the other end terminate the conn due to duplicated msg.
        }

        if (n <= 0)
        {
            LOG_GENERAL(WARNING,
                        "Socket write failed in message header. Code = "
                            << errno << " Desc: " << std::strerror(errno)
                            << ". IP address:" << from);
            return written_length;
        }

        written_length += n;
    }

    if (written_length > 1000000)
    {
        LOG_GENERAL(INFO,
                    "DEBUG: Sent a total of " << written_length << " bytes");
    }

    return written_length;
}

<<<<<<< HEAD
namespace
{
    bool readMsg(vector<unsigned char>* buf, int cli_sock, const Peer& from,
                 const uint32_t message_length)
    {
        // Read the rest of the message
        assert(buf);
        buf->resize(message_length);
        uint32_t read_length = 0;
        uint32_t retryDuration = 1;

        while (read_length < message_length)
        {
            ssize_t n = read(cli_sock, &buf->at(read_length),
                             message_length - read_length);

            if (n <= 0)
            {
                LOG_GENERAL(WARNING,
                            "Socket read failed. Code = "
                                << errno << " Desc: " << std::strerror(errno)
                                << ". IP address: " << from);

                if (EAGAIN == errno)
                {
                    this_thread::sleep_for(chrono::milliseconds(retryDuration));
                    retryDuration <<= 1;
                    continue;
                }

                return false;
            }

            read_length += n;
        }

        if (HDR_LEN != message_length && HASH_LEN != message_length)
        {
            LOG_PAYLOAD(INFO, "Message received", *buf,
                        Logger::MAX_BYTES_TO_DISPLAY);
        }

        if (read_length != message_length)
        {
            LOG_GENERAL(WARNING, "Incorrect message length.");
            return false;
        }

        return true;
    }

    uint32_t writeMsg(const void* buf, int cli_sock, const Peer& from,
                      const uint32_t message_length)
    {
        uint32_t written_length = 0;

        while (written_length < message_length)
        {
            ssize_t n = write(cli_sock, (unsigned char*)buf + written_length,
                              message_length - written_length);

            if (errno == EPIPE)
            {
                LOG_GENERAL(WARNING,
                            " SIGPIPE detected. Error No: "
                                << errno << " Desc: " << std::strerror(errno));
                return written_length;
                // No retry as it is likely the other end terminate the conn due to duplicated msg.
            }

            if (n <= 0)
            {
                LOG_GENERAL(WARNING,
                            "Socket write failed in message header. Code = "
                                << errno << " Desc: " << std::strerror(errno)
                                << ". IP address:" << from);
                return written_length;
            }

            written_length += n;
        }

        if (written_length > 1000000)
        {
            LOG_GENERAL(
                INFO, "DEBUG: Sent a total of " << written_length << " bytes");
        }

        return written_length;
    }

    uint32_t messageLength(const vector<unsigned char>& buf)
    {
        return (buf[2] << 24) + (buf[3] << 16) + (buf[4] << 8) + buf[5];
    }

} // anonymous namespace

bool P2PComm::SendMessageSocketCore(const Peer& peer,
=======
bool SendJob::SendMessageSocketCore(const Peer& peer,
>>>>>>> e3e9c6a6
                                    const std::vector<unsigned char>& message,
                                    unsigned char start_byte,
                                    const vector<unsigned char>& msg_hash)
{
    // LOG_MARKER();
    LOG_PAYLOAD(INFO, "Sending message to " << peer, message,
                Logger::MAX_BYTES_TO_DISPLAY);

    if (peer.m_ipAddress == 0 && peer.m_listenPortHost == 0)
    {
        LOG_GENERAL(INFO,
                    "I am sending to 0.0.0.0 at port 0. Don't send anything.");
        return true;
    }
    else if (peer.m_listenPortHost == 0)
    {
        LOG_GENERAL(INFO,
                    "I am sending to " << peer.GetPrintableIPAddress()
                                       << " at port 0. Investigate why!");
        return true;
    }

    try
    {
        int cli_sock = socket(AF_INET, SOCK_STREAM, 0);
        unique_ptr<int, void (*)(int*)> cli_sock_closer(&cli_sock,
                                                        close_socket);

        // LINUX HAS NO SO_NOSIGPIPE
        //int set = 1;
        //setsockopt(cli_sock, SOL_SOCKET, SO_NOSIGPIPE, (void *)&set, sizeof(int));
        signal(SIGPIPE, SIG_IGN);
        if (cli_sock < 0)
        {
            LOG_GENERAL(WARNING,
                        "Socket creation failed. Code = "
                            << errno << " Desc: " << std::strerror(errno)
                            << ". IP address: " << peer);
            return false;
        }

        struct sockaddr_in serv_addr;
        serv_addr.sin_family = AF_INET;
        serv_addr.sin_addr.s_addr
            = peer.m_ipAddress.convert_to<unsigned long>();
        serv_addr.sin_port = htons(peer.m_listenPortHost);

        if (connect(cli_sock, (struct sockaddr*)&serv_addr, sizeof(serv_addr))
            < 0)
        {
            LOG_GENERAL(WARNING,
                        "Socket connect failed. Code = "
                            << errno << " Desc: " << std::strerror(errno)
                            << ". IP address: " << peer);
            return false;
        }

        // Transmission format:
        // 0x01 ~ 0xFF - version, defined in constant file
        // 0x11 - start byte
        // 0xLL 0xLL 0xLL 0xLL - 4-byte length of message
        // <message>

        // 0x01 ~ 0xFF - version, defined in constant file
        // 0x22 - start byte (broadcast)
        // 0xLL 0xLL 0xLL 0xLL - 4-byte length of hash + message
        // <32-byte hash> <message>

        // 0x01 ~ 0xFF - version, defined in constant file
        // 0x33 - start byte (report)
        // 0x00 0x00 0x00 0x01 - 4-byte length of message
        // 0x00
        uint32_t length = message.size();

        if (start_byte == START_BYTE_BROADCAST)
        {
            length += HASH_LEN;
        }

        unsigned char buf[HDR_LEN] = {(unsigned char)(MSG_VERSION & 0xFF),
                                      start_byte,
                                      (unsigned char)((length >> 24) & 0xFF),
                                      (unsigned char)((length >> 16) & 0xFF),
                                      (unsigned char)((length >> 8) & 0xFF),
                                      (unsigned char)(length & 0xFF)};

        if (HDR_LEN != writeMsg(buf, cli_sock, peer, HDR_LEN))
        {
            LOG_GENERAL(INFO, "DEBUG: not written_length == " << HDR_LEN);
        }

        if (start_byte != START_BYTE_BROADCAST)
        {
            writeMsg(&message.at(0), cli_sock, peer, length);
            return true;
        }

        if (HASH_LEN != writeMsg(&msg_hash.at(0), cli_sock, peer, HASH_LEN))
        {
            LOG_GENERAL(WARNING, "Wrong message hash length.");
            return false;
        }

        length -= HASH_LEN;
        writeMsg(&message.at(0), cli_sock, peer, length);
    }
    catch (const std::exception& e)
    {
        LOG_GENERAL(WARNING, "Error with write socket." << ' ' << e.what());
        return false;
    }
    return true;
}

void SendJob::SendMessageCore(const Peer& peer,
                              const vector<unsigned char> message,
                              unsigned char startbyte,
                              const vector<unsigned char> hash)
{
    uint32_t retry_counter = 0;
    while (!SendMessageSocketCore(peer, message, startbyte, hash))
    {
        retry_counter++;
        LOG_GENERAL(WARNING,
                    "Socket connect failed " << retry_counter << "/"
                                             << MAXRETRYCONN
                                             << ". IP address: " << peer);

        if (retry_counter > MAXRETRYCONN)
        {
            LOG_GENERAL(WARNING,
                        "Socket connect failed over " << MAXRETRYCONN
                                                      << " times.");
            return;
        }
        this_thread::sleep_for(
            chrono::milliseconds(rand() % PUMPMESSAGE_MILLISECONDS));
    }
}

void SendJobPeer::DoSend()
{
    if (Blacklist::GetInstance().Exist(m_peer.m_ipAddress))
    {
        LOG_GENERAL(INFO,
                    "The node "
                        << m_peer
                        << " is in black list, block all message to it.");
        return;
    }

    SendMessageCore(m_peer, m_message, m_startbyte, m_hash);
}

<<<<<<< HEAD
void P2PComm::HandleAcceptedConnection(int cli_sock, Peer from)
=======
template<class T> void SendJobPeers<T>::DoSend()
{
    vector<unsigned int> indexes(m_peers.size());

    for (unsigned int i = 0; i < indexes.size(); i++)
    {
        indexes.at(i) = i;
    }
    random_shuffle(indexes.begin(), indexes.end());

    if ((m_startbyte == START_BYTE_BROADCAST) && (m_selfPeer != Peer()))
    {
        LOG_STATE("[BROAD]["
                  << std::setw(15) << std::left
                  << m_selfPeer.GetPrintableIPAddress() << "]["
                  << DataConversion::Uint8VecToHexStr(m_hash).substr(0, 6)
                  << "] BEGN");
    }

    for (vector<unsigned int>::const_iterator curr = indexes.begin();
         curr < indexes.end(); curr++)
    {
        const Peer& peer = m_peers.at(*curr);

        /// TBD: Update the container dynamically when blacklist is updated
        if (Blacklist::GetInstance().Exist(peer.m_ipAddress))
        {
            LOG_GENERAL(INFO,
                        "The node "
                            << peer
                            << " is in black list, block all message to it.");
            continue;
        }

        SendMessageCore(peer, m_message, m_startbyte, m_hash);
    }

    if ((m_startbyte == START_BYTE_BROADCAST) && (m_selfPeer != Peer()))
    {
        LOG_STATE("[BROAD]["
                  << std::setw(15) << std::left
                  << m_selfPeer.GetPrintableIPAddress() << "]["
                  << DataConversion::Uint8VecToHexStr(m_hash).substr(0, 6)
                  << "] DONE");
    }
}

void P2PComm::ProcessSendJob(SendJob* job)
{
    auto funcSendMsg = [job]() mutable -> void {
        job->DoSend();
        delete job;
    };
    m_SendPool.AddJob(funcSendMsg);
}

void P2PComm::ClearBroadcastHashAsync(const vector<unsigned char>& message_hash)
>>>>>>> e3e9c6a6
{
    LOG_MARKER();
    lock_guard<mutex> guard(m_broadcastToRemoveMutex);
    m_broadcastToRemove.emplace_back(message_hash, chrono::system_clock::now());
}

void P2PComm::EventCallback(struct bufferevent* bev, short events,
                            [[gnu::unused]] void* ctx)
{
    unique_ptr<struct bufferevent, decltype(&bufferevent_free)> socket_closer(
        bev, bufferevent_free);

    if (events & BEV_EVENT_ERROR)
    {
        LOG_GENERAL(WARNING, "Error from bufferevent.");
        return;
    }

    // Not all bytes read out
    if (!(events & (BEV_EVENT_EOF | BEV_EVENT_ERROR)))
    {
        LOG_GENERAL(WARNING, "Unknown error from bufferevent.");
        return;
    }

    // Get the IP info
    int fd = bufferevent_getfd(bev);
    struct sockaddr_in cli_addr;
    socklen_t addr_size = sizeof(struct sockaddr_in);
    getpeername(fd, (struct sockaddr*)&cli_addr, &addr_size);
    Peer from(cli_addr.sin_addr.s_addr, cli_addr.sin_port);

    // Get the data stored in buffer
    struct evbuffer* input = bufferevent_get_input(bev);
    if (input == NULL)
    {
        LOG_GENERAL(WARNING, "bufferevent_get_input failure.");
        return;
    }
    size_t len = evbuffer_get_length(input);
    if (len == 0)
    {
        LOG_GENERAL(WARNING, "evbuffer_get_length failure.");
        return;
    }
    vector<unsigned char> message(len);
    if (evbuffer_copyout(input, message.data(), len)
        != static_cast<ev_ssize_t>(len))
    {
        LOG_GENERAL(WARNING, "evbuffer_copyout failure.");
        return;
    }
    if (evbuffer_drain(input, len) != 0)
    {
        LOG_GENERAL(WARNING, "evbuffer_drain failure.");
        return;
    }

    // Reception format:
    // 0x01 ~ 0xFF - version, defined in constant file
    // 0x11 - start byte
    // 0xLL 0xLL 0xLL 0xLL - 4-byte length of message
    // <message>

    // 0x01 ~ 0xFF - version, defined in constant file
    // 0x22 - start byte (broadcast)
    // 0xLL 0xLL 0xLL 0xLL - 4-byte length of hash + message
    // <32-byte hash> <message>

    // 0x01 ~ 0xFF - version, defined in constant file
    // 0x33 - start byte (report)
    // 0x00 0x00 0x00 0x01 - 4-byte length of message
    // 0x00

<<<<<<< HEAD
    vector<unsigned char> header = {0};

    if (!readMsg(&header, cli_sock, from, HDR_LEN))
=======
    // Check for minimum message size
    if (message.size() <= HDR_LEN)
>>>>>>> e3e9c6a6
    {
        LOG_GENERAL(WARNING, "Empty message received.");
        return;
    }

    const unsigned char version = message[0];
    const unsigned char startByte = message[1];

    // Check for version requirement
    if (version != (unsigned char)(MSG_VERSION & 0xFF))
    {
        LOG_GENERAL(WARNING,
                    "Header version wrong, received ["
                        << version - 0x00 << "] while expected [" << MSG_VERSION
                        << "].");
        return;
    }

<<<<<<< HEAD
    if (startByte == START_BYTE_BROADCAST)
    {
        HandleAcceptedConnectionBroadcast(cli_sock, from, messageLength(header),
                                          move(cli_sock_closer));
    }
    else if (startByte == START_BYTE_NORMAL)
    {
        HandleAcceptedConnectionNormal(cli_sock, from, messageLength(header),
                                       move(cli_sock_closer));
    }
    else
    {
        // Unexpected start byte. Drop this message
        LOG_GENERAL(WARNING, "Header length or type wrong.");
    }
}

void P2PComm::HandleAcceptedConnectionNormal(int cli_sock, Peer from,
                                             uint32_t message_length,
                                             SocketCloser cli_sock_closer)
{
    vector<unsigned char> message;

    if (!readMsg(&message, cli_sock, from, message_length))
=======
    const uint32_t messageLength = (message[2] << 24) + (message[3] << 16)
        + (message[4] << 8) + message[5];

    // Check for length consistency
    if (messageLength != message.size() - HDR_LEN)
>>>>>>> e3e9c6a6
    {
        LOG_GENERAL(WARNING, "Incorrect message length.");
        return;
    }

<<<<<<< HEAD
    cli_sock_closer.reset(); // close socket now so it can be reused

    m_dispatcher(message, from);
}

void P2PComm::HandleAcceptedConnectionBroadcast(int cli_sock, Peer from,
                                                uint32_t message_length,
                                                SocketCloser cli_sock_closer)
{
    vector<unsigned char> msg_hash;

    if (!readMsg(&msg_hash, cli_sock, from, HASH_LEN))
=======
    if (startByte == START_BYTE_BROADCAST)
>>>>>>> e3e9c6a6
    {
        if ((messageLength - HDR_LEN) <= HASH_LEN)
        {
            LOG_GENERAL(
                WARNING,
                "Hash missing or empty broadcast message (messageLength = "
                    << messageLength << ")");
            return;
        }

<<<<<<< HEAD
    // Check if this message has been received before
    vector<unsigned char> message;
    bool found = false;
    {
        lock_guard<mutex> guard(P2PComm::GetInstance().m_broadcastHashesMutex);
=======
        vector<unsigned char> msg_hash(message.begin() + HDR_LEN,
                                       message.begin() + HDR_LEN + HASH_LEN);

        P2PComm& p2p = P2PComm::GetInstance();
>>>>>>> e3e9c6a6

        // Check if this message has been received before
        bool found = false;
        {
<<<<<<< HEAD
            if (!readMsg(&message, cli_sock, from, message_length - HASH_LEN))
=======
            lock_guard<mutex> guard(p2p.m_broadcastHashesMutex);

            found = (p2p.m_broadcastHashes.find(msg_hash)
                     != p2p.m_broadcastHashes.end());
            // While we have the lock, we should quickly add the hash
            if (!found)
>>>>>>> e3e9c6a6
            {
                SHA2<HASH_TYPE::HASH_VARIANT_256> sha256;
                sha256.Update(message, HDR_LEN + HASH_LEN,
                              message.size() - HDR_LEN - HASH_LEN);
                vector<unsigned char> this_msg_hash = sha256.Finalize();

                if (this_msg_hash == msg_hash)
                {
                    p2p.m_broadcastHashes.insert(this_msg_hash);
                }
                else
                {
                    LOG_GENERAL(WARNING, "Incorrect message hash.");
                    return;
                }
            }
        }

        if (found)
        {
            // We already sent and/or received this message before -> discard
            LOG_GENERAL(INFO, "Discarding duplicate broadcast message.");
            return;
        }

        unsigned char msg_type = 0xFF;
        unsigned char ins_type = 0xFF;
        if (messageLength - HASH_LEN > MessageOffset::INST)
        {
            msg_type = message.at(HDR_LEN + HASH_LEN + MessageOffset::TYPE);
            ins_type = message.at(HDR_LEN + HASH_LEN + MessageOffset::INST);
        }

        vector<Peer> broadcast_list
            = m_broadcast_list_retriever(msg_type, ins_type, from);

        if (broadcast_list.size() > 0)
        {
            p2p.RebroadcastMessage(broadcast_list, message, msg_hash);
        }

        p2p.ClearBroadcastHashAsync(msg_hash);

        LOG_STATE("[BROAD]["
                  << std::setw(15) << std::left << p2p.m_selfPeer << "]["
                  << DataConversion::Uint8VecToHexStr(msg_hash).substr(0, 6)
                  << "] RECV");

        // Move the shared_ptr message to raw pointer type
        pair<vector<unsigned char>, Peer>* raw_message
            = new pair<vector<unsigned char>, Peer>(
                vector<unsigned char>(message.begin() + HDR_LEN + HASH_LEN,
                                      message.end()),
                from);

        // Queue the message
        m_dispatcher(raw_message);
    }
    else if (startByte == START_BYTE_NORMAL)
    {
        // Move the shared_ptr message to raw pointer type
        pair<vector<unsigned char>, Peer>* raw_message
            = new pair<vector<unsigned char>, Peer>(
                vector<unsigned char>(message.begin() + HDR_LEN, message.end()),
                from);

        // Queue the message
        m_dispatcher(raw_message);
    }
<<<<<<< HEAD

    vector<Peer> broadcast_list
        = m_broadcast_list_retriever(msg_type, ins_type, from);

    if (broadcast_list.size() > 0)
=======
    else
>>>>>>> e3e9c6a6
    {
        // Unexpected start byte. Drop this message
        LOG_GENERAL(WARNING, "Incorrect start byte.");
    }
<<<<<<< HEAD

    // Used to be done in SendBroadcastMessageCore, but it would never be called by lookup nodes
    P2PComm::GetInstance().ClearBroadcastHashAsync(msg_hash);

    LOG_STATE(
        "[BROAD][" << std::setw(15) << std::left
                   << P2PComm::GetInstance().m_selfPeer << "]["
                   << DataConversion::Uint8VecToHexStr(msg_hash).substr(0, 6)
                   << "] RECV");

    // Dispatch message normally
    m_dispatcher(message, from);
}

void P2PComm::ConnectionAccept([[gnu::unused]] evconnlistener* listener,
                               evutil_socket_t cli_sock,
                               struct sockaddr* cli_addr,
                               [[gnu::unused]] int socklen,
                               [[gnu::unused]] void* arg)
=======
}

void P2PComm::AcceptConnectionCallback([[gnu::unused]] evconnlistener* listener,
                                       evutil_socket_t cli_sock,
                                       struct sockaddr* cli_addr,
                                       [[gnu::unused]] int socklen,
                                       [[gnu::unused]] void* arg)
>>>>>>> e3e9c6a6
{
    Peer from(uint128_t(((struct sockaddr_in*)cli_addr)->sin_addr.s_addr),
              ((struct sockaddr_in*)cli_addr)->sin_port);

<<<<<<< HEAD
=======
    LOG_GENERAL(INFO, "Incoming message from " << from);

>>>>>>> e3e9c6a6
    if (Blacklist::GetInstance().Exist(from.m_ipAddress))
    {
        LOG_GENERAL(INFO,
                    "The node "
                        << from
                        << " is in black list, block all message from it.");
<<<<<<< HEAD
        return;
    }

    auto func = [cli_sock, from]() -> void {
        HandleAcceptedConnection(cli_sock, from);
    };

    GetInstance().m_RecvPool.AddJob(func);
=======

        // Close the socket
        evutil_closesocket(cli_sock);

        return;
    }

    // Set up buffer event for this new connection
    struct event_base* base = evconnlistener_get_base(listener);
    if (base == NULL)
    {
        LOG_GENERAL(WARNING, "evconnlistener_get_base failure.");

        // Close the socket
        evutil_closesocket(cli_sock);

        return;
    }

    struct bufferevent* bev = bufferevent_socket_new(
        base, cli_sock, BEV_OPT_CLOSE_ON_FREE | BEV_OPT_DEFER_CALLBACKS);
    if (bev == NULL)
    {
        LOG_GENERAL(WARNING, "bufferevent_socket_new failure.");

        // Close the socket
        evutil_closesocket(cli_sock);

        return;
    }

    bufferevent_setcb(bev, NULL, NULL, EventCallback, NULL);
    bufferevent_enable(bev, EV_READ | EV_WRITE);
>>>>>>> e3e9c6a6
}

void P2PComm::StartMessagePump(uint32_t listen_port_host, Dispatcher dispatcher,
                               BroadcastListFunc broadcast_list_retriever)
{
    LOG_MARKER();

    // Launch the thread that reads messages from the send queue
    auto funcCheckSendQueue = [this]() mutable -> void {
        SendJob* job = NULL;
        while (true)
        {
            while (m_sendQueue.pop(job))
            {
                ProcessSendJob(job);
            }
        }
    };
    DetachedFunction(1, funcCheckSendQueue);

    int serv_sock = socket(AF_INET, SOCK_STREAM, 0);
    if (serv_sock < 0)
    {
        LOG_GENERAL(WARNING,
                    "Socket creation failed. Code = " << errno << " Desc: "
                                                      << std::strerror(errno));
        return;
    }

    int enable = 1;
    if (setsockopt(serv_sock, SOL_SOCKET, SO_REUSEADDR, &enable, sizeof(int))
        < 0)
    {
        LOG_GENERAL(WARNING,
                    "Socket set option SO_REUSEADDR failed. Code = "
                        << errno << " Desc: " << std::strerror(errno));
        return;
    }

    m_dispatcher = dispatcher;
    m_broadcast_list_retriever = broadcast_list_retriever;

    struct sockaddr_in serv_addr;
    memset(&serv_addr, 0, sizeof(struct sockaddr_in));
    serv_addr.sin_family = AF_INET;
    serv_addr.sin_port = htons(listen_port_host);
    serv_addr.sin_addr.s_addr = INADDR_ANY;

<<<<<<< HEAD
    struct event_base* base = event_base_new();
    struct evconnlistener* listener = evconnlistener_new_bind(
        base, ConnectionAccept, nullptr,
        LEV_OPT_REUSEABLE | LEV_OPT_CLOSE_ON_FREE, -1,
        (struct sockaddr*)&serv_addr, sizeof(struct sockaddr_in));
    event_base_dispatch(base);

=======
    // Create the listener
    struct event_base* base = event_base_new();
    struct evconnlistener* listener = evconnlistener_new_bind(
        base, AcceptConnectionCallback, nullptr,
        LEV_OPT_REUSEABLE | LEV_OPT_CLOSE_ON_FREE, -1,
        (struct sockaddr*)&serv_addr, sizeof(struct sockaddr_in));
    event_base_dispatch(base);
>>>>>>> e3e9c6a6
    evconnlistener_free(listener);
    event_base_free(base);
}

void P2PComm::SendMessage(const vector<Peer>& peers,
                          const vector<unsigned char>& message)
{
    LOG_MARKER();

    if (peers.empty())
    {
        return;
    }

    // Make job
    SendJob* job = new SendJobPeers<vector<Peer>>;
    dynamic_cast<SendJobPeers<vector<Peer>>*>(job)->m_peers = peers;
    job->m_selfPeer = m_selfPeer;
    job->m_startbyte = START_BYTE_NORMAL;
    job->m_message = message;
    job->m_hash.clear();

    // Queue job
    while (!m_sendQueue.push(job))
    {
<<<<<<< HEAD
        Peer peer = peers.at(*curr);

        /// TBD: Update the container dynamically when blacklist is updated
        if (Blacklist::GetInstance().Exist(peer.m_ipAddress))
        {
            LOG_GENERAL(INFO,
                        "The node "
                            << peer
                            << " is in black list, block all message to it.");
            continue;
        }

        auto func1
            = [this, peer, sharedMessage, sharedMessageHash]() mutable -> void {
            SendMessageCore(peer, *sharedMessage.get(), START_BYTE,
                            *sharedMessageHash.get());
        };
        m_SendPool.AddJob(func1);
=======
        // Keep attempting to push until success
>>>>>>> e3e9c6a6
    }
}

void P2PComm::SendMessage(const deque<Peer>& peers,
                          const vector<unsigned char>& message)
{
    LOG_MARKER();

    if (peers.empty())
    {
        return;
    }

    // Make job
    SendJob* job = new SendJobPeers<deque<Peer>>;
    dynamic_cast<SendJobPeers<deque<Peer>>*>(job)->m_peers = peers;
    job->m_selfPeer = m_selfPeer;
    job->m_startbyte = START_BYTE_NORMAL;
    job->m_message = message;
    job->m_hash.clear();

    // Queue job
    while (!m_sendQueue.push(job))
    {
        // Keep attempting to push until success
    }
}

void P2PComm::SendMessage(const Peer& peer,
                          const vector<unsigned char>& message)
{
    LOG_MARKER();

<<<<<<< HEAD
    if (Blacklist::GetInstance().Exist(peer.m_ipAddress))
    {
        LOG_GENERAL(INFO,
                    "The node "
                        << peer
                        << " is in black list, block all message to it.");
        return;
    }

    lock_guard<mutex> guard(m_sendMessageMutex);
    SendMessageCore(peer, message, START_BYTE_NORMAL, vector<unsigned char>());
=======
    // Make job
    SendJob* job = new SendJobPeer;
    dynamic_cast<SendJobPeer*>(job)->m_peer = peer;
    job->m_selfPeer = m_selfPeer;
    job->m_startbyte = START_BYTE_NORMAL;
    job->m_message = message;
    job->m_hash.clear();

    // Queue job
    while (!m_sendQueue.push(job))
    {
        // Keep attempting to push until success
    }
>>>>>>> e3e9c6a6
}

void P2PComm::SendBroadcastMessage(const vector<Peer>& peers,
                                   const vector<unsigned char>& message)
{
    LOG_MARKER();

    if (peers.empty())
    {
        return;
    }

    SHA2<HASH_TYPE::HASH_VARIANT_256> sha256;
    sha256.Update(message);

    // Make job
    SendJob* job = new SendJobPeers<vector<Peer>>;
    dynamic_cast<SendJobPeers<vector<Peer>>*>(job)->m_peers = peers;
    job->m_selfPeer = m_selfPeer;
    job->m_startbyte = START_BYTE_BROADCAST;
    job->m_message = message;
    job->m_hash = sha256.Finalize();

    // Queue job
    while (!m_sendQueue.push(job))
    {
        // Keep attempting to push until success
    }

    lock_guard<mutex> guard(m_broadcastHashesMutex);
    m_broadcastHashes.insert(job->m_hash);
}

void P2PComm::SendBroadcastMessage(const deque<Peer>& peers,
                                   const vector<unsigned char>& message)
{
    LOG_MARKER();

    if (peers.empty())
    {
        return;
    }

    SHA2<HASH_TYPE::HASH_VARIANT_256> sha256;
    sha256.Update(message);

    // Make job
    SendJob* job = new SendJobPeers<deque<Peer>>;
    dynamic_cast<SendJobPeers<deque<Peer>>*>(job)->m_peers = peers;
    job->m_selfPeer = m_selfPeer;
    job->m_startbyte = START_BYTE_BROADCAST;
    job->m_message = message;
    job->m_hash = sha256.Finalize();

    // Queue job
    while (!m_sendQueue.push(job))
    {
        // Keep attempting to push until success
    }

    lock_guard<mutex> guard(m_broadcastHashesMutex);
    m_broadcastHashes.insert(job->m_hash);
}

void P2PComm::RebroadcastMessage(const vector<Peer>& peers,
                                 const vector<unsigned char>& message,
                                 const vector<unsigned char>& msg_hash)
{
    LOG_MARKER();

    // Make job
    SendJob* job = new SendJobPeers<vector<Peer>>;
    dynamic_cast<SendJobPeers<vector<Peer>>*>(job)->m_peers = peers;
    job->m_selfPeer = Peer();
    job->m_startbyte = START_BYTE_BROADCAST;
    copy(message.begin() + HDR_LEN + HASH_LEN, message.end(),
         back_inserter(job->m_message));
    job->m_hash = msg_hash;

    // Queue job
    while (!m_sendQueue.push(job))
    {
        // Keep attempting to push until success
    }
}

void P2PComm::SendMessageNoQueue(const Peer& peer,
                                 const std::vector<unsigned char>& message)
{
    LOG_MARKER();

    if (Blacklist::GetInstance().Exist(peer.m_ipAddress))
    {
        LOG_GENERAL(INFO,
                    "The node "
                        << peer
                        << " is in black list, block all message to it.");
        return;
    }

    SendJob::SendMessageCore(peer, message, START_BYTE_NORMAL, {});
}

void P2PComm::SetSelfPeer(const Peer& self) { m_selfPeer = self; }<|MERGE_RESOLUTION|>--- conflicted
+++ resolved
@@ -16,17 +16,12 @@
 
 #include <cstring>
 #include <errno.h>
-<<<<<<< HEAD
-#include <event2/event.h>
-#include <event2/listener.h>
-=======
 #include <event2/buffer.h>
 #include <event2/bufferevent.h>
 #include <event2/event-config.h>
 #include <event2/event.h>
 #include <event2/listener.h>
 #include <event2/util.h>
->>>>>>> e3e9c6a6
 #include <memory>
 #include <netinet/in.h>
 #include <signal.h>
@@ -178,109 +173,7 @@
     return written_length;
 }
 
-<<<<<<< HEAD
-namespace
-{
-    bool readMsg(vector<unsigned char>* buf, int cli_sock, const Peer& from,
-                 const uint32_t message_length)
-    {
-        // Read the rest of the message
-        assert(buf);
-        buf->resize(message_length);
-        uint32_t read_length = 0;
-        uint32_t retryDuration = 1;
-
-        while (read_length < message_length)
-        {
-            ssize_t n = read(cli_sock, &buf->at(read_length),
-                             message_length - read_length);
-
-            if (n <= 0)
-            {
-                LOG_GENERAL(WARNING,
-                            "Socket read failed. Code = "
-                                << errno << " Desc: " << std::strerror(errno)
-                                << ". IP address: " << from);
-
-                if (EAGAIN == errno)
-                {
-                    this_thread::sleep_for(chrono::milliseconds(retryDuration));
-                    retryDuration <<= 1;
-                    continue;
-                }
-
-                return false;
-            }
-
-            read_length += n;
-        }
-
-        if (HDR_LEN != message_length && HASH_LEN != message_length)
-        {
-            LOG_PAYLOAD(INFO, "Message received", *buf,
-                        Logger::MAX_BYTES_TO_DISPLAY);
-        }
-
-        if (read_length != message_length)
-        {
-            LOG_GENERAL(WARNING, "Incorrect message length.");
-            return false;
-        }
-
-        return true;
-    }
-
-    uint32_t writeMsg(const void* buf, int cli_sock, const Peer& from,
-                      const uint32_t message_length)
-    {
-        uint32_t written_length = 0;
-
-        while (written_length < message_length)
-        {
-            ssize_t n = write(cli_sock, (unsigned char*)buf + written_length,
-                              message_length - written_length);
-
-            if (errno == EPIPE)
-            {
-                LOG_GENERAL(WARNING,
-                            " SIGPIPE detected. Error No: "
-                                << errno << " Desc: " << std::strerror(errno));
-                return written_length;
-                // No retry as it is likely the other end terminate the conn due to duplicated msg.
-            }
-
-            if (n <= 0)
-            {
-                LOG_GENERAL(WARNING,
-                            "Socket write failed in message header. Code = "
-                                << errno << " Desc: " << std::strerror(errno)
-                                << ". IP address:" << from);
-                return written_length;
-            }
-
-            written_length += n;
-        }
-
-        if (written_length > 1000000)
-        {
-            LOG_GENERAL(
-                INFO, "DEBUG: Sent a total of " << written_length << " bytes");
-        }
-
-        return written_length;
-    }
-
-    uint32_t messageLength(const vector<unsigned char>& buf)
-    {
-        return (buf[2] << 24) + (buf[3] << 16) + (buf[4] << 8) + buf[5];
-    }
-
-} // anonymous namespace
-
-bool P2PComm::SendMessageSocketCore(const Peer& peer,
-=======
 bool SendJob::SendMessageSocketCore(const Peer& peer,
->>>>>>> e3e9c6a6
                                     const std::vector<unsigned char>& message,
                                     unsigned char start_byte,
                                     const vector<unsigned char>& msg_hash)
@@ -435,9 +328,6 @@
     SendMessageCore(m_peer, m_message, m_startbyte, m_hash);
 }
 
-<<<<<<< HEAD
-void P2PComm::HandleAcceptedConnection(int cli_sock, Peer from)
-=======
 template<class T> void SendJobPeers<T>::DoSend()
 {
     vector<unsigned int> indexes(m_peers.size());
@@ -495,7 +385,6 @@
 }
 
 void P2PComm::ClearBroadcastHashAsync(const vector<unsigned char>& message_hash)
->>>>>>> e3e9c6a6
 {
     LOG_MARKER();
     lock_guard<mutex> guard(m_broadcastToRemoveMutex);
@@ -570,14 +459,8 @@
     // 0x00 0x00 0x00 0x01 - 4-byte length of message
     // 0x00
 
-<<<<<<< HEAD
-    vector<unsigned char> header = {0};
-
-    if (!readMsg(&header, cli_sock, from, HDR_LEN))
-=======
     // Check for minimum message size
     if (message.size() <= HDR_LEN)
->>>>>>> e3e9c6a6
     {
         LOG_GENERAL(WARNING, "Empty message received.");
         return;
@@ -596,59 +479,17 @@
         return;
     }
 
-<<<<<<< HEAD
-    if (startByte == START_BYTE_BROADCAST)
-    {
-        HandleAcceptedConnectionBroadcast(cli_sock, from, messageLength(header),
-                                          move(cli_sock_closer));
-    }
-    else if (startByte == START_BYTE_NORMAL)
-    {
-        HandleAcceptedConnectionNormal(cli_sock, from, messageLength(header),
-                                       move(cli_sock_closer));
-    }
-    else
-    {
-        // Unexpected start byte. Drop this message
-        LOG_GENERAL(WARNING, "Header length or type wrong.");
-    }
-}
-
-void P2PComm::HandleAcceptedConnectionNormal(int cli_sock, Peer from,
-                                             uint32_t message_length,
-                                             SocketCloser cli_sock_closer)
-{
-    vector<unsigned char> message;
-
-    if (!readMsg(&message, cli_sock, from, message_length))
-=======
     const uint32_t messageLength = (message[2] << 24) + (message[3] << 16)
         + (message[4] << 8) + message[5];
 
     // Check for length consistency
     if (messageLength != message.size() - HDR_LEN)
->>>>>>> e3e9c6a6
     {
         LOG_GENERAL(WARNING, "Incorrect message length.");
         return;
     }
 
-<<<<<<< HEAD
-    cli_sock_closer.reset(); // close socket now so it can be reused
-
-    m_dispatcher(message, from);
-}
-
-void P2PComm::HandleAcceptedConnectionBroadcast(int cli_sock, Peer from,
-                                                uint32_t message_length,
-                                                SocketCloser cli_sock_closer)
-{
-    vector<unsigned char> msg_hash;
-
-    if (!readMsg(&msg_hash, cli_sock, from, HASH_LEN))
-=======
     if (startByte == START_BYTE_BROADCAST)
->>>>>>> e3e9c6a6
     {
         if ((messageLength - HDR_LEN) <= HASH_LEN)
         {
@@ -659,32 +500,20 @@
             return;
         }
 
-<<<<<<< HEAD
-    // Check if this message has been received before
-    vector<unsigned char> message;
-    bool found = false;
-    {
-        lock_guard<mutex> guard(P2PComm::GetInstance().m_broadcastHashesMutex);
-=======
         vector<unsigned char> msg_hash(message.begin() + HDR_LEN,
                                        message.begin() + HDR_LEN + HASH_LEN);
 
         P2PComm& p2p = P2PComm::GetInstance();
->>>>>>> e3e9c6a6
 
         // Check if this message has been received before
         bool found = false;
         {
-<<<<<<< HEAD
-            if (!readMsg(&message, cli_sock, from, message_length - HASH_LEN))
-=======
             lock_guard<mutex> guard(p2p.m_broadcastHashesMutex);
 
             found = (p2p.m_broadcastHashes.find(msg_hash)
                      != p2p.m_broadcastHashes.end());
             // While we have the lock, we should quickly add the hash
             if (!found)
->>>>>>> e3e9c6a6
             {
                 SHA2<HASH_TYPE::HASH_VARIANT_256> sha256;
                 sha256.Update(message, HDR_LEN + HASH_LEN,
@@ -754,40 +583,11 @@
         // Queue the message
         m_dispatcher(raw_message);
     }
-<<<<<<< HEAD
-
-    vector<Peer> broadcast_list
-        = m_broadcast_list_retriever(msg_type, ins_type, from);
-
-    if (broadcast_list.size() > 0)
-=======
     else
->>>>>>> e3e9c6a6
     {
         // Unexpected start byte. Drop this message
         LOG_GENERAL(WARNING, "Incorrect start byte.");
     }
-<<<<<<< HEAD
-
-    // Used to be done in SendBroadcastMessageCore, but it would never be called by lookup nodes
-    P2PComm::GetInstance().ClearBroadcastHashAsync(msg_hash);
-
-    LOG_STATE(
-        "[BROAD][" << std::setw(15) << std::left
-                   << P2PComm::GetInstance().m_selfPeer << "]["
-                   << DataConversion::Uint8VecToHexStr(msg_hash).substr(0, 6)
-                   << "] RECV");
-
-    // Dispatch message normally
-    m_dispatcher(message, from);
-}
-
-void P2PComm::ConnectionAccept([[gnu::unused]] evconnlistener* listener,
-                               evutil_socket_t cli_sock,
-                               struct sockaddr* cli_addr,
-                               [[gnu::unused]] int socklen,
-                               [[gnu::unused]] void* arg)
-=======
 }
 
 void P2PComm::AcceptConnectionCallback([[gnu::unused]] evconnlistener* listener,
@@ -795,32 +595,18 @@
                                        struct sockaddr* cli_addr,
                                        [[gnu::unused]] int socklen,
                                        [[gnu::unused]] void* arg)
->>>>>>> e3e9c6a6
 {
     Peer from(uint128_t(((struct sockaddr_in*)cli_addr)->sin_addr.s_addr),
               ((struct sockaddr_in*)cli_addr)->sin_port);
 
-<<<<<<< HEAD
-=======
     LOG_GENERAL(INFO, "Incoming message from " << from);
 
->>>>>>> e3e9c6a6
     if (Blacklist::GetInstance().Exist(from.m_ipAddress))
     {
         LOG_GENERAL(INFO,
                     "The node "
                         << from
                         << " is in black list, block all message from it.");
-<<<<<<< HEAD
-        return;
-    }
-
-    auto func = [cli_sock, from]() -> void {
-        HandleAcceptedConnection(cli_sock, from);
-    };
-
-    GetInstance().m_RecvPool.AddJob(func);
-=======
 
         // Close the socket
         evutil_closesocket(cli_sock);
@@ -854,7 +640,6 @@
 
     bufferevent_setcb(bev, NULL, NULL, EventCallback, NULL);
     bufferevent_enable(bev, EV_READ | EV_WRITE);
->>>>>>> e3e9c6a6
 }
 
 void P2PComm::StartMessagePump(uint32_t listen_port_host, Dispatcher dispatcher,
@@ -903,15 +688,6 @@
     serv_addr.sin_port = htons(listen_port_host);
     serv_addr.sin_addr.s_addr = INADDR_ANY;
 
-<<<<<<< HEAD
-    struct event_base* base = event_base_new();
-    struct evconnlistener* listener = evconnlistener_new_bind(
-        base, ConnectionAccept, nullptr,
-        LEV_OPT_REUSEABLE | LEV_OPT_CLOSE_ON_FREE, -1,
-        (struct sockaddr*)&serv_addr, sizeof(struct sockaddr_in));
-    event_base_dispatch(base);
-
-=======
     // Create the listener
     struct event_base* base = event_base_new();
     struct evconnlistener* listener = evconnlistener_new_bind(
@@ -919,7 +695,6 @@
         LEV_OPT_REUSEABLE | LEV_OPT_CLOSE_ON_FREE, -1,
         (struct sockaddr*)&serv_addr, sizeof(struct sockaddr_in));
     event_base_dispatch(base);
->>>>>>> e3e9c6a6
     evconnlistener_free(listener);
     event_base_free(base);
 }
@@ -945,28 +720,7 @@
     // Queue job
     while (!m_sendQueue.push(job))
     {
-<<<<<<< HEAD
-        Peer peer = peers.at(*curr);
-
-        /// TBD: Update the container dynamically when blacklist is updated
-        if (Blacklist::GetInstance().Exist(peer.m_ipAddress))
-        {
-            LOG_GENERAL(INFO,
-                        "The node "
-                            << peer
-                            << " is in black list, block all message to it.");
-            continue;
-        }
-
-        auto func1
-            = [this, peer, sharedMessage, sharedMessageHash]() mutable -> void {
-            SendMessageCore(peer, *sharedMessage.get(), START_BYTE,
-                            *sharedMessageHash.get());
-        };
-        m_SendPool.AddJob(func1);
-=======
         // Keep attempting to push until success
->>>>>>> e3e9c6a6
     }
 }
 
@@ -1000,19 +754,6 @@
 {
     LOG_MARKER();
 
-<<<<<<< HEAD
-    if (Blacklist::GetInstance().Exist(peer.m_ipAddress))
-    {
-        LOG_GENERAL(INFO,
-                    "The node "
-                        << peer
-                        << " is in black list, block all message to it.");
-        return;
-    }
-
-    lock_guard<mutex> guard(m_sendMessageMutex);
-    SendMessageCore(peer, message, START_BYTE_NORMAL, vector<unsigned char>());
-=======
     // Make job
     SendJob* job = new SendJobPeer;
     dynamic_cast<SendJobPeer*>(job)->m_peer = peer;
@@ -1026,7 +767,6 @@
     {
         // Keep attempting to push until success
     }
->>>>>>> e3e9c6a6
 }
 
 void P2PComm::SendBroadcastMessage(const vector<Peer>& peers,
