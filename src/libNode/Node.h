/*
 * Copyright (c) 2018 Zilliqa
 * This source code is being disclosed to you solely for the purpose of your
 * participation in testing Zilliqa. You may view, compile and run the code for
 * that purpose and pursuant to the protocols and algorithms that are programmed
 * into, and intended by, the code. You may not do anything else with the code
 * without express permission from Zilliqa Research Pte. Ltd., including
 * modifying or publishing the code (or any part of it), and developing or
 * forming another public or private blockchain network. This source code is
 * provided 'as is' and no warranties are given as to title or non-infringement,
 * merchantability or fitness for purpose and, to the extent permitted by law,
 * all liability for your use of the code is disclaimed. Some programs in this
 * code are governed by the GNU General Public License v3.0 (available at
 * https://www.gnu.org/licenses/gpl-3.0.en.html) ('GPLv3'). The programs that
 * are governed by GPLv3.0 are those programs that are located in the folders
 * src/depends and tests/depends and which include a reference to GPLv3 in their
 * program files.
 */
#ifndef __NODE_H__
#define __NODE_H__

#include <condition_variable>
#include <deque>
#include <list>
#include <map>
#include <mutex>
#include <shared_mutex>
#include <unordered_map>
#include <vector>

#include "common/Broadcastable.h"
#include "common/Constants.h"
#include "common/Executable.h"
#include "depends/common/FixedHash.h"
#include "libConsensus/Consensus.h"
#include "libData/AccountData/MBnForwardedTxnEntry.h"
#include "libData/AccountData/Transaction.h"
#include "libData/AccountData/TransactionReceipt.h"
#include "libData/AccountData/TxnPool.h"
#include "libData/BlockData/Block.h"
#include "libLookup/Synchronizer.h"
#include "libNetwork/DataSender.h"
#include "libNetwork/P2PComm.h"
#include "libNetwork/PeerStore.h"
#include "libPersistence/BlockStorage.h"

class Mediator;
class Retriever;

/// Implements PoW submission and sharding node functionality.
class Node : public Executable, public Broadcastable {
  enum Action {
    STARTPOW = 0x00,
    PROCESS_DSBLOCK,
    PROCESS_MICROBLOCKCONSENSUS,
    PROCESS_FINALBLOCK,
    PROCESS_TXNBODY,
    PROCESS_FALLBACKCONSENSUS,
    PROCESS_FALLBACKBLOCK,
    NUM_ACTIONS
  };

  enum SUBMITTRANSACTIONTYPE : unsigned char { MISSINGTXN = 0x01 };

  enum REJOINTYPE : unsigned char {
    ATFINALBLOCK = 0x00,
    ATNEXTROUND = 0x01,
    ATSTATEROOT = 0x02
  };

  enum LEGITIMACYRESULT : unsigned char {
    SUCCESS = 0x00,
    MISSEDTXN,
    WRONGORDER,
    SERIALIZATIONERROR,
    DESERIALIZATIONERROR
  };

  Mediator& m_mediator;

  Synchronizer m_synchronizer;

  // DS block information
  std::mutex m_mutexConsensus;

  // Sharding information
  std::atomic<uint32_t> m_numShards;

  // Consensus variables
  std::mutex m_mutexProcessConsensusMessage;
  std::condition_variable cv_processConsensusMessage;
  std::mutex m_MutexCVMicroblockConsensus;
  std::mutex m_MutexCVMicroblockConsensusObject;
  std::condition_variable cv_microblockConsensusObject;

  std::mutex m_MutexCVFBWaitMB;
  std::condition_variable cv_FBWaitMB;

  /// DSBlock Timer Vars
  std::mutex m_mutexCVWaitDSBlock;
  std::condition_variable cv_waitDSBlock;

  // Persistence Retriever
  std::shared_ptr<Retriever> m_retriever;

  std::vector<unsigned char> m_consensusBlockHash;
  std::pair<uint64_t, CoSignatures> m_lastMicroBlockCoSig;
  std::mutex m_mutexMicroBlock;

  const static uint32_t RECVTXNDELAY_MILLISECONDS = 3000;
  const static unsigned int GOSSIP_RATE = 48;

  // Transactions information
  std::mutex m_mutexCreatedTransactions;
  TxnPool m_createdTxns, t_createdTxns;
  std::vector<TxnHash> m_txnsOrdering;
  std::mutex m_mutexProcessedTransactions;
  std::unordered_map<uint64_t,
                     std::unordered_map<TxnHash, TransactionWithReceipt>>
      m_processedTransactions;
  std::unordered_map<TxnHash, TransactionWithReceipt> t_processedTransactions;
  // operates under m_mutexProcessedTransaction
  std::vector<TxnHash> m_TxnOrder;

  uint32_t m_numOfAbsentTxnHashes;

  uint64_t m_gasUsedTotal;
  boost::multiprecision::uint128_t m_txnFees;

  // std::mutex m_mutexCommittedTransactions;
  // std::unordered_map<uint64_t, std::list<TransactionWithReceipt>>
  //     m_committedTransactions;

  std::mutex m_mutexMBnForwardedTxnBuffer;
  std::unordered_map<uint64_t, std::vector<MBnForwardedTxnEntry>>
      m_mbnForwardedTxnBuffer;

  std::mutex m_mutexTxnPacketBuffer;
  std::vector<std::vector<unsigned char>> m_txnPacketBuffer;

  std::mutex m_mutexMicroBlockConsensusBuffer;
  std::unordered_map<uint32_t,
                     std::vector<std::pair<Peer, std::vector<unsigned char>>>>
      m_microBlockConsensusBuffer;

  // Fallback Consensus
  std::mutex m_mutexFallbackTimer;
  uint32_t m_fallbackTimer;
  bool m_fallbackTimerLaunched = false;
  bool m_fallbackStarted;
  std::mutex m_mutexPendingFallbackBlock;
  std::shared_ptr<FallbackBlock> m_pendingFallbackBlock;
  std::mutex m_MutexCVFallbackBlock;
  std::condition_variable cv_fallbackBlock;
  std::mutex m_MutexCVFallbackConsensusObj;
  std::condition_variable cv_fallbackConsensusObj;
  bool m_runFallback;

  bool CheckState(Action action);

  // To block certain types of incoming message for certain states
  bool ToBlockMessage(unsigned char ins_byte);

  // internal calls from ProcessStartPoW1
  bool ReadVariablesFromStartPoWMessage(
      const std::vector<unsigned char>& message, unsigned int cur_offset,
      uint64_t& block_num, uint8_t& ds_difficulty, uint8_t& difficulty,
      std::array<unsigned char, 32>& rand1,
      std::array<unsigned char, 32>& rand2);
  bool ProcessSubmitMissingTxn(const std::vector<unsigned char>& message,
                               unsigned int offset, const Peer& from);

  bool FindTxnInProcessedTxnsList(
      const uint64_t& blockNum, uint8_t sharing_mode,
      std::vector<TransactionWithReceipt>& txns_to_send,
      const TxnHash& tx_hash);

  bool LoadUnavailableMicroBlockHashes(const TxBlock& finalBlock,
                                       const uint64_t& blocknum,
                                       bool& toSendTxnToLookup);

  bool ProcessStateDeltaFromFinalBlock(
      const std::vector<unsigned char>& stateDeltaBytes,
      const StateHash& finalBlockStateDeltaHash);

  // internal calls from ProcessForwardTransaction
  void CommitForwardedTransactions(const MBnForwardedTxnEntry& entry);

  bool RemoveTxRootHashFromUnavailableMicroBlock(
      const MBnForwardedTxnEntry& entry);

  bool IsMicroBlockTxRootHashInFinalBlock(const MBnForwardedTxnEntry& entry,
                                          bool& isEveryMicroBlockAvailable);

  void StoreState();
  // void StoreMicroBlocks();
  void StoreFinalBlock(const TxBlock& txBlock);
  void InitiatePoW();
  void ScheduleMicroBlockConsensus();
  void BeginNextConsensusRound();

  void CommitMicroBlockConsensusBuffer();

  void DeleteEntryFromFwdingAssgnAndMissingBodyCountMap(
      const uint64_t& blocknum);
  void LogReceivedFinalBlockDetails(const TxBlock& txblock);

  // internal calls from ProcessVCDSBlocksMessage
  void LogReceivedDSBlockDetails(const DSBlock& dsblock);
  void StoreDSBlockToDisk(const DSBlock& dsblock);

  // Message handlers
  bool ProcessStartPoW(const std::vector<unsigned char>& message,
                       unsigned int offset, const Peer& from);
  bool ProcessSharding(const std::vector<unsigned char>& message,
                       unsigned int offset, const Peer& from);
  bool ProcessSubmitTransaction(const std::vector<unsigned char>& message,
                                unsigned int offset, const Peer& from);
  bool ProcessMicroblockConsensus(const std::vector<unsigned char>& message,
                                  unsigned int offset, const Peer& from);
  bool ProcessMicroblockConsensusCore(const std::vector<unsigned char>& message,
                                      unsigned int offset, const Peer& from);
  bool ProcessFinalBlock(const std::vector<unsigned char>& message,
                         unsigned int offset, const Peer& from);
  bool ProcessMBnForwardTransaction(const std::vector<unsigned char>& message,
                                    unsigned int cur_offset, const Peer& from);
  bool ProcessMBnForwardTransactionCore(const MBnForwardedTxnEntry& entry);
  bool ProcessTxnPacketFromLookup(const std::vector<unsigned char>& message,
                                  unsigned int offset, const Peer& from);
  bool ProcessTxnPacketFromLookupCore(const std::vector<unsigned char>& message,
                                      const uint64_t& dsBlockNum,
                                      const uint32_t& shardId,
                                      const PubKey& lookupPubKey,
                                      const std::vector<Transaction>& txns);
  bool ProcessProposeGasPrice(const std::vector<unsigned char>& message,
                              unsigned int offset, const Peer& from);

#ifdef HEARTBEAT_TEST
  bool ProcessKillPulse(const std::vector<unsigned char>& message,
                        unsigned int offset, const Peer& from);
#endif  // HEARTBEAT_TEST

  // bool ProcessCreateAccounts(const std::vector<unsigned char> & message,
  // unsigned int offset, const Peer & from);
  bool ProcessVCDSBlocksMessage(const std::vector<unsigned char>& message,
                                unsigned int cur_offset, const Peer& from);
  bool ProcessDoRejoin(const std::vector<unsigned char>& message,
                       unsigned int offset, const Peer& from);

  bool ComposeMBnForwardTxnMessageForSender(
      std::vector<unsigned char>& mb_txns_message);

  bool VerifyDSBlockCoSignature(const DSBlock& dsblock);
  bool VerifyFinalBlockCoSignature(const TxBlock& txblock);
  bool CheckStateRoot(const TxBlock& finalBlock);

  // View change

  bool VerifyVCBlockCoSignature(const VCBlock& vcblock);
  bool ProcessVCBlock(const std::vector<unsigned char>& message,
                      unsigned int cur_offset, const Peer& from);
  bool ProcessVCBlockCore(const VCBlock& vcblock);
  // Transaction functions
  bool OnCommitFailure(
      const std::map<unsigned int, std::vector<unsigned char>>&);

  bool RunConsensusOnMicroBlockWhenShardLeader();
  bool RunConsensusOnMicroBlockWhenShardBackup();
  bool ComposeMicroBlockMessageForSender(
      std::vector<unsigned char>& microblock_message) const;
  bool MicroBlockValidator(const std::vector<unsigned char>& message,
                           unsigned int offset,
                           std::vector<unsigned char>& errorMsg,
                           const uint32_t consensusID,
                           const uint64_t blockNumber,
                           const std::vector<unsigned char>& blockHash,
                           const uint16_t leaderID, const PubKey& leaderKey,
                           std::vector<unsigned char>& messageToCosign);
  unsigned char CheckLegitimacyOfTxnHashes(
      std::vector<unsigned char>& errorMsg);
  bool CheckBlockTypeIsMicro();
  bool CheckMicroBlockVersion();
  bool CheckMicroBlockshardId();
  bool CheckMicroBlockTimestamp();
  bool CheckMicroBlockHashes(std::vector<unsigned char>& errorMsg);
  bool CheckMicroBlockTxnRootHash();
  bool CheckMicroBlockStateDeltaHash();
  bool CheckMicroBlockTranReceiptHash();

  bool VerifyTxnsOrdering(const std::vector<TxnHash>& tranHashes);

  // Fallback Consensus
  void FallbackTimerLaunch();
  void FallbackTimerPulse();
  void FallbackStop();
  bool FallbackValidator(const std::vector<unsigned char>& message,
                         unsigned int offset,
                         std::vector<unsigned char>& errorMsg,
                         const uint32_t consensusID, const uint64_t blockNumber,
                         const std::vector<unsigned char>& blockHash,
                         const uint16_t leaderID, const PubKey& leaderKey,
                         std::vector<unsigned char>& messageToCosign);
  void UpdateFallbackConsensusLeader();
  void SetLastKnownGoodState();
  bool ComposeFallbackBlock();
  void RunConsensusOnFallback();
  bool RunConsensusOnFallbackWhenLeader();
  bool RunConsensusOnFallbackWhenBackup();
  void ProcessFallbackConsensusWhenDone();
  bool ProcessFallbackConsensus(const std::vector<unsigned char>& message,
                                unsigned int offset, const Peer& from);
  // Fallback block processing
  bool VerifyFallbackBlockCoSignature(const FallbackBlock& fallbackblock);
  bool ProcessFallbackBlock(const std::vector<unsigned char>& message,
                            unsigned int cur_offset, const Peer& from);
  bool ComposeFallbackBlockMessageForSender(
      std::vector<unsigned char>& fallbackblock_message) const;

  // Is Running from New Process
  bool m_fromNewProcess = true;

  bool m_doRejoinAtNextRound = false;
  bool m_doRejoinAtStateRoot = false;
  bool m_doRejoinAtFinalBlock = false;

  void ResetRejoinFlags();

  void SendDSBlockToOtherShardNodes(
      const std::vector<unsigned char>& dsblock_message);
  void SendVCBlockToOtherShardNodes(
      const std::vector<unsigned char>& vcblock_message);
  void SendFallbackBlockToOtherShardNodes(
      const std::vector<unsigned char>& fallbackblock_message);
  void SendBlockToOtherShardNodes(const std::vector<unsigned char>& message,
                                  uint32_t cluster_size,
                                  uint32_t num_of_child_clusters);
  void GetNodesToBroadCastUsingTreeBasedClustering(
      uint32_t cluster_size, uint32_t num_of_child_clusters, uint32_t& nodes_lo,
      uint32_t& nodes_hi);

  void GetIpMapping(std::unordered_map<std::string, Peer>& ipMapping);

  void WakeupForUpgrade();

  void WakeupForRecovery();

  /// Set initial state, variables, and clean-up storage
  void Init();

  /// Initilize the add genesis block and account
  void AddGenesisInfo(SyncType syncType);

 public:
  enum NodeState : unsigned char {
    POW_SUBMISSION = 0x00,
    WAITING_DSBLOCK,
    MICROBLOCK_CONSENSUS_PREP,
    MICROBLOCK_CONSENSUS,
    WAITING_FINALBLOCK,
    FALLBACK_CONSENSUS_PREP,
    FALLBACK_CONSENSUS,
    WAITING_FALLBACKBLOCK,
    SYNC
  };

  // Proposed gas price
  boost::multiprecision::uint128_t m_proposedGasPrice;
  std::mutex m_mutexGasPrice;

  // This process is newly invoked by shell from late node join script
  bool m_runFromLate = false;

  // std::condition_variable m_cvAllMicroBlocksRecvd;
  // std::mutex m_mutexAllMicroBlocksRecvd;
  // bool m_allMicroBlocksRecvd = true;

  std::mutex m_mutexShardMember;
  std::shared_ptr<std::deque<std::pair<PubKey, Peer>>> m_myShardMembers;

  std::shared_ptr<MicroBlock> m_microblock;

  std::mutex m_mutexCVMicroBlockMissingTxn;
  std::condition_variable cv_MicroBlockMissingTxn;

  // std::condition_variable m_cvNewRoundStarted;
  // std::mutex m_mutexNewRoundStarted;
  // bool m_newRoundStarted = false;

  std::mutex m_mutexIsEveryMicroBlockAvailable;

  // Transaction body sharing variables
  std::mutex m_mutexUnavailableMicroBlocks;
  std::unordered_map<uint64_t, std::vector<std::pair<BlockHash, TxnHash>>>
      m_unavailableMicroBlocks;

  /// Sharding variables
  std::atomic<uint32_t> m_myshardId;
  std::atomic<uint32_t> m_consensusMyID;
  std::atomic<bool> m_isPrimary;
  std::atomic<uint32_t> m_consensusLeaderID;
  std::shared_ptr<ConsensusCommon> m_consensusObject;

  // Finalblock Processing
  std::mutex m_mutexFinalBlock;

  // DS block information
  std::mutex m_mutexDSBlock;

  /// The current internal state of this Node instance.
  std::atomic<NodeState> m_state;

  // a buffer flag used by lookup to store the isVacuousEpoch state before
  // StoreFinalBlock
  std::atomic<bool> m_isVacuousEpochBuffer;

  // an indicator that whether the non-sync node is still doing mining
  // at standard difficulty
  std::atomic<bool> m_stillMiningPrimary;

  // a indicator of whether recovered from fallback just now
  bool m_justDidFallback = false;

  /// Constructor. Requires mediator reference to access DirectoryService and
  /// other global members.
  Node(Mediator& mediator, unsigned int syncType, bool toRetrieveHistory);

  /// Destructor.
  ~Node();

  /// Install the Node
  bool Install(const SyncType syncType, const bool toRetrieveHistory = true);

  // Reset certain variables to the initial state
  bool CleanVariables();

  /// Prepare for processing protocols after initialization
  void Prepare(bool runInitializeGenesisBlocks);

  /// Get number of shards
  uint32_t getNumShards() { return m_numShards; };

  /// Get this node shard ID
  uint32_t GetShardId() { return m_myshardId; };

  /// Sets the value of m_state.
  void SetState(NodeState state);

  /// Implements the Execute function inherited from Executable.
  bool Execute(const std::vector<unsigned char>& message, unsigned int offset,
               const Peer& from);

  /// Implements the GetBroadcastList function inherited from Broadcastable.
  std::vector<Peer> GetBroadcastList(unsigned char ins_type,
                                     const Peer& broadcast_originator);

  Mediator& GetMediator() { return m_mediator; }

  /// Recover the previous state by retrieving persistence data
  bool StartRetrieveHistory(const SyncType syncType, bool& wakeupForUpgrade);

  // Erase m_committedTransactions for given epoch number
  // void EraseCommittedTransactions(uint64_t epochNum)
  // {
  //     std::lock_guard<std::mutex> g(m_mutexCommittedTransactions);
  //     m_committedTransactions.erase(epochNum);
  // }

  /// Add new block into tx blockchain
  void AddBlock(const TxBlock& block);

  void UpdateDSCommiteeComposition(std::deque<std::pair<PubKey, Peer>>& dsComm,
                                   const DSBlock& dsblock);

  void UpdateDSCommitteeAfterFallback(
      const uint32_t& shard_id, const PubKey& leaderPubKey,
      const Peer& leaderNetworkInfo,
      std::deque<std::pair<PubKey, Peer>>& dsComm, const DequeOfShard& shards);

  void CommitMBnForwardedTransactionBuffer();

  void CleanCreatedTransaction();

  void CleanMicroblockConsensusBuffer();

  void CallActOnFinalblock();

  void ProcessTransactionWhenShardLeader();
  bool ProcessTransactionWhenShardBackup(
      const std::vector<TxnHash>& tranHashes,
      std::vector<TxnHash>& missingtranHashes);
  bool ComposeMicroBlock();
  bool CheckMicroBlockValidity(std::vector<unsigned char>& errorMsg);
  bool OnNodeMissingTxns(const std::vector<unsigned char>& errorMsg,
                         const Peer& from);

  void UpdateStateForNextConsensusRound();

  // Start synchronization with lookup as a shard node
  void StartSynchronization();

  /// Performs PoW mining and submission for DirectoryService committee
  /// membership.
  bool StartPoW(const uint64_t& block_num, uint8_t ds_difficulty,
                uint8_t difficulty,
                const std::array<unsigned char, UINT256_SIZE>& rand1,
                const std::array<unsigned char, UINT256_SIZE>& rand2,
                const uint32_t lookupId = uint32_t() - 1);

  /// Send PoW soln to DS Commitee
  bool SendPoWResultToDSComm(const uint64_t& block_num,
                             const uint8_t& difficultyLevel,
                             const uint64_t winningNonce,
                             const std::string& powResultHash,
                             const std::string& powMixhash,
                             const uint32_t& lookupId,
                             const boost::multiprecision::uint128_t& gasPrice);

  /// Used by oldest DS node to configure shard ID as a new shard node
  void SetMyshardId(uint32_t shardId);

  /// Used by oldest DS node to finish setup as a new shard node
  void StartFirstTxEpoch();

  /// Used for start consensus on microblock
  bool RunConsensusOnMicroBlock();

  /// Used for commit buffered txn packet
  void CommitTxnPacketBuffer();

  /// Used by oldest DS node to configure sharding variables as a new shard node
  bool LoadShardingStructure(bool callByRetrieve = false);

  // Rejoin the network as a shard node in case of failure happens in protocol
  void RejoinAsNormal();

  /// Force state changes from MBCON/MBCON_PREP -> WAITING_FINALBLOCK
  void PrepareGoodStateForFinalBlock();

  /// Reset Consensus ID
  void ResetConsensusId();

  /// Fetch offline lookups with a counter for retrying
  bool GetOfflineLookups(bool endless = false);

  /// Fetch latest ds block with a counter for retrying
  bool GetLatestDSBlock();

  void UpdateDSCommiteeCompositionAfterVC(
      const VCBlock& vcblock, std::deque<std::pair<PubKey, Peer>>& dsComm);
  void UpdateRetrieveDSCommiteeCompositionAfterVC(
      const VCBlock& vcblock, std::deque<std::pair<PubKey, Peer>>& dsComm);

  void UpdateProcessedTransactions();

<<<<<<< HEAD
  bool IsShardNode(const PubKey& pubKey);
  bool IsShardNode(const Peer& peerInfo);
=======
  static bool GetDSLeaderPeer(const BlockLink& lastBlockLink,
                              const DSBlock& latestDSBlock,
                              const DequeOfDSNode& dsCommittee,
                              const uint64_t epochNumber, Peer& dsLeaderPeer);
>>>>>>> d17e9a8b

 private:
  static std::map<NodeState, std::string> NodeStateStrings;
  std::string GetStateString() const;
  static std::map<Action, std::string> ActionStrings;
  std::string GetActionString(Action action) const;
  /// Fallback Consensus Related
  std::atomic<NodeState> m_fallbackState;
  bool ValidateFallbackState(NodeState nodeState, NodeState statePropose);
};

#endif  // __NODE_H__<|MERGE_RESOLUTION|>--- conflicted
+++ resolved
@@ -552,15 +552,13 @@
 
   void UpdateProcessedTransactions();
 
-<<<<<<< HEAD
   bool IsShardNode(const PubKey& pubKey);
   bool IsShardNode(const Peer& peerInfo);
-=======
+
   static bool GetDSLeaderPeer(const BlockLink& lastBlockLink,
                               const DSBlock& latestDSBlock,
                               const DequeOfDSNode& dsCommittee,
                               const uint64_t epochNumber, Peer& dsLeaderPeer);
->>>>>>> d17e9a8b
 
  private:
   static std::map<NodeState, std::string> NodeStateStrings;
