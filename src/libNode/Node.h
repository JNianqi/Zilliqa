/**
* Copyright (c) 2018 Zilliqa 
* This source code is being disclosed to you solely for the purpose of your participation in 
* testing Zilliqa. You may view, compile and run the code for that purpose and pursuant to 
* the protocols and algorithms that are programmed into, and intended by, the code. You may 
* not do anything else with the code without express permission from Zilliqa Research Pte. Ltd., 
* including modifying or publishing the code (or any part of it), and developing or forming 
* another public or private blockchain network. This source code is provided ‘as is’ and no 
* warranties are given as to title or non-infringement, merchantability or fitness for purpose 
* and, to the extent permitted by law, all liability for your use of the code is disclaimed. 
* Some programs in this code are governed by the GNU General Public License v3.0 (available at 
* https://www.gnu.org/licenses/gpl-3.0.en.html) (‘GPLv3’). The programs that are governed by 
* GPLv3.0 are those programs that are located in the folders src/depends and tests/depends 
* and which include a reference to GPLv3 in their program files.
**/
#ifndef __NODE_H__
#define __NODE_H__

#include <condition_variable>
#include <deque>
#include <list>
#include <map>
#include <mutex>
#include <shared_mutex>
#include <unordered_map>
#include <unordered_set>
#include <vector>

#include "common/Broadcastable.h"
#include "common/Constants.h"
#include "common/Executable.h"
#include "depends/common/FixedHash.h"
#include "libConsensus/Consensus.h"
#include "libData/AccountData/Transaction.h"
#include "libData/BlockChainData/TxBlockChain.h"
#include "libData/BlockData/Block.h"
#include "libLookup/Synchronizer.h"
#include "libNetwork/P2PComm.h"
#include "libNetwork/PeerStore.h"
#include "libPOW/pow.h"
#include "libPersistence/BlockStorage.h"

class Mediator;
class Retriever;

/// Implements PoW submission and sharding node functionality.
class Node : public Executable, public Broadcastable
{
    enum Action
    {
        STARTPOW1 = 0x00,
        STARTPOW2,
        PROCESS_SHARDING,
        PROCESS_MICROBLOCKCONSENSUS,
        PROCESS_FINALBLOCK,
        PROCESS_TXNBODY,
        NUM_ACTIONS
    };

    enum SUBMITTRANSACTIONTYPE : unsigned char
    {
        TXNSHARING = 0x00,
        MISSINGTXN = 0x01
    };

    enum REJOINTYPE : unsigned char
    {
        ATFINALBLOCK = 0x00,
        ATNEXTROUND = 0x01,
        ATSTATEROOT = 0x02
    };

    string ActionString(enum Action action)
    {
        switch (action)
        {
        case STARTPOW1:
            return "STARTPOW1";
        case STARTPOW2:
            return "STARTPOW2";
        case PROCESS_SHARDING:
            return "PROCESS_SHARDING";
        case PROCESS_MICROBLOCKCONSENSUS:
            return "PROCESS_MICROBLOCKCONSENSUS";
        case PROCESS_FINALBLOCK:
            return "PROCESS_FINALBLOCK";
        case PROCESS_TXNBODY:
            return "PROCESS_TXNBODY";
        default:
            return "Unknown Action";
        }
    }

    Mediator& m_mediator;

    Synchronizer m_synchronizer;

    std::mutex m_mutexConsensus;

    // Sharding information
    std::deque<PubKey> m_myShardMembersPubKeys;
    std::deque<Peer> m_myShardMembersNetworkInfo;
    std::atomic<bool> m_isPrimary;
    std::atomic<bool> m_isMBSender;
    std::atomic<uint32_t> m_myShardID;
    std::atomic<uint32_t> m_numShards;

    // DS committee information
    bool m_isDSNode = true;

    // Consensus variables
    std::shared_ptr<ConsensusCommon> m_consensusObject;
    std::mutex m_MutexCVMicroblockConsensus;
    std::condition_variable cv_microblockConsensus;
    std::mutex m_MutexCVMicroblockConsensusObject;
    std::condition_variable cv_microblockConsensusObject;

    // Persistence Retriever
    std::shared_ptr<Retriever> m_retriever;

    std::vector<unsigned char> m_consensusBlockHash;
    std::atomic<uint32_t> m_consensusMyID;
    std::shared_ptr<MicroBlock> m_microblock;
    std::pair<uint64_t, BlockBase> m_lastMicroBlockCoSig;
    std::mutex m_mutexMicroBlock;

    const static uint32_t RECVTXNDELAY_MILLISECONDS = 3000;
    const static unsigned int GOSSIP_RATE = 48;

    // Transactions information
    std::mutex m_mutexCreatedTransactions;
    std::list<Transaction> m_createdTransactions;

    vector<unsigned char> m_txMessage;

    // prefilled transactions sorted by fromAddress
    std::mutex m_mutexPrefilledTxns;
    std::atomic_size_t m_nRemainingPrefilledTxns{0};
    std::unordered_map<Address, std::list<Transaction>> m_prefilledTxns{};

    std::mutex m_mutexSubmittedTransactions;
    std::unordered_map<boost::multiprecision::uint256_t,
                       std::unordered_map<TxnHash, Transaction>>
        m_submittedTransactions;

    std::mutex m_mutexReceivedTransactions;
    std::unordered_map<boost::multiprecision::uint256_t,
                       std::unordered_map<TxnHash, Transaction>>
        m_receivedTransactions;

    uint32_t m_numOfAbsentTxnHashes;

    std::mutex m_mutexCommittedTransactions;
    std::unordered_map<boost::multiprecision::uint256_t, std::list<Transaction>>
        m_committedTransactions;

    std::mutex m_mutexForwardingAssignment;
    std::unordered_map<boost::multiprecision::uint256_t, std::vector<Peer>>
        m_forwardingAssignment;

    bool CheckState(Action action);

    // To block certain types of incoming message for certain states
    bool ToBlockMessage(unsigned char ins_byte);

#ifndef IS_LOOKUP_NODE
    // internal calls from ProcessStartPoW1
    bool ReadVariablesFromStartPoW1Message(
        const vector<unsigned char>& message, unsigned int offset,
        boost::multiprecision::uint256_t& block_num, uint8_t& difficulty,
        array<unsigned char, 32>& rand1, array<unsigned char, 32>& rand2);
#endif // IS_LOOKUP_NODE

    // internal calls from ProcessStartPoW2
    bool ReadVariablesFromStartPoW2Message(
        const vector<unsigned char>& message, unsigned int offset,
        boost::multiprecision::uint256_t& block_num, uint8_t& difficulty,
        array<unsigned char, 32>& rand1, array<unsigned char, 32>& rand2);
#ifndef IS_LOOKUP_NODE
    void SharePoW2WinningResultWithDS(
        const boost::multiprecision::uint256_t& block_num,
        const ethash_mining_result& winning_result) const;
    void StartPoW2MiningAndShareResultWithDS(
        const boost::multiprecision::uint256_t& block_num, uint8_t difficulty,
        const array<unsigned char, 32>& rand1,
        const array<unsigned char, 32>& rand2) const;
    bool ProcessSubmitMissingTxn(const vector<unsigned char>& message,
                                 unsigned int offset, const Peer& from);
    bool ProcessSubmitTxnSharing(const vector<unsigned char>& message,
                                 unsigned int offset, const Peer& from);
#endif // IS_LOOKUP_NODE

    // internal call from ProcessSharding
    bool ReadVariablesFromShardingMessage(const vector<unsigned char>& message,
                                          unsigned int offset);

    // internal calls from ActOnFinalBlock for NODE_FORWARD_ONLY and SEND_AND_FORWARD
    void LoadForwardingAssignmentFromFinalBlock(
        const vector<Peer>& fellowForwarderNodes,
        const boost::multiprecision::uint256_t& blocknum);
    bool FindTxnInSubmittedTxnsList(
        const TxBlock& finalblock,
        const boost::multiprecision::uint256_t& blocknum, uint8_t sharing_mode,
        vector<Transaction>& txns_to_send, const TxnHash& tx_hash);
    bool FindTxnInReceivedTxnsList(
        const TxBlock& finalblock,
        const boost::multiprecision::uint256_t& blocknum, uint8_t sharing_mode,
        vector<Transaction>& txns_to_send, const TxnHash& tx_hash);
    void
    CommitMyShardsMicroBlock(const TxBlock& finalblock,
                             const boost::multiprecision::uint256_t& blocknum,
                             uint8_t sharing_mode,
                             vector<Transaction>& txns_to_send);
    void BroadcastTransactionsToSendingAssignment(
        const boost::multiprecision::uint256_t& blocknum,
        const vector<Peer>& sendingAssignment, const TxnHash& microBlockTxHash,
        vector<Transaction>& txns_to_send) const;

    void BroadcastStateDeltaToSendingAssignment(
        const boost::multiprecision::uint256_t& blocknum,
        const vector<Peer>& sendingAssignment,
        const StateHash& microBlockStateDeltaHash,
        const TxnHash& microBlockTxHash) const;

    bool LoadUnavailableMicroBlockHashes(
        const TxBlock& finalblock,
        const boost::multiprecision::uint256_t& blocknum);

    bool RemoveTxRootHashFromUnavailableMicroBlock(
        const boost::multiprecision::uint256_t& blocknum,
        const TxnHash& txnRootHash, const StateHash& stateDeltaHash);
    bool RemoveStateDeltaHashFromUnavailableMicroBlock(
        const boost::multiprecision::uint256_t& blocknum,
        const StateHash& stateDeltaHash, const TxnHash& txnRootHash);

    bool
    CheckMicroBlockRootHash(const TxBlock& finalBlock,
                            const boost::multiprecision::uint256_t& blocknum);
    bool IsMicroBlockTxRootHashInFinalBlock(
        TxnHash microBlockTxRootHash, StateHash microBlockStateDeltaHash,
        const boost::multiprecision::uint256_t& blocknum,
        bool& isEveryMicroBlockAvailable);
    bool IsMicroBlockStateDeltaHashInFinalBlock(
        StateHash microBlockStateDeltaHash, TxnHash microBlockTxRootHash,
        const boost::multiprecision::uint256_t& blocknum,
        bool& isEveryMicroBlockAvailable);
    bool IsMyShardsMicroBlockTxRootHashInFinalBlock(
        const boost::multiprecision::uint256_t& blocknum,
        bool& isEveryMicroBlockAvailable);
    bool IsMyShardsMicroBlockStateDeltaHashInFinalBlock(
        const boost::multiprecision::uint256_t& blocknum,
        bool& isEveryMicroBlockAvailable);
    bool IsMyShardsMicroBlockInFinalBlock(
        const boost::multiprecision::uint256_t& blocknum);
    bool
    ReadAuxilliaryInfoFromFinalBlockMsg(const vector<unsigned char>& message,
                                        unsigned int& cur_offset,
                                        uint8_t& shard_id);
    void StoreState();
    // void StoreMicroBlocks();
    void StoreFinalBlock(const TxBlock& txBlock);
    void InitiatePoW1();
    void UpdateStateForNextConsensusRound();
    void ScheduleTxnSubmission();
    void ScheduleMicroBlockConsensus();
    void BeginNextConsensusRound();
    void LoadTxnSharingInfo(const vector<unsigned char>& message,
                            unsigned int& cur_offset, uint8_t shard_id,
                            bool& i_am_sender, bool& i_am_forwarder,
                            vector<vector<Peer>>& nodes);
    void CallActOnFinalBlockBasedOnSenderForwarderAssgn(
        bool i_am_sender, bool i_am_forwarder,
        const vector<vector<Peer>>& nodes, uint8_t shard_id);

    // internal calls from ProcessForwardTransaction
    void LoadFwdingAssgnForThisBlockNum(
        const boost::multiprecision::uint256_t& blocknum,
        vector<Peer>& forward_list);
    bool LoadForwardedTxnsAndCheckRoot(
        const vector<unsigned char>& message, unsigned int cur_offset,
        TxnHash& microBlockTxHash, StateHash& microBlockStateDeltaHash,
        vector<Transaction>& txnsInForwardedMessage);
    // vector<TxnHash> & txnHashesInForwardedMessage);
    bool LoadForwardedStateDeltaAndCheckRoot(
        const vector<unsigned char>& message, unsigned int cur_offset,
        StateHash& microBlockStateDeltaHash, TxnHash& microBlockTxHash);
    void CommitForwardedTransactions(
        const vector<Transaction>& txnsInForwardedMessage,
        const boost::multiprecision::uint256_t& blocknum);

    void DeleteEntryFromFwdingAssgnAndMissingBodyCountMap(
        const boost::multiprecision::uint256_t& blocknum);
    void LogReceivedFinalBlockDetails(const TxBlock& txblock);

    // internal calls from ProcessDSBlock
    void LogReceivedDSBlockDetails(const DSBlock& dsblock);
    void StoreDSBlockToDisk(const DSBlock& dsblock);
    void UpdateDSCommiteeComposition(const Peer& winnerpeer); //TODO: Refactor

    // Message handlers
    bool ProcessStartPoW1(const std::vector<unsigned char>& message,
                          unsigned int offset, const Peer& from);
    bool ProcessSharding(const std::vector<unsigned char>& message,
                         unsigned int offset, const Peer& from);
    bool ProcessCreateTransaction(const std::vector<unsigned char>& message,
                                  unsigned int offset, const Peer& from);
    bool ProcessSubmitTransaction(const std::vector<unsigned char>& message,
                                  unsigned int offset, const Peer& from);
    bool ProcessMicroblockConsensus(const std::vector<unsigned char>& message,
                                    unsigned int offset, const Peer& from);
    bool ProcessFinalBlock(const std::vector<unsigned char>& message,
                           unsigned int offset, const Peer& from);
    bool ProcessForwardTransaction(const std::vector<unsigned char>& message,
                                   unsigned int offset, const Peer& from);
    bool ProcessCreateTransactionFromLookup(
        const std::vector<unsigned char>& message, unsigned int offset,
        const Peer& from);
    bool ProcessForwardStateDelta(const std::vector<unsigned char>& message,
                                  unsigned int offset, const Peer& from);
    // bool ProcessCreateAccounts(const std::vector<unsigned char> & message, unsigned int offset, const Peer & from);
    bool ProcessDSBlock(const std::vector<unsigned char>& message,
                        unsigned int offset, const Peer& from);
    bool ProcessDoRejoin(const std::vector<unsigned char>& message,
                         unsigned int offset, const Peer& from);

    bool CheckWhetherDSBlockNumIsLatest(
        const boost::multiprecision::uint256_t dsblock_num);
    bool VerifyDSBlockCoSignature(const DSBlock& dsblock);
    bool VerifyFinalBlockCoSignature(const TxBlock& txblock);
    bool CheckStateRoot(const TxBlock& finalblock);

    // View change
    void UpdateDSCommiteeComposition();
    bool VerifyVCBlockCoSignature(const VCBlock& vcblock);
    bool ProcessVCBlock(const vector<unsigned char>& message,
                        unsigned int cur_offset, const Peer& from);

#ifndef IS_LOOKUP_NODE
    // Transaction functions
    void SubmitTransactions();

    bool OnNodeMissingTxns(const std::vector<unsigned char>& errorMsg,
                           unsigned int offset, const Peer& from);
    bool
    OnCommitFailure(const std::map<unsigned int, std::vector<unsigned char>>&);

    bool RunConsensusOnMicroBlockWhenShardLeader();
    bool RunConsensusOnMicroBlockWhenShardBackup();
    bool RunConsensusOnMicroBlock();
    bool ComposeMicroBlock();
    void SubmitMicroblockToDSCommittee() const;
    bool
    MicroBlockValidator(const std::vector<unsigned char>& sharding_structure,
                        std::vector<unsigned char>& errorMsg);
    bool CheckLegitimacyOfTxnHashes(std::vector<unsigned char>& errorMsg);
    bool CheckBlockTypeIsMicro();
    bool CheckMicroBlockVersion();
    bool CheckMicroBlockTimestamp();
    bool CheckMicroBlockHashes(std::vector<unsigned char>& errorMsg);
    bool CheckMicroBlockTxnRootHash();
    bool CheckMicroBlockStateDeltaHash();

    bool ActOnFinalBlock(uint8_t tx_sharing_mode,
                         vector<Peer> my_shard_receivers,
                         const vector<Peer>& fellowForwarderNodes);

    //Coinbase txns
    bool Coinbase(const BlockBase& lastMicroBlock, const TxBlock& lastTxBlock);
    void InitCoinbase();

    // Is Running from New Process
    bool m_fromNewProcess = true;
<<<<<<< HEAD
=======

    bool m_doRejoinAtNextRound = false;
    bool m_doRejoinAtStateRoot = false;
    bool m_doRejoinAtFinalBlock = false;

    void ResetRejoinFlags();

    // Rejoin the network as a shard node in case of failure happens in protocol
    void RejoinAsNormal();
>>>>>>> 3a19b991
#endif // IS_LOOKUP_NODE

public:
    enum NodeState : unsigned char
    {
        POW1_SUBMISSION = 0x00,
        POW2_SUBMISSION,
        TX_SUBMISSION,
        TX_SUBMISSION_BUFFER,
        MICROBLOCK_CONSENSUS_PREP,
        MICROBLOCK_CONSENSUS,
        WAITING_FINALBLOCK,
        ERROR,
        SYNC
    };

private:
    static string NodeStateString(enum NodeState nodeState);
    static bool compatibleState(enum NodeState state, enum Action action);

public:
    // This process is newly invoked by shell from late node join script
    bool m_runFromLate = false;

    std::condition_variable m_cvAllMicroBlocksRecvd;
    std::mutex m_mutexAllMicroBlocksRecvd;
    bool m_allMicroBlocksRecvd = true;

    std::mutex m_mutexTempCommitted;
    bool m_tempStateDeltaCommitted = true;

    std::condition_variable m_cvNewRoundStarted;
    std::mutex m_mutexNewRoundStarted;
    bool m_newRoundStarted = true;

    std::mutex m_mutexIsEveryMicroBlockAvailable;

    // Transaction body sharing variables
    std::mutex m_mutexUnavailableMicroBlocks;
    std::unordered_map<boost::multiprecision::uint256_t,
                       std::unordered_map<MicroBlockHashSet, std::vector<bool>>>
        m_unavailableMicroBlocks;

    uint32_t m_consensusID;

    std::atomic<uint32_t> m_consensusLeaderID;

    /// The current internal state of this Node instance.
    std::atomic<NodeState> m_state;

    /// Constructor. Requires mediator reference to access DirectoryService and other global members.
    Node(Mediator& mediator, unsigned int syncType, bool toRetrieveHistory);

    /// Destructor.
    ~Node();

    /// Install the Node
    void Install(unsigned int syncType, bool toRetrieveHistory = true);

    /// Set initial state, variables, and clean-up storage
    void Init();

    // Reset certain variables to the initial state
    bool CleanVariables();

    /// Prepare for processing protocols after initialization
    void Prepare(bool runInitializeGenesisBlocks);

    /// Get number of shards
    uint32_t getNumShards() { return m_numShards; };

    /// Get this node shard ID
    uint32_t getShardID() { return m_myShardID; };

    /// Sets the value of m_state.
    void SetState(NodeState state);

    /// Implements the Execute function inherited from Executable.
    bool Execute(const std::vector<unsigned char>& message, unsigned int offset,
                 const Peer& from);

    /// Implements the GetBroadcastList function inherited from Broadcastable.
    std::vector<Peer> GetBroadcastList(unsigned char ins_type,
                                       const Peer& broadcast_originator);

    Mediator& GetMediator() { return m_mediator; }

    /// Recover the previous state by retrieving persistence data
    bool StartRetrieveHistory();

    //Erase m_committedTransactions for given epoch number
    void EraseCommittedTransactions(uint64_t epochNum)
    {
        m_committedTransactions.erase(epochNum);
    }

    // Rejoin the network as a shard node in case of failure happens in protocol
    void RejoinAsNormal();
#ifndef IS_LOOKUP_NODE

    // Start synchronization with lookup as a shard node
    void StartSynchronization();

    /// Called from DirectoryService during FINALBLOCK processing.
    bool ActOnFinalBlock(uint8_t tx_sharing_mode, const vector<Peer>& nodes);

    /// Performs PoW mining and submission for DirectoryService committee membership.
    bool StartPoW1(const boost::multiprecision::uint256_t& block_num,
                   uint8_t difficulty,
                   const std::array<unsigned char, UINT256_SIZE>& rand1,
                   const std::array<unsigned char, UINT256_SIZE>& rand2);

    /// Performs PoW mining and submission for sharding committee membership.
    bool StartPoW2(const boost::multiprecision::uint256_t block_num,
                   uint8_t difficulty, array<unsigned char, 32> rand1,
                   array<unsigned char, 32> rand2);

    /// Call when the normal node be promoted to DS
    void CleanCreatedTransaction();
#endif // IS_LOOKUP_NODE
};

#endif // __NODE_H__<|MERGE_RESOLUTION|>--- conflicted
+++ resolved
@@ -370,9 +370,6 @@
 
     // Is Running from New Process
     bool m_fromNewProcess = true;
-<<<<<<< HEAD
-=======
-
     bool m_doRejoinAtNextRound = false;
     bool m_doRejoinAtStateRoot = false;
     bool m_doRejoinAtFinalBlock = false;
@@ -381,7 +378,6 @@
 
     // Rejoin the network as a shard node in case of failure happens in protocol
     void RejoinAsNormal();
->>>>>>> 3a19b991
 #endif // IS_LOOKUP_NODE
 
 public:
