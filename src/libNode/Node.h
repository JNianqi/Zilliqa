/**
* Copyright (c) 2018 Zilliqa 
* This source code is being disclosed to you solely for the purpose of your participation in 
* testing Zilliqa. You may view, compile and run the code for that purpose and pursuant to 
* the protocols and algorithms that are programmed into, and intended by, the code. You may 
* not do anything else with the code without express permission from Zilliqa Research Pte. Ltd., 
* including modifying or publishing the code (or any part of it), and developing or forming 
* another public or private blockchain network. This source code is provided ‘as is’ and no 
* warranties are given as to title or non-infringement, merchantability or fitness for purpose 
* and, to the extent permitted by law, all liability for your use of the code is disclaimed. 
* Some programs in this code are governed by the GNU General Public License v3.0 (available at 
* https://www.gnu.org/licenses/gpl-3.0.en.html) (‘GPLv3’). The programs that are governed by 
* GPLv3.0 are those programs that are located in the folders src/depends and tests/depends 
* and which include a reference to GPLv3 in their program files.
**/
#ifndef __NODE_H__
#define __NODE_H__

#include <condition_variable>
#include <deque>
#include <list>
#include <map>
#include <mutex>
#include <shared_mutex>
#include <unordered_map>
#include <vector>

#include "common/Broadcastable.h"
#include "common/Constants.h"
#include "common/Executable.h"
#include "depends/common/FixedHash.h"
#include "libConsensus/Consensus.h"
#include "libData/AccountData/Transaction.h"
#include "libData/BlockData/Block.h"
#include "libData/BlockData/BlockHeader/UnavailableMicroBlock.h"
#include "libData/DataStructures/MultiIndexContainer.h"
#include "libLookup/Synchronizer.h"
#include "libNetwork/P2PComm.h"
#include "libNetwork/PeerStore.h"
#include "libPOW/pow.h"
#include "libPersistence/BlockStorage.h"

class Mediator;
class Retriever;

/// Implements PoW submission and sharding node functionality.
class Node : public Executable, public Broadcastable
{
    enum Action
    {
        STARTPOW = 0x00,
        PROCESS_DSBLOCK,
        PROCESS_MICROBLOCKCONSENSUS,
        PROCESS_FINALBLOCK,
        PROCESS_TXNBODY,
        NUM_ACTIONS
    };

    enum SUBMITTRANSACTIONTYPE : unsigned char
    {
        MISSINGTXN = 0x01
    };

    enum REJOINTYPE : unsigned char
    {
        ATFINALBLOCK = 0x00,
        ATNEXTROUND = 0x01,
        ATSTATEROOT = 0x02
    };

    enum LEGITIMACYRESULT : unsigned char
    {
        SUCCESS = 0x00,
        MISSEDTXN,
        WRONGORDER
    };

    Mediator& m_mediator;

    Synchronizer m_synchronizer;

    // DS block information
    std::mutex m_mutexConsensus;

    // Sharding information
    std::atomic<bool> m_isMBSender;
    std::atomic<uint32_t> m_numShards;

    // Transaction sharing assignments
    std::atomic<bool> m_txnSharingIAmForwarder;
    std::vector<std::vector<Peer>> m_txnSharingAssignedNodes;

    // Consensus variables
    std::mutex m_mutexProcessConsensusMessage;
    std::condition_variable cv_processConsensusMessage;
    std::shared_ptr<ConsensusCommon> m_consensusObject;
    std::mutex m_MutexCVMicroblockConsensus;
    std::condition_variable cv_microblockConsensus;
    std::mutex m_MutexCVMicroblockConsensusObject;
    std::condition_variable cv_microblockConsensusObject;

    std::mutex m_MutexCVFBWaitMB;
    std::condition_variable cv_FBWaitMB;

    std::mutex m_mutexCVMicroBlockMissingTxn;
    std::condition_variable cv_MicroBlockMissingTxn;

    // Persistence Retriever
    std::shared_ptr<Retriever> m_retriever;

    std::vector<unsigned char> m_consensusBlockHash;
    std::shared_ptr<MicroBlock> m_microblock;
    std::pair<uint64_t, BlockBase> m_lastMicroBlockCoSig;
    std::mutex m_mutexMicroBlock;

    const static uint32_t RECVTXNDELAY_MILLISECONDS = 3000;
    const static unsigned int GOSSIP_RATE = 48;

    // Transactions information
    std::mutex m_mutexCreatedTransactions;
    gas_txnid_comp_txns m_createdTransactions;

    std::unordered_map<Address,
                       std::map<boost::multiprecision::uint256_t, Transaction>>
        m_addrNonceTxnMap;
    std::vector<TxnHash> m_txnsOrdering;

    std::mutex m_mutexProcessedTransactions;
    std::unordered_map<uint64_t, std::unordered_map<TxnHash, Transaction>>
        m_processedTransactions;
    //operates under m_mutexProcessedTransaction
    std::vector<TxnHash> m_TxnOrder;

    uint32_t m_numOfAbsentTxnHashes;

    std::mutex m_mutexCommittedTransactions;
    std::unordered_map<uint64_t, std::list<Transaction>>
        m_committedTransactions;

    std::mutex m_mutexForwardedTxnBuffer;
    std::unordered_map<uint64_t, std::vector<std::vector<unsigned char>>>
        m_forwardedTxnBuffer;

    std::mutex m_mutexTxnPacketBuffer;
    std::vector<std::vector<unsigned char>> m_txnPacketBuffer;

    atomic<bool> m_isVacuousEpoch;

    bool CheckState(Action action);

    // To block certain types of incoming message for certain states
    bool ToBlockMessage(unsigned char ins_byte);

    // internal calls from ProcessStartPoW1
    bool ReadVariablesFromStartPoWMessage(
        const vector<unsigned char>& message, unsigned int offset,
        uint64_t& block_num, uint8_t& dsDifficulty, uint8_t& difficulty,
        array<unsigned char, 32>& rand1, array<unsigned char, 32>& rand2);
    bool ProcessSubmitMissingTxn(const vector<unsigned char>& message,
                                 unsigned int offset, const Peer& from);

    // internal calls from ActOnFinalBlock for NODE_FORWARD_ONLY and SEND_AND_FORWARD
    void LoadForwardingAssignmentFromFinalBlock(
        const vector<Peer>& fellowForwarderNodes, const uint64_t& blocknum);

    bool FindTxnInProcessedTxnsList(const uint64_t& blocknum,
                                    uint8_t sharing_mode,
                                    vector<Transaction>& txns_to_send,
                                    const TxnHash& tx_hash);

    void GetMyShardsMicroBlock(const uint64_t& blocknum, uint8_t sharing_mode,
                               vector<Transaction>& txns_to_send);

    void BroadcastTransactionsToLookup(const vector<Transaction>& txns_to_send);

    bool LoadUnavailableMicroBlockHashes(const TxBlock& finalblock,
                                         const uint64_t& blocknum,
                                         bool& toSendTxnToLookup);

    bool
    ProcessStateDeltaFromFinalBlock(const vector<unsigned char>& message,
                                    unsigned int cur_offset,
                                    const StateHash& finalBlockStateDeltaHash);

    bool
    RemoveTxRootHashFromUnavailableMicroBlock(const uint64_t& blocknum,
                                              const TxnHash& txnRootHash,
                                              const StateHash& stateDeltaHash);

    bool CheckMicroBlockRootHash(const TxBlock& finalBlock,
                                 const uint64_t& blocknum);
    bool IsMicroBlockTxRootHashInFinalBlock(TxnHash microBlockTxRootHash,
                                            StateHash microBlockStateDeltaHash,
                                            const uint64_t& blocknum,
                                            bool& isEveryMicroBlockAvailable);
    bool
    IsMyShardMicroBlockTxRootHashInFinalBlock(const uint64_t& blocknum,
                                              bool& isEveryMicroBlockAvailable);
    bool IsMyShardMicroBlockInFinalBlock(const uint64_t& blocknum);
    bool IsMyShardIdInFinalBlock(const uint64_t& blocknum);
    bool
    ReadAuxilliaryInfoFromFinalBlockMsg(const vector<unsigned char>& message,
                                        unsigned int& cur_offset,
                                        uint32_t& shard_id);
    void StoreState();
    // void StoreMicroBlocks();
    void StoreFinalBlock(const TxBlock& txBlock);
    void InitiatePoW();
    void ScheduleMicroBlockConsensus();
    void BeginNextConsensusRound();

    // internal calls from ProcessForwardTransaction
    bool LoadForwardedTxnsAndCheckRoot(
        const vector<unsigned char>& message, unsigned int cur_offset,
        TxnHash& microBlockTxHash, StateHash& microBlockStateDeltaHash,
        vector<Transaction>& txnsInForwardedMessage);
    // vector<TxnHash> & txnHashesInForwardedMessage);
    void CommitForwardedTransactions(
        const vector<Transaction>& txnsInForwardedMessage,
        const uint64_t& blocknum);

    void
    DeleteEntryFromFwdingAssgnAndMissingBodyCountMap(const uint64_t& blocknum);
    void LogReceivedFinalBlockDetails(const TxBlock& txblock);

    // internal calls from ProcessDSBlock
    void LogReceivedDSBlockDetails(const DSBlock& dsblock);
    void StoreDSBlockToDisk(const DSBlock& dsblock);
    void UpdateDSCommiteeComposition(const Peer& winnerpeer); //TODO: Refactor

    // Message handlers
    bool ProcessStartPoW(const std::vector<unsigned char>& message,
                         unsigned int offset, const Peer& from);
    bool ProcessSharding(const std::vector<unsigned char>& message,
                         unsigned int offset, const Peer& from);
    bool ProcessSubmitTransaction(const std::vector<unsigned char>& message,
                                  unsigned int offset, const Peer& from);
    bool ProcessMicroblockConsensus(const std::vector<unsigned char>& message,
                                    unsigned int offset, const Peer& from);
    bool ProcessFinalBlock(const std::vector<unsigned char>& message,
                           unsigned int offset, const Peer& from);
    bool ProcessForwardTransaction(const std::vector<unsigned char>& message,
                                   unsigned int offset, const Peer& from);
    bool
    ProcessForwardTransactionCore(const std::vector<unsigned char>& message,
                                  unsigned int offset);
    bool ProcessCreateTransactionFromLookup(
        const std::vector<unsigned char>& message, unsigned int offset,
        const Peer& from);
    bool ProcessTxnPacketFromLookup(const std::vector<unsigned char>& message,
                                    unsigned int offset, const Peer& from);
    bool ProcessTxnPacketFromLookupCore(const vector<unsigned char>& message,
                                        unsigned int offset);

    // bool ProcessCreateAccounts(const std::vector<unsigned char> & message, unsigned int offset, const Peer & from);
    bool ProcessDSBlock(const std::vector<unsigned char>& message,
                        unsigned int offset, const Peer& from);
    bool ProcessDoRejoin(const std::vector<unsigned char>& message,
                         unsigned int offset, const Peer& from);

    bool CheckWhetherDSBlockNumIsLatest(const uint64_t dsblock_num);
    bool VerifyDSBlockCoSignature(const DSBlock& dsblock);
    bool VerifyFinalBlockCoSignature(const TxBlock& txblock);
    bool CheckStateRoot(const TxBlock& finalblock);

    // View change
    void UpdateDSCommiteeComposition();
    bool VerifyVCBlockCoSignature(const VCBlock& vcblock);
    bool ProcessVCBlock(const vector<unsigned char>& message,
                        unsigned int cur_offset, const Peer& from);

    // Transaction functions
    bool OnNodeMissingTxns(const std::vector<unsigned char>& errorMsg,
                           unsigned int offset, const Peer& from);
    bool
    OnCommitFailure(const std::map<unsigned int, std::vector<unsigned char>>&);

    bool RunConsensusOnMicroBlockWhenShardLeader();
    bool RunConsensusOnMicroBlockWhenShardBackup();
    bool ComposeMicroBlock();
    void SubmitMicroblockToDSCommittee() const;
    bool
    MicroBlockValidator(const std::vector<unsigned char>& sharding_structure,
                        std::vector<unsigned char>& errorMsg);
    unsigned char
    CheckLegitimacyOfTxnHashes(std::vector<unsigned char>& errorMsg);
    bool CheckBlockTypeIsMicro();
    bool CheckMicroBlockVersion();
    bool CheckMicroBlockTimestamp();
    bool CheckMicroBlockHashes(std::vector<unsigned char>& errorMsg);
    bool CheckMicroBlockTxnRootHash();
    bool CheckMicroBlockStateDeltaHash();
    bool CheckMicroBlockShardID();

    bool VerifyTxnsOrdering(const vector<TxnHash>& tranHashes,
                            list<Transaction>& curTxns);

    void ProcessTransactionWhenShardLeader();
    bool ProcessTransactionWhenShardBackup(const vector<TxnHash>& tranHashes,
                                           vector<TxnHash>& missingtranHashes);

    // Is Running from New Process
    bool m_fromNewProcess = true;

    bool m_doRejoinAtNextRound = false;
    bool m_doRejoinAtStateRoot = false;
    bool m_doRejoinAtFinalBlock = false;

    void ResetRejoinFlags();

    // Rejoin the network as a shard node in case of failure happens in protocol
    void RejoinAsNormal();

public:
    enum NodeState : unsigned char
    {
        POW_SUBMISSION = 0x00,
        MICROBLOCK_CONSENSUS_PREP,
        MICROBLOCK_CONSENSUS,
        WAITING_FINALBLOCK,
        ERROR,
        SYNC
    };

    // This process is newly invoked by shell from late node join script
    bool m_runFromLate = false;

    // std::condition_variable m_cvAllMicroBlocksRecvd;
    // std::mutex m_mutexAllMicroBlocksRecvd;
    // bool m_allMicroBlocksRecvd = true;

    std::shared_ptr<std::deque<pair<PubKey, Peer>>> m_myShardMembers;

    std::condition_variable m_cvNewRoundStarted;
    std::mutex m_mutexNewRoundStarted;
    bool m_newRoundStarted = false;

    std::mutex m_mutexIsEveryMicroBlockAvailable;

    // Transaction sharing assignment
    std::atomic<bool> m_txnSharingIAmSender;

    // Transaction body sharing variables
    std::mutex m_mutexUnavailableMicroBlocks;
    std::unordered_map<
        uint64_t, std::unordered_map<UnavailableMicroBlock, std::vector<bool>>>
        m_unavailableMicroBlocks;

    uint32_t m_consensusID;

    /// Sharding variables
    std::atomic<uint32_t> m_myShardID;
    std::atomic<uint32_t> m_consensusMyID;
    std::atomic<bool> m_isPrimary;
    std::atomic<uint32_t> m_consensusLeaderID;

    // DS block information
    std::mutex m_mutexDSBlock;

    /// The current internal state of this Node instance.
    std::atomic<NodeState> m_state;

    /// Constructor. Requires mediator reference to access DirectoryService and other global members.
    Node(Mediator& mediator, unsigned int syncType, bool toRetrieveHistory);

    /// Destructor.
    ~Node();

    /// Install the Node
    void Install(unsigned int syncType, bool toRetrieveHistory = true);

    /// Set initial state, variables, and clean-up storage
    void Init();

    // Reset certain variables to the initial state
    bool CleanVariables();

    /// Prepare for processing protocols after initialization
    void Prepare(bool runInitializeGenesisBlocks);

    /// Get number of shards
    uint32_t getNumShards() { return m_numShards; };

    /// Get this node shard ID
    uint32_t getShardID() { return m_myShardID; };

    /// Sets the value of m_state.
    void SetState(NodeState state);

    /// Implements the Execute function inherited from Executable.
    bool Execute(const std::vector<unsigned char>& message, unsigned int offset,
                 const Peer& from);

    /// Implements the GetBroadcastList function inherited from Broadcastable.
    std::vector<Peer> GetBroadcastList(unsigned char ins_type,
                                       const Peer& broadcast_originator);

    Mediator& GetMediator() { return m_mediator; }

    /// Recover the previous state by retrieving persistence data
    bool StartRetrieveHistory();

    //Erase m_committedTransactions for given epoch number
    void EraseCommittedTransactions(uint64_t epochNum)
    {
        std::lock_guard<std::mutex> g(m_mutexCommittedTransactions);
        m_committedTransactions.erase(epochNum);
    }

    /// Add new block into tx blockchain
    void AddBlock(const TxBlock& block);

    void CommitForwardedMsgBuffer();

    void CleanCreatedTransaction();

    void CallActOnFinalblock();

    void UpdateStateForNextConsensusRound();

    // Start synchronization with lookup as a shard node
    void StartSynchronization();

    /// Performs PoW mining and submission for DirectoryService committee membership.
    bool StartPoW(const uint64_t& block_num, uint8_t dsDifficulty,
                  uint8_t difficulty,
                  const std::array<unsigned char, UINT256_SIZE>& rand1,
                  const std::array<unsigned char, UINT256_SIZE>& rand2);

<<<<<<< HEAD
    /// Send PoW soln to DS Commitee
    void SendPoWResultToDSComm(const uint64_t& block_num,
                               const uint8_t& difficultyLevel,
                               const uint64_t winningNonce,
                               const vector<unsigned char> powResultHash,
                               const vector<unsigned char> powMixhash);

    /// Call when the normal node be promoted to DS
    void CleanCreatedTransaction();

=======
>>>>>>> 4657e398
    /// Used by oldest DS node to configure shard ID as a new shard node
    void SetMyShardID(uint32_t shardID);

    /// Used by oldest DS node to finish setup as a new shard node
    void StartFirstTxEpoch();

    /// Used for start consensus on microblock
    bool RunConsensusOnMicroBlock();

    /// Used for commit buffered txn packet
    void CommitTxnPacketBuffer();

    /// Used by oldest DS node to configure sharding variables as a new shard node
    bool LoadShardingStructure(const vector<unsigned char>& message,
                               unsigned int& cur_offset);

    /// Used by oldest DS node to configure txn sharing assignments as a new shard node
    void LoadTxnSharingInfo(const vector<unsigned char>& message,
                            unsigned int cur_offset);

private:
    static std::map<NodeState, std::string> NodeStateStrings;
    std::string GetStateString() const;
    static std::map<Action, std::string> ActionStrings;
    std::string GetActionString(Action action) const;
};

#endif // __NODE_H__<|MERGE_RESOLUTION|>--- conflicted
+++ resolved
@@ -427,7 +427,6 @@
                   const std::array<unsigned char, UINT256_SIZE>& rand1,
                   const std::array<unsigned char, UINT256_SIZE>& rand2);
 
-<<<<<<< HEAD
     /// Send PoW soln to DS Commitee
     void SendPoWResultToDSComm(const uint64_t& block_num,
                                const uint8_t& difficultyLevel,
@@ -438,8 +437,6 @@
     /// Call when the normal node be promoted to DS
     void CleanCreatedTransaction();
 
-=======
->>>>>>> 4657e398
     /// Used by oldest DS node to configure shard ID as a new shard node
     void SetMyShardID(uint32_t shardID);
 
