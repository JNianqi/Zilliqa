--- conflicted
+++ resolved
@@ -141,12 +141,10 @@
     std::unordered_map<uint64_t, std::vector<std::vector<unsigned char>>>
         m_forwardedTxnBuffer;
 
-<<<<<<< HEAD
     std::mutex m_mutexTxnPacketBuffer;
     std::vector<std::vector<unsigned char>> m_txnPacketBuffer;
-=======
+
     atomic<bool> m_isVacuousEpoch;
->>>>>>> 5a4eb178
 
     bool CheckState(Action action);
 
@@ -427,12 +425,8 @@
     void CleanCreatedTransaction();
 
     void CallActOnFinalblock();
-<<<<<<< HEAD
 
     void UpdateStateForNextConsensusRound();
-
-=======
->>>>>>> 5a4eb178
 #ifndef IS_LOOKUP_NODE
 
     // Start synchronization with lookup as a shard node
