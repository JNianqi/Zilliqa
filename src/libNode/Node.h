--- conflicted
+++ resolved
@@ -327,12 +327,6 @@
     enum NodeState : unsigned char
     {
         POW_SUBMISSION = 0x00,
-<<<<<<< HEAD
-        POW2_SUBMISSION,
-=======
-        TX_SUBMISSION,
-        TX_SUBMISSION_BUFFER,
->>>>>>> 2a814676
         MICROBLOCK_CONSENSUS_PREP,
         MICROBLOCK_CONSENSUS,
         WAITING_FINALBLOCK,
