--- conflicted
+++ resolved
@@ -88,12 +88,6 @@
   if (toRetrieveHistory) {
     bool wakeupForUpgrade = false;
 
-<<<<<<< HEAD
-    if (StartRetrieveHistory(wakeupForUpgrade)) {
-      m_mediator.m_currentEpochNum =
-          m_mediator.m_txBlockChain.GetLastBlock().GetHeader().GetBlockNum() +
-          1;
-=======
     if (!StartRetrieveHistory(syncType, wakeupForUpgrade)) {
       AddGenesisInfo(SyncType::NO_SYNC);
       this->Prepare(runInitializeGenesisBlocks);
@@ -102,71 +96,34 @@
 
     m_mediator.m_currentEpochNum =
         m_mediator.m_txBlockChain.GetLastBlock().GetHeader().GetBlockNum() + 1;
->>>>>>> 6151a877
-
-      if (wakeupForUpgrade) {
-        m_mediator.m_consensusID = m_mediator.m_currentEpochNum == 1 ? 1 : 0;
-      }
-
-      m_consensusLeaderID = 0;
-      runInitializeGenesisBlocks = false;
-      m_mediator.UpdateDSBlockRand();
-      m_mediator.UpdateTxBlockRand();
-      m_mediator.m_ds->m_mode = DirectoryService::IDLE;
-
-      for (const auto& ds : *m_mediator.m_DSCommittee) {
-        if (ds.first == m_mediator.m_selfKey.second) {
-          m_mediator.m_ds->m_consensusMyID = 0;
-
-          for (auto const& i : *m_mediator.m_DSCommittee) {
-            if (i.first == m_mediator.m_selfKey.second) {
-              LOG_EPOCH(INFO, to_string(m_mediator.m_currentEpochNum).c_str(),
-                        "My node ID for this PoW consensus is "
-                            << m_mediator.m_ds->m_consensusMyID);
-              break;
-            }
-
-            ++m_mediator.m_ds->m_consensusMyID;
+
+    if (wakeupForUpgrade) {
+      m_mediator.m_consensusID = m_mediator.m_currentEpochNum == 1 ? 1 : 0;
+    }
+
+    m_consensusLeaderID = 0;
+    runInitializeGenesisBlocks = false;
+    m_mediator.UpdateDSBlockRand();
+    m_mediator.UpdateTxBlockRand();
+    m_mediator.m_ds->m_mode = DirectoryService::IDLE;
+
+    for (const auto& ds : *m_mediator.m_DSCommittee) {
+      if (ds.first == m_mediator.m_selfKey.second) {
+        m_mediator.m_ds->m_consensusMyID = 0;
+
+        for (auto const& i : *m_mediator.m_DSCommittee) {
+          if (i.first == m_mediator.m_selfKey.second) {
+            LOG_EPOCH(INFO, to_string(m_mediator.m_currentEpochNum).c_str(),
+                      "My node ID for this PoW consensus is "
+                          << m_mediator.m_ds->m_consensusMyID);
+            break;
           }
 
-          m_mediator.m_node->m_consensusMyID = m_mediator.m_ds->m_consensusMyID;
-
-          if (m_mediator.m_DSCommittee->at(m_mediator.m_ds->m_consensusLeaderID)
-                  .first == m_mediator.m_selfKey.second) {
-            m_mediator.m_ds->m_mode = DirectoryService::PRIMARY_DS;
-
-<<<<<<< HEAD
-            if (!wakeupForUpgrade) {
-              LOG_GENERAL(INFO,
-                          "Node recovery cannot be applied on DS leader, apply "
-                          "re-join process instead");
-              return false;
-            }
-
-            LOG_GENERAL(INFO,
-                        "Set as DS leader: "
-                            << m_mediator.m_selfPeer.GetPrintableIPAddress()
-                            << ":" << m_mediator.m_selfPeer.m_listenPortHost);
-            LOG_STATE("[IDENT]["
-                      << std::setw(15) << std::left
-                      << m_mediator.m_selfPeer.GetPrintableIPAddress() << "]["
-                      << std::setw(6) << std::left
-                      << m_mediator.m_ds->m_consensusMyID << "] DSLD");
-          } else {
-            m_mediator.m_ds->m_mode = DirectoryService::BACKUP_DS;
-            LOG_GENERAL(INFO,
-                        "Set as DS backup: "
-                            << m_mediator.m_selfPeer.GetPrintableIPAddress()
-                            << ":" << m_mediator.m_selfPeer.m_listenPortHost);
-            LOG_STATE("[IDENT]["
-                      << std::setw(15) << std::left
-                      << m_mediator.m_selfPeer.GetPrintableIPAddress() << "]["
-                      << std::setw(6) << std::left
-                      << m_mediator.m_ds->m_consensusMyID << "] DSBK");
-          }
-
-          break;
-=======
+          ++m_mediator.m_ds->m_consensusMyID;
+        }
+
+        m_mediator.m_node->m_consensusMyID = m_mediator.m_ds->m_consensusMyID;
+
         if (m_mediator.m_DSCommittee->at(m_mediator.m_ds->m_consensusLeaderID)
                 .first == m_mediator.m_selfKey.second) {
           m_mediator.m_ds->m_mode = DirectoryService::PRIMARY_DS;
@@ -188,16 +145,15 @@
                                << m_mediator.m_selfPeer.GetPrintableIPAddress()
                                << "][" << std::setw(6) << std::left
                                << m_mediator.m_ds->m_consensusMyID << "] DSBK");
->>>>>>> 6151a877
         }
-      }
-
-<<<<<<< HEAD
-=======
+
+        break;
+      }
+    }
+
     /// When non-rejoin mode, call wake-up or recovery
     if (SyncType::NO_SYNC == m_mediator.m_lookup->GetSyncType() ||
         SyncType::RECOVERY_ALL_SYNC == syncType) {
->>>>>>> 6151a877
       if (wakeupForUpgrade) {
         WakeupForUpgrade();
       } else {
