/**
* Copyright (c) 2018 Zilliqa 
* This source code is being disclosed to you solely for the purpose of your participation in 
* testing Zilliqa. You may view, compile and run the code for that purpose and pursuant to 
* the protocols and algorithms that are programmed into, and intended by, the code. You may 
* not do anything else with the code without express permission from Zilliqa Research Pte. Ltd., 
* including modifying or publishing the code (or any part of it), and developing or forming 
* another public or private blockchain network. This source code is provided ‘as is’ and no 
* warranties are given as to title or non-infringement, merchantability or fitness for purpose 
* and, to the extent permitted by law, all liability for your use of the code is disclaimed. 
* Some programs in this code are governed by the GNU General Public License v3.0 (available at 
* https://www.gnu.org/licenses/gpl-3.0.en.html) (‘GPLv3’). The programs that are governed by 
* GPLv3.0 are those programs that are located in the folders src/depends and tests/depends 
* and which include a reference to GPLv3 in their program files.
**/

#include <array>
#include <chrono>
#include <functional>
#include <thread>

#include "Node.h"
#include "common/Constants.h"
#include "common/Messages.h"
#include "common/Serializable.h"
#include "depends/common/RLP.h"
#include "depends/libDatabase/MemoryDB.h"
#include "depends/libTrie/TrieDB.h"
#include "depends/libTrie/TrieHash.h"
#include "libConsensus/ConsensusUser.h"
#include "libCrypto/Sha2.h"
#include "libData/AccountData/Account.h"
#include "libData/AccountData/AccountStore.h"
#include "libData/AccountData/Transaction.h"
#include "libMediator/Mediator.h"
#include "libPOW/pow.h"
#include "libUtils/BitVector.h"
#include "libUtils/DataConversion.h"
#include "libUtils/DetachedFunction.h"
#include "libUtils/Logger.h"
#include "libUtils/SanityChecks.h"
#include "libUtils/TimeLockedFunction.h"
#include "libUtils/TimeUtils.h"
#include "libUtils/TxnRootComputation.h"
#include <boost/multiprecision/cpp_int.hpp>

using namespace std;
using namespace boost::multiprecision;
using namespace boost::multi_index;

#ifndef IS_LOOKUP_NODE
void Node::SubmitMicroblockToDSCommittee() const
{
    // Message = [32-byte DS blocknum] [4-byte consensusid] [4-byte shard ID] [Tx microblock]
    vector<unsigned char> microblock
        = {MessageType::DIRECTORY, DSInstructionType::MICROBLOCKSUBMISSION};
    unsigned int cur_offset = MessageOffset::BODY;

    // 32-byte DS blocknum
    uint256_t DSBlockNum = m_mediator.m_dsBlockChain.GetBlockCount() - 1;
    Serializable::SetNumber<uint256_t>(microblock, cur_offset, DSBlockNum,
                                       UINT256_SIZE);
    cur_offset += UINT256_SIZE;

    // 4-byte consensusid
    Serializable::SetNumber<uint32_t>(microblock, cur_offset, m_consensusID,
                                      sizeof(uint32_t));
    cur_offset += sizeof(uint32_t);

    // // 4-byte shard ID
    // Serializable::SetNumber<uint32_t>(microblock, cur_offset, m_myShardID,
    //                                   sizeof(uint32_t));
    // cur_offset += sizeof(uint32_t);

    // Tx microblock
    m_microblock->SerializeCore(microblock, cur_offset);

    LOG_STATE("[MICRO][" << std::setw(15) << std::left
                         << m_mediator.m_selfPeer.GetPrintableIPAddress()
                         << "][" << m_mediator.m_currentEpochNum << "] SENT");
    deque<Peer> peerList;

    for (auto const& i : m_mediator.m_DSCommittee)
    {
        peerList.push_back(i.second);
    }

    P2PComm::GetInstance().SendBroadcastMessage(peerList, microblock);
}
#endif // IS_LOOKUP_NODE

bool Node::ProcessMicroblockConsensus(
    [[gnu::unused]] const vector<unsigned char>& message,
    [[gnu::unused]] unsigned int offset, [[gnu::unused]] const Peer& from)
{
#ifndef IS_LOOKUP_NODE
    LOG_MARKER();

    {
        lock_guard<mutex> g(m_mutexConsensus);

        // Consensus messages must be processed in correct sequence as they come in
        // It is possible for ANNOUNCE to arrive before correct DS state
        // In that case, state transition will occurs and ANNOUNCE will be processed.

        if (m_state == MICROBLOCK_CONSENSUS_PREP)
        {
            LOG_EPOCH(INFO, to_string(m_mediator.m_currentEpochNum).c_str(),
                      "Received microblock announcement from shard leader. I "
                      "will move on to consensus");
            cv_microblockConsensus.notify_all();

            std::unique_lock<std::mutex> cv_lk(
                m_MutexCVMicroblockConsensusObject);

            if (cv_microblockConsensusObject.wait_for(
                    cv_lk, std::chrono::seconds(CONSENSUS_OBJECT_TIMEOUT),
                    [this] { return (m_state == MICROBLOCK_CONSENSUS); }))
            {
                // condition passed without timeout
            }
            else
            {
                LOG_EPOCH(INFO, to_string(m_mediator.m_currentEpochNum).c_str(),
                          "Time out while waiting for state transition and "
                          "consensus object creation ");
            }

            LOG_EPOCH(INFO, to_string(m_mediator.m_currentEpochNum).c_str(),
                      "State transition is completed and consensus object "
                      "creation.");
        }
    }

    if (!CheckState(PROCESS_MICROBLOCKCONSENSUS))
    {
        LOG_EPOCH(INFO, to_string(m_mediator.m_currentEpochNum).c_str(),
                  "Not in MICROBLOCK_CONSENSUS state");
        return false;
    }

    // Consensus message must be processed in order. The following will block till it is the right order.

    std::unique_lock<mutex> cv_lk(m_mutexProcessConsensusMessage);
    if (cv_processConsensusMessage.wait_for(
            cv_lk, std::chrono::seconds(CONSENSUS_MSG_ORDER_BLOCK_WINDOW),
            [this, message, offset]() -> bool {
                lock_guard<mutex> g(m_mutexConsensus);
                if (m_mediator.m_lookup->m_syncType != SyncType::NO_SYNC)
                {
                    LOG_GENERAL(WARNING,
                                "The node started the process of rejoining, "
                                "Ignore rest of "
                                "consensus msg.")
                    return false;
                }

                if (m_consensusObject == nullptr)
                {
                    LOG_GENERAL(WARNING,
                                "m_consensusObject should have been created "
                                "but it is not")
                    return false;
                }
                return m_consensusObject->CanProcessMessage(message, offset);
            }))
    {
        // Correct order preserved
    }
    else
    {
        LOG_GENERAL(WARNING,
                    "Timeout while waiting for correct order of consensus "
                    "messages");
        return false;
    }

    lock_guard<mutex> g(m_mutexConsensus);

<<<<<<< HEAD
    // Consensus messages must be processed in correct sequence as they come in
    // It is possible for ANNOUNCE to arrive before correct DS state
    // In that case, state transition will occurs and ANNOUNCE will be processed.

    if (m_state == MICROBLOCK_CONSENSUS_PREP)
    {
        LOG_EPOCH(INFO, to_string(m_mediator.m_currentEpochNum).c_str(),
                  "Received microblock announcement from shard leader. I "
                  "will move on to consensus");
        cv_microblockConsensus.notify_all();

        std::unique_lock<std::mutex> cv_lk(m_MutexCVMicroblockConsensusObject);

        if (cv_microblockConsensusObject.wait_for(
                cv_lk, std::chrono::seconds(CONSENSUS_OBJECT_TIMEOUT),
                [this] { return (m_state == MICROBLOCK_CONSENSUS); }))
        {
            // condition passed without timeout
        }
        else
        {
            LOG_EPOCH(INFO, to_string(m_mediator.m_currentEpochNum).c_str(),
                      "Time out while waiting for state transition and "
                      "consensus object creation ");
        }

        LOG_EPOCH(INFO, to_string(m_mediator.m_currentEpochNum).c_str(),
                  "State transition is completed and consensus object "
                  "creation.");
    }

    if (!CheckState(PROCESS_MICROBLOCKCONSENSUS))
    {
        LOG_EPOCH(INFO, to_string(m_mediator.m_currentEpochNum).c_str(),
                  "Not in MICROBLOCK_CONSENSUS state");
        return false;
    }

    bool result = m_consensusObject->ProcessMessage(message, offset, from);
=======
    if (!m_consensusObject->ProcessMessage(message, offset, from))
    {
        return false;
    }
>>>>>>> 4399d873

    ConsensusCommon::State state = m_consensusObject->GetState();

    if (state == ConsensusCommon::State::DONE)
    {
        if (m_isPrimary == true)
        {
            LOG_STATE("[MICON]["
                      << std::setw(15) << std::left
                      << m_mediator.m_selfPeer.GetPrintableIPAddress() << "]["
                      << m_mediator.m_currentEpochNum << "] DONE");

            // Update the micro block with the co-signatures from the consensus
            m_microblock->SetCoSignatures(*m_consensusObject);

            // Multicast micro block to all DS nodes
            SubmitMicroblockToDSCommittee();
        }

        if (m_isMBSender == true)
        {
            LOG_EPOCH(INFO, to_string(m_mediator.m_currentEpochNum).c_str(),
                      "Designated as Microblock sender");

            // Update the micro block with the co-signature from the consensus
            m_microblock->SetCoSignatures(*m_consensusObject);

            // Multicast micro block to all DS nodes
            SubmitMicroblockToDSCommittee();
        }

        SetState(WAITING_FINALBLOCK);
        LOG_EPOCH(INFO, to_string(m_mediator.m_currentEpochNum).c_str(),
                  "Micro block consensus "
                      << "is DONE!!! (Epoch " << m_mediator.m_currentEpochNum
                      << ")");
        m_lastMicroBlockCoSig.first = m_mediator.m_currentEpochNum;
        m_lastMicroBlockCoSig.second.SetCoSignatures(*m_consensusObject);

        lock_guard<mutex> cv_lk(m_MutexCVFBWaitMB);
        cv_FBWaitMB.notify_all();
    }
    else if (state == ConsensusCommon::State::ERROR)
    {
        LOG_EPOCH(WARNING, to_string(m_mediator.m_currentEpochNum).c_str(),
                  "Oops, no consensus reached - what to do now???");

        if (m_consensusObject->GetConsensusErrorCode()
            == ConsensusCommon::MISSING_TXN)
        {
            // Missing txns in microblock proposed by leader. Will attempt to fetch
            // missing txns from leader, set to a valid state to accept cosig1 and cosig2
            LOG_EPOCH(
                WARNING, to_string(m_mediator.m_currentEpochNum).c_str(),
                "Oops, no consensus reached - consensus error. "
                "error number: "
                    << to_string(m_consensusObject->GetConsensusErrorCode())
                    << " error message: "
                    << (m_consensusObject->GetConsensusErrorMsg()));

            // Block till txn is fetched
            unique_lock<mutex> lock(m_mutexCVMicroBlockMissingTxn);
            if (cv_MicroBlockMissingTxn.wait_for(
                    lock, chrono::seconds(FETCHING_MISSING_TXNS_TIMEOUT))
                == std::cv_status::timeout)
            {
                LOG_EPOCH(WARNING,
                          to_string(m_mediator.m_currentEpochNum).c_str(),
                          "fetching missing txn timeout");
            }
            else
            {
                // Re-run consensus
                m_consensusObject->RecoveryAndProcessFromANewState(
                    ConsensusCommon::INITIAL);

                auto rerunconsensus = [this, message, offset, from]() {
                    ProcessMicroblockConsensus(message, offset, from);
                };
                DetachedFunction(1, rerunconsensus);
                return true;
            }
        }
        else
        {
            LOG_EPOCH(
                WARNING, to_string(m_mediator.m_currentEpochNum).c_str(),
                "Oops, no consensus reached - unhandled consensus error. "
                "error number: "
                    << to_string(m_consensusObject->GetConsensusErrorCode())
                    << " error message: "
                    << m_consensusObject->GetConsensusErrorMsg());
        }

        // return false;
        // TODO: Optimize state transition.
        LOG_GENERAL(WARNING,
                    "ConsensusCommon::State::ERROR here, but we move on.");

        SetState(WAITING_FINALBLOCK); // Move on to next Epoch.

        LOG_EPOCH(INFO, to_string(m_mediator.m_currentEpochNum).c_str(),
                  "If I received a new Finalblock from DS committee. I will "
                  "still process it");
    }
    else
    {
        LOG_EPOCH(INFO, to_string(m_mediator.m_currentEpochNum).c_str(),
                  "Consensus state = " << m_consensusObject->GetStateString());

        cv_processConsensusMessage.notify_all();
    }
#endif // IS_LOOKUP_NODE
    return true;
}

#ifndef IS_LOOKUP_NODE
bool Node::ComposeMicroBlock()
{
    // To-do: Replace dummy values with the required ones
    LOG_MARKER();

    // TxBlockHeader
    uint8_t type = TXBLOCKTYPE::MICRO;
    uint32_t version = BLOCKVERSION::VERSION1;
    uint32_t shardID = m_myShardID;
    uint256_t gasLimit = MICROBLOCK_GAS_LIMIT;
    uint256_t gasUsed = 1;
    BlockHash prevHash;
    fill(prevHash.asArray().begin(), prevHash.asArray().end(), 0x77);
    uint256_t blockNum = (uint256_t)m_mediator.m_currentEpochNum;
    uint256_t timestamp = get_time_as_int();
    TxnHash txRootHash;
    uint32_t numTxs = 0;
    const PubKey& minerPubKey = m_mediator.m_selfKey.second;
    uint256_t dsBlockNum = (uint256_t)m_mediator.m_currentEpochNum;
    BlockHash dsBlockHeader;
    fill(dsBlockHeader.asArray().begin(), dsBlockHeader.asArray().end(), 0x11);
    StateHash stateDeltaHash = AccountStore::GetInstance().GetStateDeltaHash();

    // TxBlock
    vector<TxnHash> tranHashes;

    unsigned int index = 0;
    {

        lock_guard<mutex> g(m_mutexProcessedTransactions);

        auto& processedTransactions = m_processedTransactions[blockNum];

        txRootHash = ComputeTransactionsRoot(processedTransactions);

        numTxs = processedTransactions.size();
        tranHashes.resize(numTxs);
        for (const auto& tx : processedTransactions)
        {
            const auto& txid = tx.first.asArray();
            copy(txid.begin(), txid.end(),
                 tranHashes.at(index).asArray().begin());
            index++;
        }
    }
    LOG_EPOCH(INFO, to_string(m_mediator.m_currentEpochNum).c_str(),
              "Creating new micro block.")
    m_microblock.reset(new MicroBlock(
        MicroBlockHeader(type, version, shardID, gasLimit, gasUsed, prevHash,
                         blockNum, timestamp, txRootHash, numTxs, minerPubKey,
                         dsBlockNum, dsBlockHeader, stateDeltaHash),
        tranHashes, CoSignatures()));

    LOG_EPOCH(INFO, to_string(m_mediator.m_currentEpochNum).c_str(),
              "Micro block proposed with "
                  << m_microblock->GetHeader().GetNumTxs()
                  << " transactions for epoch "
                  << m_mediator.m_currentEpochNum);

    return true;
}

bool Node::OnNodeMissingTxns(const std::vector<unsigned char>& errorMsg,
                             unsigned int offset, const Peer& from)
{
    LOG_MARKER();

    if (errorMsg.size() < 2 * sizeof(uint32_t) + offset)
    {
        LOG_GENERAL(WARNING, "Malformed Message");
        return false;
    }

    uint32_t numOfAbsentHashes
        = Serializable::GetNumber<uint32_t>(errorMsg, offset, sizeof(uint32_t));
    offset += sizeof(uint32_t);

    uint64_t blockNum
        = Serializable::GetNumber<uint64_t>(errorMsg, offset, sizeof(uint64_t));
    offset += sizeof(uint64_t);

    vector<TxnHash> missingTransactions;

    for (uint32_t i = 0; i < numOfAbsentHashes; i++)
    {
        TxnHash txnHash;
        copy(errorMsg.begin() + offset,
             errorMsg.begin() + offset + TRAN_HASH_SIZE,
             txnHash.asArray().begin());
        offset += TRAN_HASH_SIZE;

        missingTransactions.emplace_back(txnHash);
    }

    uint32_t portNo
        = Serializable::GetNumber<uint32_t>(errorMsg, offset, sizeof(uint32_t));

    uint128_t ipAddr = from.m_ipAddress;
    Peer peer(ipAddr, portNo);

    lock_guard<mutex> g(m_mutexProcessedTransactions);

    auto& processedTransactions = m_processedTransactions[blockNum];

    unsigned int cur_offset = 0;
    vector<unsigned char> tx_message
        = {MessageType::NODE, NodeInstructionType::SUBMITTRANSACTION};
    cur_offset += MessageOffset::BODY;
    tx_message.push_back(SUBMITTRANSACTIONTYPE::MISSINGTXN);
    cur_offset += MessageOffset::INST;
    Serializable::SetNumber<uint64_t>(tx_message, cur_offset, blockNum,
                                      sizeof(uint64_t));
    cur_offset += sizeof(uint64_t);

    for (uint32_t i = 0; i < numOfAbsentHashes; i++)
    {
        // LOG_GENERAL(INFO, "Peer " << from << " : " << portNo << " missing txn " << missingTransactions[i])

        Transaction t;
        // if (submittedTransactions.find(missingTransactions[i])
        //     != submittedTransactions.end())
        // {
        //     t = submittedTransactions[missingTransactions[i]];
        // }
        // else if (receivedTransactions.find(missingTransactions[i])
        //          != receivedTransactions.end())
        // {
        //     t = receivedTransactions[missingTransactions[i]];
        // }
        if (processedTransactions.find(missingTransactions[i])
            != processedTransactions.end())
        {
            t = processedTransactions[missingTransactions[i]];
        }
        else
        {
            LOG_GENERAL(INFO,
                        "Leader unable to find txn proposed in microblock "
                            << missingTransactions[i]);
            // throw exception();
            // return false;
            continue;
        }
        t.Serialize(tx_message, cur_offset);
        cur_offset += t.GetSerializedSize();
    }
    P2PComm::GetInstance().SendMessage(peer, tx_message);

    return true;
}

bool Node::OnCommitFailure([
    [gnu::unused]] const std::map<unsigned int, std::vector<unsigned char>>&
                               commitFailureMap)
{
    LOG_MARKER();

    // for(auto failureEntry: commitFailureMap)
    // {

    // }

    // LOG_EPOCH(INFO, to_string(m_mediator.m_currentEpochNum).c_str(),
    //           "Going to sleep before restarting consensus");

    // std::this_thread::sleep_for(30s);
    // RunConsensusOnMicroBlockWhenShardLeader();

    // LOG_EPOCH(INFO, to_string(m_mediator.m_currentEpochNum).c_str(),
    //           "Woke from sleep after consensus restart");

    LOG_EPOCH(INFO, to_string(m_mediator.m_currentEpochNum).c_str(),
              "Microblock consensus failed, going to wait for final block "
              "announcement");

    return true;
}

void Node::ProcessTransactionWhenShardLeader()
{
    LOG_MARKER();

    unsigned int txn_sent_count = 0;

    std::list<Transaction> curTxns;

    auto findOneFromAddrNonceTxnMap = [this](Transaction& t) -> bool {
        for (auto it = m_addrNonceTxnMap.begin(); it != m_addrNonceTxnMap.end();
             it++)
        {
            if (it->second.begin()->first
                == AccountStore::GetInstance().GetNonceTemp(it->first) + 1)
            {
                t = std::move(it->second.begin()->second);
                it->second.erase(it->second.begin());

                if (it->second.empty())
                {
                    m_addrNonceTxnMap.erase(it);
                }
                return true;
            }
        }
        return false;
    };

    auto findSameNonceButHigherGasPrice = [this](Transaction& t) -> void {
        lock_guard<mutex> g(m_mutexCreatedTransactions);

        auto& compIdx
            = m_createdTransactions.get<MULTI_INDEX_KEY::ADDR_NONCE>();
        auto it = compIdx.find(make_tuple(t.GetSenderAddr(), t.GetNonce()));
        if (it != compIdx.end())
        {
            if (it->GetGasPrice() > t.GetGasPrice())
            {
                t = std::move(*it);
                compIdx.erase(it);
            }
        }
    };

    auto findOneFromCreated = [this](Transaction& t) -> bool {
        lock_guard<mutex> g(m_mutexCreatedTransactions);

        auto& listIdx = m_createdTransactions.get<MULTI_INDEX_KEY::GAS_PRICE>();
        if (!listIdx.size())
        {
            return false;
        }

        auto it = listIdx.begin();
        t = std::move(*it);
        listIdx.erase(it);
        return true;
    };

    uint256_t blockNum = (uint256_t)m_mediator.m_currentEpochNum;

    auto appendOne = [this, &blockNum](const Transaction& t) {
        lock_guard<mutex> g(m_mutexProcessedTransactions);
        auto& processedTransactions = m_processedTransactions[blockNum];
        processedTransactions.insert(make_pair(t.GetTranID(), t));
    };

    uint256_t gasUsedTotal = 0;

    while (txn_sent_count < MAXSUBMITTXNPERNODE * m_myShardMembersPubKeys.size()
           && gasUsedTotal < MICROBLOCK_GAS_LIMIT)
    {
        Transaction t;

        // check m_addrNonceTxnMap contains any txn meets right nonce,
        // if contains, process it withou increment the txn_sent_count as it's already
        // incremented when inserting
        if (findOneFromAddrNonceTxnMap(t))
        {
            // check whether m_createdTransaction have transaction with same Addr and nonce
            // if has and with larger gasPrice then replace with that one. (*optional step)
            findSameNonceButHigherGasPrice(t);

            uint256_t gasUsed = 0;
            if (m_mediator.m_validator->CheckCreatedTransaction(t, gasUsed)
                || !t.GetCode().empty() || !t.GetData().empty())
            {
                appendOne(t);
                gasUsedTotal += gasUsed;
                continue;
            }
        }
        // if no txn in u_map meet right nonce process new come-in transactions
        else if (findOneFromCreated(t))
        {
            uint256_t gasUsed = 0;

            // check nonce, if nonce larger than expected, put it into m_addrNonceTxnMap
            if (t.GetNonce()
                > AccountStore::GetInstance().GetNonceTemp(t.GetSenderAddr())
                    + 1)
            {
                auto it1 = m_addrNonceTxnMap.find(t.GetSenderAddr());
                if (it1 != m_addrNonceTxnMap.end())
                {
                    auto it2 = it1->second.find(t.GetNonce());
                    if (it2 != it1->second.end())
                    {
                        // found the txn with same addr and same nonce
                        // then compare the gasprice and remains the higher one
                        if (t.GetGasPrice() > it2->second.GetGasPrice())
                        {
                            it2->second = t;
                        }
                        txn_sent_count++;
                        continue;
                    }
                }
                m_addrNonceTxnMap[t.GetSenderAddr()].insert({t.GetNonce(), t});
            }
            // if nonce too small, ignore it
            else if (t.GetNonce() < AccountStore::GetInstance().GetNonceTemp(
                                        t.GetSenderAddr())
                         + 1)
            {
            }
            // if nonce correct, process it
            else if (m_mediator.m_validator->CheckCreatedTransaction(t, gasUsed)
                     || !t.GetCode().empty() || !t.GetData().empty())
            {
                appendOne(t);
                gasUsedTotal += gasUsed;
            }
        }
        else
        {
            break;
        }
        txn_sent_count++;
    }
}

bool Node::VerifyTxnsOrdering(const list<Transaction>& txns)
{
    unordered_map<Address, uint256_t> nonceMap;

    for (const auto& t : txns)
    {
        auto it = nonceMap.find(t.GetSenderAddr());
        if (it == nonceMap.end())
        {
            nonceMap.insert({t.GetSenderAddr(), t.GetNonce()});
        }
        else
        {
            if (t.GetNonce() != nonceMap[t.GetSenderAddr()] + 1)
            {
                return false;
            }
            nonceMap[t.GetSenderAddr()] = t.GetNonce();
        }
    }

    return true;
}

bool Node::RunConsensusOnMicroBlockWhenShardLeader()
{
    LOG_MARKER();

    LOG_EPOCH(INFO, to_string(m_mediator.m_currentEpochNum).c_str(),
              "I am shard leader. Creating microblock for epoch"
                  << m_mediator.m_currentEpochNum);

    bool isVacuousEpoch
        = (m_consensusID >= (NUM_FINAL_BLOCK_PER_POW - NUM_VACUOUS_EPOCHS));
    if (!isVacuousEpoch)
    {
        ProcessTransactionWhenShardLeader();
    }
    else
    {
        LOG_EPOCH(INFO, to_string(m_mediator.m_currentEpochNum).c_str(),
                  "Vacuous epoch: Skipping submit transactions");
    }

    // composed microblock stored in m_microblock
    ComposeMicroBlock();

    vector<unsigned char> microblock;
    m_microblock->Serialize(microblock, 0);

    //m_consensusID = 0;
    m_consensusBlockHash.resize(BLOCK_HASH_SIZE);
    fill(m_consensusBlockHash.begin(), m_consensusBlockHash.end(), 0x77);
    LOG_EPOCH(INFO, to_string(m_mediator.m_currentEpochNum).c_str(),
              "I am shard leader. "
                  << " m_consensusID: " << m_consensusID
                  << " m_consensusMyID: " << m_consensusMyID
                  << " m_consensusLeaderID: " << m_consensusLeaderID
                  << " Shard Leader: "
                  << m_myShardMembersNetworkInfo[m_consensusLeaderID]);

    auto nodeMissingTxnsFunc
        = [this](const vector<unsigned char>& errorMsg, unsigned int offset,
                 const Peer& from) mutable -> bool {
        return OnNodeMissingTxns(errorMsg, offset, from);
    };

    auto commitFailureFunc
        = [this](const map<unsigned int, vector<unsigned char>>& m) mutable
        -> bool { return OnCommitFailure(m); };

    deque<pair<PubKey, Peer>> peerList;
    auto it1 = m_myShardMembersPubKeys.begin();
    auto it2 = m_myShardMembersNetworkInfo.begin();

    while (it1 != m_myShardMembersPubKeys.end())
    {
        peerList.push_back(make_pair(*it1, *it2));
        ++it1;
        ++it2;
    }

    m_consensusObject.reset(new ConsensusLeader(
        m_consensusID, m_consensusBlockHash, m_consensusMyID,
        m_mediator.m_selfKey.first, peerList, static_cast<unsigned char>(NODE),
        static_cast<unsigned char>(MICROBLOCKCONSENSUS), nodeMissingTxnsFunc,
        commitFailureFunc));

    if (m_consensusObject == nullptr)
    {
        LOG_EPOCH(WARNING, to_string(m_mediator.m_currentEpochNum).c_str(),
                  "Unable to create consensus object");
        return false;
    }

    LOG_STATE("[MICON][" << std::setw(15) << std::left
                         << m_mediator.m_selfPeer.GetPrintableIPAddress()
                         << "][" << m_mediator.m_currentEpochNum << "] BGIN");

    ConsensusLeader* cl
        = dynamic_cast<ConsensusLeader*>(m_consensusObject.get());
    cl->StartConsensus(microblock, MicroBlockHeader::SIZE);

    return true;
}

bool Node::RunConsensusOnMicroBlockWhenShardBackup()
{
    LOG_MARKER();

    LOG_EPOCH(
        INFO, to_string(m_mediator.m_currentEpochNum).c_str(),
        "I am a backup node. Waiting for microblock announcement for epoch "
            << m_mediator.m_currentEpochNum);
    //m_consensusID = 0;
    m_consensusBlockHash.resize(BLOCK_HASH_SIZE);
    fill(m_consensusBlockHash.begin(), m_consensusBlockHash.end(), 0x77);
    auto func = [this](const vector<unsigned char>& message,
                       vector<unsigned char>& errorMsg) mutable -> bool {
        return MicroBlockValidator(message, errorMsg);
    };

    LOG_EPOCH(INFO, to_string(m_mediator.m_currentEpochNum).c_str(),
              "I am shard backup. "
                  << " m_consensusID: " << m_consensusID
                  << " m_consensusMyID: " << m_consensusMyID
                  << " m_consensusLeaderID: " << m_consensusLeaderID
                  << " Shard Leader: "
                  << m_myShardMembersNetworkInfo[m_consensusLeaderID]);

    deque<pair<PubKey, Peer>> peerList;
    auto it1 = m_myShardMembersPubKeys.begin();
    auto it2 = m_myShardMembersNetworkInfo.begin();

    while (it1 != m_myShardMembersPubKeys.end())
    {
        peerList.push_back(make_pair(*it1, *it2));
        ++it1;
        ++it2;
    }

    m_consensusObject.reset(new ConsensusBackup(
        m_consensusID, m_consensusBlockHash, m_consensusMyID,
        m_consensusLeaderID, m_mediator.m_selfKey.first, peerList,
        static_cast<unsigned char>(NODE),
        static_cast<unsigned char>(MICROBLOCKCONSENSUS), func));

    if (m_consensusObject == nullptr)
    {
        LOG_EPOCH(WARNING, to_string(m_mediator.m_currentEpochNum).c_str(),
                  "Unable to create consensus object");
        return false;
    }

    return true;
}

bool Node::RunConsensusOnMicroBlock()
{
    LOG_MARKER();

    // set state first and then take writer lock so that SubmitTransactions
    // if it takes reader lock later breaks out of loop

    InitCoinbase();

    SetState(MICROBLOCK_CONSENSUS_PREP);

    if (m_isPrimary == true)
    {
        if (!RunConsensusOnMicroBlockWhenShardLeader())
        {
            LOG_EPOCH(WARNING, to_string(m_mediator.m_currentEpochNum).c_str(),
                      "Error at RunConsensusOnMicroBlockWhenShardLeader");
            // throw exception();
            return false;
        }
    }
    else
    {
        if (!RunConsensusOnMicroBlockWhenShardBackup())
        {
            LOG_EPOCH(WARNING, to_string(m_mediator.m_currentEpochNum).c_str(),
                      "Error at RunConsensusOnMicroBlockWhenShardBackup");
            // throw exception();
            return false;
        }
    }

    SetState(MICROBLOCK_CONSENSUS);
    cv_microblockConsensusObject.notify_all();
    return true;
}

bool Node::CheckBlockTypeIsMicro()
{
    // Check type (must be micro block type)
    if (m_microblock->GetHeader().GetType() != TXBLOCKTYPE::MICRO)
    {
        LOG_GENERAL(WARNING,
                    "Type check failed. Expected: "
                        << (unsigned int)TXBLOCKTYPE::MICRO << " Actual: "
                        << (unsigned int)m_microblock->GetHeader().GetType());

        m_consensusObject->SetConsensusErrorCode(
            ConsensusCommon::INVALID_MICROBLOCK);

        return false;
    }

    LOG_GENERAL(INFO, "Type check passed");

    return true;
}

bool Node::CheckMicroBlockVersion()
{
    // Check version (must be most current version)
    if (m_microblock->GetHeader().GetVersion() != BLOCKVERSION::VERSION1)
    {
        LOG_GENERAL(
            WARNING,
            "Version check failed. Expected: "
                << (unsigned int)BLOCKVERSION::VERSION1 << " Actual: "
                << (unsigned int)m_microblock->GetHeader().GetVersion());

        m_consensusObject->SetConsensusErrorCode(
            ConsensusCommon::INVALID_MICROBLOCK_VERSION);

        return false;
    }

    LOG_GENERAL(INFO, "Version check passed");

    return true;
}

bool Node::CheckMicroBlockTimestamp()
{
    // Check timestamp (must be greater than timestamp of last Tx block header in the Tx blockchain)
    if (m_mediator.m_txBlockChain.GetBlockCount() > 0)
    {
        const TxBlock& lastTxBlock = m_mediator.m_txBlockChain.GetLastBlock();
        uint256_t thisMicroblockTimestamp
            = m_microblock->GetHeader().GetTimestamp();
        uint256_t lastTxBlockTimestamp = lastTxBlock.GetHeader().GetTimestamp();
        if (thisMicroblockTimestamp <= lastTxBlockTimestamp)
        {
            LOG_GENERAL(WARNING,
                        "Timestamp check failed. Last Tx Block: "
                            << lastTxBlockTimestamp
                            << " Microblock: " << thisMicroblockTimestamp);

            m_consensusObject->SetConsensusErrorCode(
                ConsensusCommon::INVALID_TIMESTAMP);

            return false;
        }
    }

    LOG_GENERAL(INFO, "Timestamp check passed");

    return true;
}

bool Node::ProcessTransactionWhenShardBackup(const vector<TxnHash>& tranHashes,
                                             vector<TxnHash>& missingtranHashes)
{
    LOG_MARKER();

    auto findFromCreated = [this](Transaction& t, const TxnHash& th) -> bool {
        lock_guard<mutex> g(m_mutexCreatedTransactions);

        auto& hashIdx = m_createdTransactions.get<MULTI_INDEX_KEY::TXN_ID>();
        if (!hashIdx.size())
        {
            return false;
        }

        // auto it = find_if(
        //     begin(m_createdTransactions), end(m_createdTransactions),
        //     [&th](const Transaction& t) { return t.GetTranID() == th; });

        // if (m_createdTransactions.end() == it)
        // {
        //     LOG_GENERAL(WARNING, "txn is not found");
        //     return false;
        // }

        // t = move(*it);
        // m_createdTransactions.erase(it);

        auto it = hashIdx.find(th);

        if (hashIdx.end() == it)
        {
            LOG_GENERAL(WARNING, "txn is not found");
            return false;
        }

        t = move(*it);
        hashIdx.erase(it);

        return true;
    };

    std::list<Transaction> curTxns;

    for (const auto& tranHash : tranHashes)
    {
        Transaction t;

        if (findFromCreated(t, tranHash))
        {
            curTxns.emplace_back(t);
        }
        else
        {
            missingtranHashes.emplace_back(tranHash);
        }
    }

    if (!missingtranHashes.empty())
    {
        return true;
    }

    if (!VerifyTxnsOrdering(curTxns))
    {
        return false;
    }

    uint256_t blockNum = (uint256_t)m_mediator.m_currentEpochNum;

    auto appendOne = [this, &blockNum](const Transaction& t) {
        lock_guard<mutex> g(m_mutexProcessedTransactions);
        auto& processedTransactions = m_processedTransactions[blockNum];
        processedTransactions.insert(make_pair(t.GetTranID(), t));
    };

    for (const auto& t : curTxns)
    {
        uint256_t gasUsed = 0;
        if (m_mediator.m_validator->CheckCreatedTransaction(t, gasUsed)
            || !t.GetCode().empty() || !t.GetData().empty())
        {
            appendOne(t);
        }
    }

    AccountStore::GetInstance().SerializeDelta();

    return true;
}

unsigned char Node::CheckLegitimacyOfTxnHashes(vector<unsigned char>& errorMsg)
{
    lock_guard<mutex> g(m_mutexProcessedTransactions);

    vector<TxnHash> missingTxnHashes;
    if (!ProcessTransactionWhenShardBackup(m_microblock->GetTranHashes(),
                                           missingTxnHashes))
    {
        return LEGITIMACYRESULT::WRONGORDER;
    }

    m_numOfAbsentTxnHashes = 0;

    int offset = 0;

    for (auto const& hash : missingTxnHashes)
    {
        LOG_EPOCH(INFO, to_string(m_mediator.m_currentEpochNum).c_str(),
                  "Missing txn: " << hash)
        if (errorMsg.size() == 0)
        {
            errorMsg.resize(sizeof(uint32_t) + sizeof(uint64_t)
                            + TRAN_HASH_SIZE);
            offset += (sizeof(uint32_t) + sizeof(uint64_t));
        }
        else
        {
            errorMsg.resize(offset + TRAN_HASH_SIZE);
        }
        copy(hash.asArray().begin(), hash.asArray().end(),
             errorMsg.begin() + offset);
        offset += TRAN_HASH_SIZE;
        m_numOfAbsentTxnHashes++;
    }

    if (m_numOfAbsentTxnHashes > 0)
    {
        Serializable::SetNumber<uint32_t>(errorMsg, 0, m_numOfAbsentTxnHashes,
                                          sizeof(uint32_t));
        Serializable::SetNumber<uint64_t>(errorMsg, sizeof(uint32_t),
                                          m_mediator.m_currentEpochNum,
                                          sizeof(uint64_t));

        m_txnsOrdering = m_microblock->GetTranHashes();
        return LEGITIMACYRESULT::MISSEDTXN;
    }

    return LEGITIMACYRESULT::SUCCESS;
}

bool Node::CheckMicroBlockHashes(vector<unsigned char>& errorMsg)
{
    // Check transaction hashes (number of hashes must be = Tx count field)
    uint32_t txhashessize = m_microblock->GetTranHashes().size();
    uint32_t numtxs = m_microblock->GetHeader().GetNumTxs();
    if (txhashessize != numtxs)
    {
        LOG_GENERAL(WARNING,
                    "Tx hashes check failed. Tx hashes size: "
                        << txhashessize << " Num txs: " << numtxs);

        m_consensusObject->SetConsensusErrorCode(
            ConsensusCommon::INVALID_BLOCK_HASH);

        return false;
    }

    LOG_GENERAL(INFO, "Hash count check passed");

    switch (CheckLegitimacyOfTxnHashes(errorMsg))
    {
    case LEGITIMACYRESULT::SUCCESS:
        break;
    case LEGITIMACYRESULT::MISSEDTXN:
        LOG_GENERAL(WARNING,
                    "Missing a txn hash included in proposed microblock");
        m_consensusObject->SetConsensusErrorCode(ConsensusCommon::MISSING_TXN);
        return false;
    case LEGITIMACYRESULT::WRONGORDER:
        LOG_GENERAL(WARNING, "Order of txns proposed by leader is wrong");
        m_consensusObject->SetConsensusErrorCode(
            ConsensusCommon::WRONG_TXN_ORDER);
        return false;
    default:
        return false;
    }

    LOG_GENERAL(INFO, "Hash legitimacy check passed");

    return true;
}

bool Node::CheckMicroBlockTxnRootHash()
{
    // Check transaction root
    TxnHash expectedTxRootHash
        = ComputeTransactionsRoot(m_microblock->GetTranHashes());

    LOG_GENERAL(
        INFO,
        "Microblock root computation done "
            << DataConversion::charArrToHexStr(expectedTxRootHash.asArray()));
    LOG_GENERAL(INFO,
                "Expected root: " << DataConversion::charArrToHexStr(
                    m_microblock->GetHeader().GetTxRootHash().asArray()));

    if (expectedTxRootHash != m_microblock->GetHeader().GetTxRootHash())
    {
        LOG_GENERAL(WARNING, "Txn root does not match");

        m_consensusObject->SetConsensusErrorCode(
            ConsensusCommon::INVALID_MICROBLOCK_ROOT_HASH);

        return false;
    }

    LOG_GENERAL(INFO, "Root check passed");

    return true;
}

bool Node::CheckMicroBlockStateDeltaHash()
{
    StateHash expectedStateDeltaHash
        = AccountStore::GetInstance().GetStateDeltaHash();

    LOG_GENERAL(INFO,
                "Microblock state delta generation done "
                    << DataConversion::charArrToHexStr(
                           expectedStateDeltaHash.asArray()));
    LOG_GENERAL(INFO,
                "Expected root: " << DataConversion::charArrToHexStr(
                    m_microblock->GetHeader().GetStateDeltaHash().asArray()));

    if (expectedStateDeltaHash != m_microblock->GetHeader().GetStateDeltaHash())
    {
        LOG_GENERAL(WARNING, "State delta hash does not match");

        m_consensusObject->SetConsensusErrorCode(
            ConsensusCommon::INVALID_MICROBLOCK_STATE_DELTA_HASH);

        return false;
    }

    LOG_GENERAL(INFO, "State delta hash check passed");

    return true;
}

bool Node::CheckMicroBlockShardID()
{
    // Check version (must be most current version)
    if (m_microblock->GetHeader().GetShardID() != m_myShardID)
    {
        LOG_GENERAL(WARNING,
                    "ShardID check failed. Expected: "
                        << m_myShardID << " Actual: "
                        << m_microblock->GetHeader().GetShardID());

        m_consensusObject->SetConsensusErrorCode(
            ConsensusCommon::INVALID_MICROBLOCK_SHARD_ID);

        return false;
    }

    LOG_GENERAL(INFO, "ShardID check passed");

    return true;
}

bool Node::MicroBlockValidator(const vector<unsigned char>& microblock,
                               vector<unsigned char>& errorMsg)
{
    LOG_MARKER();

    // [TODO] To put in the logic
    m_microblock = make_shared<MicroBlock>(MicroBlock(microblock, 0));

    bool valid = false;

    do
    {
        if (!CheckBlockTypeIsMicro() || !CheckMicroBlockVersion()
            || !CheckMicroBlockTimestamp() || !CheckMicroBlockHashes(errorMsg)
            || !CheckMicroBlockTxnRootHash() || !CheckMicroBlockStateDeltaHash()
            || !CheckMicroBlockShardID())
        {
            break;
        }

        // Check gas limit (must satisfy some equations)
        // Check gas used (must be <= gas limit)
        // Check state root (TBD)
        // Check pubkey (must be valid and = shard leader)
        // Check parent DS hash (must be = digest of last DS block header in the DS blockchain)
        // Need some rework to be able to access DS blockchain (or we switch to using the persistent storage lib)
        // Check parent DS block number (must be = block number of last DS block header in the DS blockchain)
        // Need some rework to be able to access DS blockchain (or we switch to using the persistent storage lib)

        valid = true;
    } while (false);

    if (!valid)
    {
        m_microblock = nullptr;
        Serializable::SetNumber<uint32_t>(
            errorMsg, errorMsg.size(), m_mediator.m_selfPeer.m_listenPortHost,
            sizeof(uint32_t));
        // LOG_GENERAL(INFO, "To-do: What to do if proposed microblock is not valid?");
        return false;
    }

    return valid;

    // #else // IS_LOOKUP_NODE

    // return true;
}
#endif // IS_LOOKUP_NODE<|MERGE_RESOLUTION|>--- conflicted
+++ resolved
@@ -177,52 +177,10 @@
 
     lock_guard<mutex> g(m_mutexConsensus);
 
-<<<<<<< HEAD
-    // Consensus messages must be processed in correct sequence as they come in
-    // It is possible for ANNOUNCE to arrive before correct DS state
-    // In that case, state transition will occurs and ANNOUNCE will be processed.
-
-    if (m_state == MICROBLOCK_CONSENSUS_PREP)
-    {
-        LOG_EPOCH(INFO, to_string(m_mediator.m_currentEpochNum).c_str(),
-                  "Received microblock announcement from shard leader. I "
-                  "will move on to consensus");
-        cv_microblockConsensus.notify_all();
-
-        std::unique_lock<std::mutex> cv_lk(m_MutexCVMicroblockConsensusObject);
-
-        if (cv_microblockConsensusObject.wait_for(
-                cv_lk, std::chrono::seconds(CONSENSUS_OBJECT_TIMEOUT),
-                [this] { return (m_state == MICROBLOCK_CONSENSUS); }))
-        {
-            // condition passed without timeout
-        }
-        else
-        {
-            LOG_EPOCH(INFO, to_string(m_mediator.m_currentEpochNum).c_str(),
-                      "Time out while waiting for state transition and "
-                      "consensus object creation ");
-        }
-
-        LOG_EPOCH(INFO, to_string(m_mediator.m_currentEpochNum).c_str(),
-                  "State transition is completed and consensus object "
-                  "creation.");
-    }
-
-    if (!CheckState(PROCESS_MICROBLOCKCONSENSUS))
-    {
-        LOG_EPOCH(INFO, to_string(m_mediator.m_currentEpochNum).c_str(),
-                  "Not in MICROBLOCK_CONSENSUS state");
-        return false;
-    }
-
-    bool result = m_consensusObject->ProcessMessage(message, offset, from);
-=======
     if (!m_consensusObject->ProcessMessage(message, offset, from))
     {
         return false;
     }
->>>>>>> 4399d873
 
     ConsensusCommon::State state = m_consensusObject->GetState();
 
