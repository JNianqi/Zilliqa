--- conflicted
+++ resolved
@@ -157,14 +157,8 @@
         }
     }
 
-<<<<<<< HEAD
-    if (m_state != MICROBLOCK_CONSENSUS)
-    {
-        SetState(WAITING_DSBLOCK);
-    }
-=======
-    SetState(MICROBLOCK_CONSENSUS_PREP);
->>>>>>> 17eda583
+    SetState(WAITING_DSBLOCK);
+
     return true;
 }
 
