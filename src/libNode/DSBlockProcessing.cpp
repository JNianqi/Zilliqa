--- conflicted
+++ resolved
@@ -487,15 +487,9 @@
     m_mediator.m_ds->m_shardSenders.clear();
 
     if (!Messenger::GetNodeDSBlock(
-<<<<<<< HEAD
-            message, cur_offset, shardID, dsblock, m_mediator.m_ds->m_shards,
-            m_mediator.m_ds->m_DSReceivers, m_mediator.m_ds->m_shardReceivers,
-            m_mediator.m_ds->m_shardSenders))
-=======
-            message, cur_offset, shardId, dsblock, newleaderIP,
+            message, cur_offset, shardId, dsblock,
             m_mediator.m_ds->m_shards, m_mediator.m_ds->m_DSReceivers,
             m_mediator.m_ds->m_shardReceivers, m_mediator.m_ds->m_shardSenders))
->>>>>>> f8cf5417
     {
         LOG_EPOCH(WARNING, to_string(m_mediator.m_currentEpochNum).c_str(),
                   "Messenger::GetNodeDSBlock failed.");
