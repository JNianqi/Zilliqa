/**
* Copyright (c) 2018 Zilliqa 
* This source code is being disclosed to you solely for the purpose of your participation in 
* testing Zilliqa. You may view, compile and run the code for that purpose and pursuant to 
* the protocols and algorithms that are programmed into, and intended by, the code. You may 
* not do anything else with the code without express permission from Zilliqa Research Pte. Ltd., 
* including modifying or publishing the code (or any part of it), and developing or forming 
* another public or private blockchain network. This source code is provided ‘as is’ and no 
* warranties are given as to title or non-infringement, merchantability or fitness for purpose 
* and, to the extent permitted by law, all liability for your use of the code is disclaimed. 
* Some programs in this code are governed by the GNU General Public License v3.0 (available at 
* https://www.gnu.org/licenses/gpl-3.0.en.html) (‘GPLv3’). The programs that are governed by 
* GPLv3.0 are those programs that are located in the folders src/depends and tests/depends 
* and which include a reference to GPLv3 in their program files.
**/

#include <array>
#include <boost/multiprecision/cpp_int.hpp>
#include <chrono>
#include <functional>
#include <thread>

#include "Node.h"
#include "common/Constants.h"
#include "common/Messages.h"
#include "common/Serializable.h"
#include "depends/common/RLP.h"
#include "depends/libDatabase/MemoryDB.h"
#include "depends/libTrie/TrieDB.h"
#include "depends/libTrie/TrieHash.h"
#include "libConsensus/ConsensusUser.h"
#include "libCrypto/Sha2.h"
#include "libData/AccountData/Account.h"
#include "libData/AccountData/AccountStore.h"
#include "libData/AccountData/Transaction.h"
#include "libMediator/Mediator.h"
#include "libNetwork/Whitelist.h"
#include "libPOW/pow.h"
#include "libUtils/BitVector.h"
#include "libUtils/DataConversion.h"
#include "libUtils/DetachedFunction.h"
#include "libUtils/Logger.h"
#include "libUtils/SanityChecks.h"
#include "libUtils/TimeLockedFunction.h"
#include "libUtils/TimeUtils.h"

using namespace std;
using namespace boost::multiprecision;

void Node::StoreDSBlockToDisk(const DSBlock& dsblock)
{
    LOG_MARKER();

    m_mediator.m_dsBlockChain.AddBlock(dsblock);
    LOG_EPOCH(INFO, to_string(m_mediator.m_currentEpochNum).c_str(),
              "Storing DS Block Number: "
                  << dsblock.GetHeader().GetBlockNum() << " with Nonce: "
                  << dsblock.GetHeader().GetNonce() << ", DS PoW Difficulty: "
                  << to_string(dsblock.GetHeader().GetDSDifficulty())
                  << ", Difficulty: "
                  << to_string(dsblock.GetHeader().GetDifficulty())
                  << ", Timestamp: " << dsblock.GetHeader().GetTimestamp());

    // Update the rand1 value for next PoW
    m_mediator.UpdateDSBlockRand();

    // Store DS Block to disk
    vector<unsigned char> serializedDSBlock;
    dsblock.Serialize(serializedDSBlock, 0);

    BlockStorage::GetBlockStorage().PutDSBlock(
        dsblock.GetHeader().GetBlockNum(), serializedDSBlock);
    m_mediator.m_ds->m_latestActiveDSBlockNum
        = dsblock.GetHeader().GetBlockNum();
    BlockStorage::GetBlockStorage().PutMetadata(
        LATESTACTIVEDSBLOCKNUM,
        DataConversion::StringToCharArray(
            to_string(m_mediator.m_ds->m_latestActiveDSBlockNum)));
    if (!LOOKUP_NODE_MODE)
    {
        BlockStorage::GetBlockStorage().PushBackTxBodyDB(
            dsblock.GetHeader().GetBlockNum());
    }
}

void Node::UpdateDSCommiteeComposition(const Peer& winnerpeer)
{
    LOG_MARKER();

    // Update my view of the DS committee
    // 1. Insert new leader at the head of the queue
    // 2. Pop out the oldest backup from the tail of the queue
    // Note: If I am the primary, push a placeholder with ip=0 and port=0 in place of my real port
    Peer peer;

    if (!(m_mediator.m_selfKey.second
          == m_mediator.m_dsBlockChain.GetLastBlock()
                 .GetHeader()
                 .GetMinerPubKey()))
    {
        peer = winnerpeer;
    }

    m_mediator.m_DSCommittee->emplace_front(make_pair(
        m_mediator.m_dsBlockChain.GetLastBlock().GetHeader().GetMinerPubKey(),
        peer));
    m_mediator.m_DSCommittee->pop_back();
}

bool Node::CheckWhetherDSBlockNumIsLatest(const uint64_t dsblockNum)
{
    LOG_MARKER();

    uint64_t latestBlockNumInBlockchain
        = m_mediator.m_dsBlockChain.GetLastBlock().GetHeader().GetBlockNum();

    if (dsblockNum < latestBlockNumInBlockchain + 1)
    {
        LOG_EPOCH(WARNING, to_string(m_mediator.m_currentEpochNum).c_str(),
                  "We are processing duplicated blocks\n"
                      << "cur block num: " << latestBlockNumInBlockchain << "\n"
                      << "incoming block num: " << dsblockNum);
        return false;
    }
    else if (dsblockNum > latestBlockNumInBlockchain + 1)
    {
        LOG_EPOCH(WARNING, to_string(m_mediator.m_currentEpochNum).c_str(),
                  "Missing of some DS blocks. Requested: "
                      << dsblockNum
                      << " while Present: " << latestBlockNumInBlockchain);
        // Todo: handle missing DS blocks.
        return false;
    }

    return true;
}

bool Node::VerifyDSBlockCoSignature(const DSBlock& dsblock)
{
    LOG_MARKER();

    unsigned int index = 0;
    unsigned int count = 0;

    const vector<bool>& B2 = dsblock.GetB2();
    if (m_mediator.m_DSCommittee->size() != B2.size())
    {
        LOG_GENERAL(WARNING,
                    "Mismatch: DS committee size = "
                        << m_mediator.m_DSCommittee->size()
                        << ", co-sig bitmap size = " << B2.size());
        return false;
    }

    // Generate the aggregated key
    vector<PubKey> keys;
    for (auto const& kv : *m_mediator.m_DSCommittee)
    {
        if (B2.at(index) == true)
        {
            keys.emplace_back(kv.first);
            count++;
        }
        index++;
    }

    if (count != ConsensusCommon::NumForConsensus(B2.size()))
    {
        LOG_GENERAL(WARNING, "Cosig was not generated by enough nodes");
        return false;
    }

    shared_ptr<PubKey> aggregatedKey = MultiSig::AggregatePubKeys(keys);
    if (aggregatedKey == nullptr)
    {
        LOG_GENERAL(WARNING, "Aggregated key generation failed");
        return false;
    }

    // Verify the collective signature
    vector<unsigned char> message;
    dsblock.GetHeader().Serialize(message, 0);
    dsblock.GetCS1().Serialize(message, DSBlockHeader::SIZE);
    BitVector::SetBitVector(message, DSBlockHeader::SIZE + BLOCK_SIG_SIZE,
                            dsblock.GetB1());
    if (Schnorr::GetInstance().Verify(message, 0, message.size(),
                                      dsblock.GetCS2(), *aggregatedKey)
        == false)
    {
        LOG_GENERAL(WARNING, "Cosig verification failed");
        for (auto& kv : keys)
        {
            LOG_GENERAL(WARNING, kv);
        }
        return false;
    }

    return true;
}

void Node::LogReceivedDSBlockDetails([[gnu::unused]] const DSBlock& dsblock)
{
<<<<<<< HEAD
#ifdef IS_LOOKUP_NODE
    LOG_EPOCH(INFO, to_string(m_mediator.m_currentEpochNum).c_str(),
              "I the lookup node have deserialized the DS Block");
    LOG_EPOCH(INFO, to_string(m_mediator.m_currentEpochNum).c_str(),
              "dsblock.GetHeader().GetDSDifficulty(): "
                  << (int)dsblock.GetHeader().GetDSDifficulty());
    LOG_EPOCH(INFO, to_string(m_mediator.m_currentEpochNum).c_str(),
              "dsblock.GetHeader().GetDifficulty(): "
                  << (int)dsblock.GetHeader().GetDifficulty());
    LOG_EPOCH(
        INFO, to_string(m_mediator.m_currentEpochNum).c_str(),
        "dsblock.GetHeader().GetNonce(): " << dsblock.GetHeader().GetNonce());
    LOG_EPOCH(INFO, to_string(m_mediator.m_currentEpochNum).c_str(),
              "dsblock.GetHeader().GetBlockNum(): "
                  << dsblock.GetHeader().GetBlockNum());
    LOG_EPOCH(INFO, to_string(m_mediator.m_currentEpochNum).c_str(),
              "dsblock.GetHeader().GetMinerPubKey(): "
                  << dsblock.GetHeader().GetMinerPubKey());
    LOG_EPOCH(INFO, to_string(m_mediator.m_currentEpochNum).c_str(),
              "dsblock.GetHeader().GetLeaderPubKey(): "
                  << dsblock.GetHeader().GetLeaderPubKey());
#endif // IS_LOOKUP_NODE
=======
    if (LOOKUP_NODE_MODE)
    {
        LOG_EPOCH(INFO, to_string(m_mediator.m_currentEpochNum).c_str(),
                  "I the lookup node have deserialized the DS Block");
        LOG_EPOCH(INFO, to_string(m_mediator.m_currentEpochNum).c_str(),
                  "dsblock.GetHeader().GetDifficulty(): "
                      << (int)dsblock.GetHeader().GetDifficulty());
        LOG_EPOCH(INFO, to_string(m_mediator.m_currentEpochNum).c_str(),
                  "dsblock.GetHeader().GetNonce(): "
                      << dsblock.GetHeader().GetNonce());
        LOG_EPOCH(INFO, to_string(m_mediator.m_currentEpochNum).c_str(),
                  "dsblock.GetHeader().GetBlockNum(): "
                      << dsblock.GetHeader().GetBlockNum());
        LOG_EPOCH(INFO, to_string(m_mediator.m_currentEpochNum).c_str(),
                  "dsblock.GetHeader().GetMinerPubKey(): "
                      << dsblock.GetHeader().GetMinerPubKey());
        LOG_EPOCH(INFO, to_string(m_mediator.m_currentEpochNum).c_str(),
                  "dsblock.GetHeader().GetLeaderPubKey(): "
                      << dsblock.GetHeader().GetLeaderPubKey());
    }
>>>>>>> 4657e398
}

bool Node::LoadShardingStructure(const vector<unsigned char>& message,
                                 unsigned int& cur_offset)
{
    if (LOOKUP_NODE_MODE)
    {
        LOG_GENERAL(WARNING,
                    "Node::LoadShardingStructure not expected to be called "
                    "from LookUp node.");
        return true;
    }

    vector<map<PubKey, Peer>> shards;
    cur_offset = ShardingStructure::Deserialize(message, cur_offset, shards);
    m_numShards = shards.size();

    // Check the shard ID against the deserialized structure
    if (m_myShardID >= shards.size())
    {
        LOG_EPOCH(WARNING, to_string(m_mediator.m_currentEpochNum).c_str(),
                  "Shard ID " << m_myShardID << " >= num shards "
                              << shards.size());
        return false;
    }

    const map<PubKey, Peer>& my_shard = shards.at(m_myShardID);

    // m_myShardMembers->clear();
    m_myShardMembers.reset(new std::deque<pair<PubKey, Peer>>);

    // All nodes; first entry is leader
    unsigned int index = 0;
    for (const auto& i : my_shard)
    {
        m_myShardMembers->emplace_back(i);

        // Zero out my IP to avoid sending to myself
        if (m_mediator.m_selfPeer == m_myShardMembers->back().second)
        {
            m_consensusMyID = index; // Set my ID
            m_myShardMembers->back().second.m_listenPortHost = 0;
        }

        LOG_EPOCH(INFO, to_string(m_mediator.m_currentEpochNum).c_str(),
                  " PubKey: "
                      << DataConversion::SerializableToHexStr(
                             m_myShardMembers->back().first)
                      << " IP: "
                      << m_myShardMembers->back().second.GetPrintableIPAddress()
                      << " Port: "
                      << m_myShardMembers->back().second.m_listenPortHost);

        index++;
    }

    return true;
}

void Node::LoadTxnSharingInfo(const vector<unsigned char>& message,
                              unsigned int cur_offset)
{
    if (LOOKUP_NODE_MODE)
    {
        LOG_GENERAL(WARNING,
                    "Node::LoadTxnSharingInfo not expected to be called from "
                    "LookUp node.");
        return;
    }

    LOG_MARKER();

    m_txnSharingIAmSender = false;
    m_txnSharingIAmForwarder = false;
    m_txnSharingAssignedNodes.clear();

    vector<Peer> ds_receivers;
    vector<vector<Peer>> shard_receivers;
    vector<vector<Peer>> shard_senders;

    TxnSharingAssignments::Deserialize(message, cur_offset, ds_receivers,
                                       shard_receivers, shard_senders);

    // m_txnSharingAssignedNodes below is basically just the combination of ds_receivers, shard_receivers, and shard_senders
    // We will get rid of this inefficiency eventually

    m_txnSharingAssignedNodes.emplace_back();

    for (unsigned int i = 0; i < ds_receivers.size(); i++)
    {
        m_txnSharingAssignedNodes.back().emplace_back(ds_receivers.at(i));
    }

    for (unsigned int i = 0; i < shard_receivers.size(); i++)
    {
        m_txnSharingAssignedNodes.emplace_back();

        for (unsigned int j = 0; j < shard_receivers.at(i).size(); j++)
        {
            m_txnSharingAssignedNodes.back().emplace_back(
                shard_receivers.at(i).at(j));

            if ((i == m_myShardID)
                && (m_txnSharingAssignedNodes.back().back()
                    == m_mediator.m_selfPeer))
            {
                m_txnSharingIAmForwarder = true;
            }
        }

        m_txnSharingAssignedNodes.emplace_back();

        for (unsigned int j = 0; j < shard_senders.at(i).size(); j++)
        {
            m_txnSharingAssignedNodes.back().emplace_back(
                shard_senders.at(i).at(j));

            if ((i == m_myShardID)
                && (m_txnSharingAssignedNodes.back().back()
                    == m_mediator.m_selfPeer))
            {
                m_txnSharingIAmSender = true;
            }
        }
    }
}

void Node::StartFirstTxEpoch()
{
    if (LOOKUP_NODE_MODE)
    {
        LOG_GENERAL(WARNING,
                    "Node::StartFirstTxEpoch not expected to be called from "
                    "LookUp node.");
        return;
    }

    LOG_MARKER();

    // Check if I am the leader or backup of the shard
    if (m_mediator.m_selfKey.second == m_myShardMembers->front().first)
    {
        m_isPrimary = true;
        LOG_EPOCH(INFO, to_string(m_mediator.m_currentEpochNum).c_str(),
                  "I am leader of the sharded committee");

        LOG_STATE("[IDENT][" << std::setw(15) << std::left
                             << m_mediator.m_selfPeer.GetPrintableIPAddress()
                             << "][" << m_myShardID << "][0  ] SCLD");
    }
    else
    {
        m_isPrimary = false;

        LOG_EPOCH(INFO, to_string(m_mediator.m_currentEpochNum).c_str(),
                  "I am backup member of the sharded committee");

        LOG_STATE("[SHSTU][" << setw(15) << left
                             << m_mediator.m_selfPeer.GetPrintableIPAddress()
                             << "]["
                             << m_mediator.m_txBlockChain.GetLastBlock()
                                    .GetHeader()
                                    .GetBlockNum()
                      + 1 << "] RECEIVED SHARDING STRUCTURE");

        LOG_STATE("[IDENT][" << std::setw(15) << std::left
                             << m_mediator.m_selfPeer.GetPrintableIPAddress()
                             << "][" << m_myShardID << "][" << std::setw(3)
                             << std::left << m_consensusMyID << "] SCBK");
    }

    // Choose 4 other nodes to be sender of microblock to ds committee.
    // TODO: Randomly choose these nodes?
    m_isMBSender = false;
    unsigned int numOfMBSender = 5;
    if (m_myShardMembers->size() < numOfMBSender)
    {
        numOfMBSender = m_myShardMembers->size();
    }

    // Shard leader will not have the flag set
    for (unsigned int i = 1; i < numOfMBSender; i++)
    {
        if (m_mediator.m_selfKey.second == m_myShardMembers->at(i).first)
        {
            // Selected node to be sender of its shard's micrblock
            m_isMBSender = true;
            break;
        }
    }

    m_consensusLeaderID = 0;

    CommitTxnPacketBuffer();

    auto main_func3 = [this]() mutable -> void { RunConsensusOnMicroBlock(); };

    DetachedFunction(1, main_func3);
}

bool Node::ProcessDSBlock(const vector<unsigned char>& message,
                          unsigned int cur_offset,
                          [[gnu::unused]] const Peer& from)
{
    LOG_MARKER();

    lock_guard<mutex> g(m_mutexDSBlock);

    if (!LOOKUP_NODE_MODE)
    {
        // Message = [Shard ID] [DS block] [PoW winner IP] [Sharding structure] [Txn sharing assignments]
        // This is the same as the DS Block consensus announcement message, plus the additional Shard ID

        if (!CheckState(PROCESS_DSBLOCK))
        {
            return false;
        }

        // For running from genesis
        if (m_mediator.m_lookup->m_syncType != SyncType::NO_SYNC)
        {
            m_mediator.m_lookup->m_syncType = SyncType::NO_SYNC;
            if (m_fromNewProcess)
            {
                m_fromNewProcess = false;
            }

            // Are these necessary? Commented out for now
            //AccountStore::GetInstance().MoveUpdatesToDisk();
            //m_runFromLate = false;
        }

        // [Shard ID]
        m_myShardID = Serializable::GetNumber<uint32_t>(message, cur_offset,
                                                        sizeof(uint32_t));
        cur_offset += sizeof(uint32_t);
    }
    else
    {
        // Message = [DS block] [PoW winner IP] [Sharding structure] [Txn sharing assignments]
        // This is the same as the DS Block consensus announcement message
        // Lookup node ignores Txn sharing assignments

        LOG_EPOCH(INFO, to_string(m_mediator.m_currentEpochNum).c_str(),
                  "I the lookup node have received the DS Block");
    }

    // [DS block]
    DSBlock dsblock;
    if (dsblock.Deserialize(message, cur_offset) != 0)
    {
        LOG_GENERAL(WARNING, "We failed to deserialize dsblock.");
        return false;
    }

    cur_offset += dsblock.GetSerializedSize();

    LogReceivedDSBlockDetails(dsblock);

    // Checking for freshness of incoming DS Block
    if (!CheckWhetherDSBlockNumIsLatest(dsblock.GetHeader().GetBlockNum()))
    {
        return false;
    }

    // Check the signature of this DS block
    if (!VerifyDSBlockCoSignature(dsblock))
    {
        LOG_EPOCH(WARNING, to_string(m_mediator.m_currentEpochNum).c_str(),
                  "DSBlock co-sig verification failed");
        return false;
    }

    // [PoW winner IP]
    Peer newleaderIP(message, cur_offset);
    cur_offset += (IP_SIZE + PORT_SIZE);

    // Add to block chain and Store the DS block to disk.
    StoreDSBlockToDisk(dsblock);

    LOG_STATE(
        "[DSBLK]["
        << setw(15) << left << m_mediator.m_selfPeer.GetPrintableIPAddress()
        << "]["
        << m_mediator.m_txBlockChain.GetLastBlock().GetHeader().GetBlockNum()
            + 1
        << "] RECEIVED DSBLOCK");

    if (LOOKUP_NODE_MODE)
    {
        LOG_EPOCH(INFO, to_string(m_mediator.m_currentEpochNum).c_str(),
                  "I the lookup node have stored the DS Block");
    }

    m_mediator.UpdateDSBlockRand(); // Update the rand1 value for next PoW
    UpdateDSCommiteeComposition(newleaderIP);

    if (!LOOKUP_NODE_MODE)
    {
        POW::GetInstance().StopMining();

        // If I am the next DS leader -> need to set myself up as a DS node
        if (m_mediator.m_selfKey.second
            == m_mediator.m_dsBlockChain.GetLastBlock()
                   .GetHeader()
                   .GetMinerPubKey())
        {
            LOG_EPOCH(INFO, to_string(m_mediator.m_currentEpochNum).c_str(),
                      "I won PoW :-) I am now the new DS committee leader!");

            // [Sharding structure] -> Use the loading function for DS node
            cur_offset = m_mediator.m_ds->PopulateShardingStructure(message,
                                                                    cur_offset);

            // [Txn sharing assignments] -> Use the loading function for DS node
            m_mediator.m_ds->SaveTxnBodySharingAssignment(message, cur_offset);

            // Update my DS mode and ID
            m_mediator.m_ds->m_consensusMyID = 0;
            m_mediator.m_ds->m_consensusID
                = m_mediator.m_currentEpochNum == 1 ? 1 : 0;
            m_mediator.m_ds->m_mode = DirectoryService::Mode::PRIMARY_DS;

            // (We're getting rid of this eventually) Clean up my txn list since I'm a DS node now
            m_mediator.m_node->CleanCreatedTransaction();

            LOG_EPOCHINFO(to_string(m_mediator.m_currentEpochNum).c_str(),
                          DS_LEADER_MSG);
            LOG_STATE("[IDENT]["
                      << std::setw(15) << std::left
                      << m_mediator.m_selfPeer.GetPrintableIPAddress()
                      << "][0     ] DSLD");

            // Finally, start as the DS leader
            m_mediator.m_ds->StartFirstTxEpoch();
        }
        // If I am a shard node
        else
        {
            LOG_EPOCH(INFO, to_string(m_mediator.m_currentEpochNum).c_str(),
                      "I lost PoW :-( Better luck next time!");

            // [Sharding structure] -> Use the loading function for shard node
            if (LoadShardingStructure(message, cur_offset) == false)
            {
                return false;
            }

            // [Txn sharing assignments] -> Use the loading function for shard node
            LoadTxnSharingInfo(message, cur_offset);

            // Finally, start as a shard node
            StartFirstTxEpoch();
        }
    }
    else
    {
        // [Sharding structure]
        m_mediator.m_lookup->ProcessEntireShardingStructure(message, cur_offset,
                                                            from);
        if (m_mediator.m_lookup->GetIsServer())
        {
            m_mediator.m_lookup->SenderTxnBatchThread();
        }
    }
    return true;
}<|MERGE_RESOLUTION|>--- conflicted
+++ resolved
@@ -200,30 +200,6 @@
 
 void Node::LogReceivedDSBlockDetails([[gnu::unused]] const DSBlock& dsblock)
 {
-<<<<<<< HEAD
-#ifdef IS_LOOKUP_NODE
-    LOG_EPOCH(INFO, to_string(m_mediator.m_currentEpochNum).c_str(),
-              "I the lookup node have deserialized the DS Block");
-    LOG_EPOCH(INFO, to_string(m_mediator.m_currentEpochNum).c_str(),
-              "dsblock.GetHeader().GetDSDifficulty(): "
-                  << (int)dsblock.GetHeader().GetDSDifficulty());
-    LOG_EPOCH(INFO, to_string(m_mediator.m_currentEpochNum).c_str(),
-              "dsblock.GetHeader().GetDifficulty(): "
-                  << (int)dsblock.GetHeader().GetDifficulty());
-    LOG_EPOCH(
-        INFO, to_string(m_mediator.m_currentEpochNum).c_str(),
-        "dsblock.GetHeader().GetNonce(): " << dsblock.GetHeader().GetNonce());
-    LOG_EPOCH(INFO, to_string(m_mediator.m_currentEpochNum).c_str(),
-              "dsblock.GetHeader().GetBlockNum(): "
-                  << dsblock.GetHeader().GetBlockNum());
-    LOG_EPOCH(INFO, to_string(m_mediator.m_currentEpochNum).c_str(),
-              "dsblock.GetHeader().GetMinerPubKey(): "
-                  << dsblock.GetHeader().GetMinerPubKey());
-    LOG_EPOCH(INFO, to_string(m_mediator.m_currentEpochNum).c_str(),
-              "dsblock.GetHeader().GetLeaderPubKey(): "
-                  << dsblock.GetHeader().GetLeaderPubKey());
-#endif // IS_LOOKUP_NODE
-=======
     if (LOOKUP_NODE_MODE)
     {
         LOG_EPOCH(INFO, to_string(m_mediator.m_currentEpochNum).c_str(),
@@ -244,7 +220,6 @@
                   "dsblock.GetHeader().GetLeaderPubKey(): "
                       << dsblock.GetHeader().GetLeaderPubKey());
     }
->>>>>>> 4657e398
 }
 
 bool Node::LoadShardingStructure(const vector<unsigned char>& message,
