/**
* Copyright (c) 2018 Zilliqa 
* This source code is being disclosed to you solely for the purpose of your participation in 
* testing Zilliqa. You may view, compile and run the code for that purpose and pursuant to 
* the protocols and algorithms that are programmed into, and intended by, the code. You may 
* not do anything else with the code without express permission from Zilliqa Research Pte. Ltd., 
* including modifying or publishing the code (or any part of it), and developing or forming 
* another public or private blockchain network. This source code is provided ‘as is’ and no 
* warranties are given as to title or non-infringement, merchantability or fitness for purpose 
* and, to the extent permitted by law, all liability for your use of the code is disclaimed. 
* Some programs in this code are governed by the GNU General Public License v3.0 (available at 
* https://www.gnu.org/licenses/gpl-3.0.en.html) (‘GPLv3’). The programs that are governed by 
* GPLv3.0 are those programs that are located in the folders src/depends and tests/depends 
* and which include a reference to GPLv3 in their program files.
**/

#include <array>
#include <boost/multiprecision/cpp_int.hpp>
#include <chrono>
#include <functional>
#include <thread>

#include "Node.h"
#include "common/Constants.h"
#include "common/Messages.h"
#include "common/Serializable.h"
#include "depends/common/RLP.h"
#include "depends/libDatabase/MemoryDB.h"
#include "depends/libTrie/TrieDB.h"
#include "depends/libTrie/TrieHash.h"
#include "libConsensus/ConsensusUser.h"
#include "libCrypto/Sha2.h"
#include "libData/AccountData/Account.h"
#include "libData/AccountData/AccountStore.h"
#include "libData/AccountData/Transaction.h"
#include "libMediator/Mediator.h"
#include "libPOW/pow.h"
#include "libUtils/DataConversion.h"
#include "libUtils/DetachedFunction.h"
#include "libUtils/Logger.h"
#include "libUtils/SanityChecks.h"
#include "libUtils/TimeLockedFunction.h"
#include "libUtils/TimeUtils.h"

using namespace std;
using namespace boost::multiprecision;

void Node::StoreDSBlockToDisk(const DSBlock& dsblock)
{
    LOG_MARKER();

    m_mediator.m_dsBlockChain.AddBlock(dsblock);
<<<<<<< HEAD
    LOG_MESSAGE2(to_string(m_mediator.m_currentEpochNum).c_str(), "Storing DS Block Number: "<<dsblock.GetHeader().GetBlockNum()<<
                                           " with Nonce: "<<dsblock.GetHeader().GetNonce() <<
                                           ", Difficulty: "<<dsblock.GetHeader().GetDifficulty() <<
                                           ", Timestamp: "<<dsblock.GetHeader().GetTimestamp() << 
                                           ", view change count: "<<dsblock.GetHeader().GetViewChangeCount() );
=======
    LOG_MESSAGE2(to_string(m_mediator.m_currentEpochNum).c_str(),
                 "Storing DS Block Number: "
                     << dsblock.GetHeader().GetBlockNum()
                     << " with Nonce: " << dsblock.GetHeader().GetNonce()
                     << ", Difficulty: " << dsblock.GetHeader().GetDifficulty()
                     << ", Timestamp: " << dsblock.GetHeader().GetTimestamp());
>>>>>>> 97154987
    // Update the rand1 value for next PoW
    m_mediator.UpdateDSBlockRand();

    // Store DS Block to disk
    vector<unsigned char> serializedDSBlock;
    dsblock.Serialize(serializedDSBlock, 0);
<<<<<<< HEAD
    BlockStorage::GetBlockStorage().PutDSBlock(dsblock.GetHeader().GetBlockNum(), serializedDSBlock);

    LOG_MESSAGE("View change count:  " << dsblock.GetHeader().GetViewChangeCount());

    for (unsigned int i=0; i < dsblock.GetHeader().GetViewChangeCount(); i++)
    {
        m_mediator.m_DSCommitteeNetworkInfo.push_back(m_mediator.m_DSCommitteeNetworkInfo.front()); 
        m_mediator.m_DSCommitteeNetworkInfo.pop_front(); 
        m_mediator.m_DSCommitteePubKeys.push_back(m_mediator.m_DSCommitteePubKeys.front());
        m_mediator.m_DSCommitteePubKeys.pop_front();
    }
=======
    BlockStorage::GetBlockStorage().PutDSBlock(
        dsblock.GetHeader().GetBlockNum(), serializedDSBlock);
#ifndef IS_LOOKUP_NODE
    BlockStorage::GetBlockStorage().PushBackTxBodyDB(
        dsblock.GetHeader().GetBlockNum());
#endif
>>>>>>> 97154987
}

void Node::UpdateDSCommiteeComposition(const Peer& winnerpeer)
{
    LOG_MARKER();

    // Update my view of the DS committee
    // 1. Insert new leader at the head of the queue
    // 2. Pop out the oldest backup from the tail of the queue
    // Note: If I am the primary, push a placeholder with ip=0 and port=0 in place of my real port
    if (m_mediator.m_selfKey.second
        == m_mediator.m_dsBlockChain.GetLastBlock()
               .GetHeader()
               .GetMinerPubKey())
    {
        m_mediator.m_DSCommitteeNetworkInfo.push_front(Peer());
    }
    else
    {
        m_mediator.m_DSCommitteeNetworkInfo.push_front(winnerpeer);
    }
    m_mediator.m_DSCommitteePubKeys.push_front(
        m_mediator.m_dsBlockChain.GetLastBlock().GetHeader().GetMinerPubKey());

    m_mediator.m_DSCommitteeNetworkInfo.pop_back();
    m_mediator.m_DSCommitteePubKeys.pop_back();
}

bool Node::CheckWhetherDSBlockNumIsLatest(const uint256_t dsblockNum)
{
    LOG_MARKER();

    uint256_t latestBlockNumInBlockchain
        = m_mediator.m_dsBlockChain.GetBlockCount();

    if (dsblockNum < latestBlockNumInBlockchain)
    {
        LOG_MESSAGE2(to_string(m_mediator.m_currentEpochNum).c_str(),
                     "Error: We are processing duplicated blocks");
        return false;
    }
    else if (dsblockNum > latestBlockNumInBlockchain)
    {
        LOG_MESSAGE2(to_string(m_mediator.m_currentEpochNum).c_str(),
                     "Warning: We are missing of some DS blocks. Requested: "
                         << dsblockNum
                         << " while Present: " << latestBlockNumInBlockchain);
        // Todo: handle missing DS blocks.
        return false;
    }

    return true;
}

void Node::LogReceivedDSBlockDetails(const DSBlock& dsblock)
{
#ifdef IS_LOOKUP_NODE
    LOG_MESSAGE2(to_string(m_mediator.m_currentEpochNum).c_str(),
                 "I the lookup node have deserialized the DS Block");
    LOG_MESSAGE2(to_string(m_mediator.m_currentEpochNum).c_str(),
                 "dsblock.GetHeader().GetDifficulty(): "
                     << (int)dsblock.GetHeader().GetDifficulty());
    LOG_MESSAGE2(
        to_string(m_mediator.m_currentEpochNum).c_str(),
        "dsblock.GetHeader().GetNonce(): " << dsblock.GetHeader().GetNonce());
    LOG_MESSAGE2(to_string(m_mediator.m_currentEpochNum).c_str(),
                 "dsblock.GetHeader().GetBlockNum(): "
                     << dsblock.GetHeader().GetBlockNum());
    LOG_MESSAGE2(to_string(m_mediator.m_currentEpochNum).c_str(),
                 "dsblock.GetHeader().GetMinerPubKey(): "
                     << dsblock.GetHeader().GetMinerPubKey());
    LOG_MESSAGE2(to_string(m_mediator.m_currentEpochNum).c_str(),
                 "dsblock.GetHeader().GetLeaderPubKey(): "
                     << dsblock.GetHeader().GetLeaderPubKey());
#endif // IS_LOOKUP_NODE
}

bool Node::ProcessDSBlock(const vector<unsigned char>& message,
                          unsigned int cur_offset, const Peer& from)
{
    // Message = [259-byte DS block] [32-byte DS block hash / rand1] [16-byte winner IP] [4-byte winner port]
    LOG_MARKER();

#ifndef IS_LOOKUP_NODE
    // Checks if (m_state == POW2_SUBMISSION)
    if (!CheckState(STARTPOW2))
    {
        LOG_MESSAGE2(to_string(m_mediator.m_currentEpochNum).c_str(),
                     "Error: Not in POW2_SUBMISSION state");
        return false;
    }
#else
    LOG_MESSAGE2(to_string(m_mediator.m_currentEpochNum).c_str(),
                 "I the lookup node have received the DS Block");
#endif // IS_LOOKUP_NODE

    if (IsMessageSizeInappropriate(message.size(), cur_offset,
                                   DSBlock::GetSerializedSize()
                                       + BLOCK_HASH_SIZE))
    {
        return false;
    }

    // 259-byte DS block
    // DSBlock dsblock(message, cur_offset);
    DSBlock dsblock;
    if (dsblock.Deserialize(message, cur_offset) != 0)
    {
        LOG_MESSAGE("Error. We failed to deserialize dsblock.");
        return false;
    }

    cur_offset += DSBlock::GetSerializedSize();

    LogReceivedDSBlockDetails(dsblock);

    // Checking for freshness of incoming DS Block
    if (!CheckWhetherDSBlockNumIsLatest(dsblock.GetHeader().GetBlockNum()))
    {
        return false;
    }

    // Check the DS block (e.g., the signature validity)
    // To-do: Do a quick verify on the signature of this DS block

    // 32-byte DS block hash / rand1
    array<unsigned char, BLOCK_HASH_SIZE> dsblockhash;
    copy(message.begin() + cur_offset,
         message.begin() + cur_offset + BLOCK_HASH_SIZE, dsblockhash.begin());
    cur_offset += BLOCK_HASH_SIZE;

    // To-do: Verify the hash / rand1 value (if necessary)

    // 16-byte winner IP and 4-byte winner port
    Peer newleaderIP(message, cur_offset);
    cur_offset += (IP_SIZE + PORT_SIZE);

    // Add to block chain and Store the DS block to disk.
    StoreDSBlockToDisk(dsblock);
#ifdef IS_LOOKUP_NODE
    LOG_MESSAGE2(to_string(m_mediator.m_currentEpochNum).c_str(),
                 "I the lookup node have stored the DS Block");
#endif // IS_LOOKUP_NODE

    m_mediator.UpdateDSBlockRand(); // Update the rand1 value for next PoW
    UpdateDSCommiteeComposition(newleaderIP);

#ifndef IS_LOOKUP_NODE
    // Check if I am the next DS leader
    if (m_mediator.m_selfKey.second
        == m_mediator.m_dsBlockChain.GetLastBlock()
               .GetHeader()
               .GetMinerPubKey())
    {
        LOG_MESSAGE2(to_string(m_mediator.m_currentEpochNum).c_str(),
                     "I won PoW1 :-) I am now the new DS committee leader!");
        m_mediator.m_isConnectedToNetwork = true;
        m_mediator.m_ds->m_consensusMyID = 0;
        m_mediator.m_ds->m_consensusID
            = m_mediator.m_currentEpochNum == 1 ? 1 : 0;
        m_mediator.m_ds->SetState(DirectoryService::DirState::POW2_SUBMISSION);
        m_mediator.m_ds->m_mode = DirectoryService::Mode::PRIMARY_DS;
#ifdef STAT_TEST
        LOG_STATE("[IDENT][" << std::setw(15) << std::left
                             << m_mediator.m_selfPeer.GetPrintableIPAddress()
                             << "][0     ] DSLD");
#endif // STAT_TEST
        m_mediator.m_ds->ScheduleShardingConsensus(
            LEADER_POW2_WINDOW_IN_SECONDS);
    }
    else
    {
        LOG_MESSAGE2(to_string(m_mediator.m_currentEpochNum).c_str(),
                     "I lost PoW1 :-( Better luck next time!");
        POW::GetInstance().StopMining();

        // Tell my Node class to start PoW2 if I didn't win PoW1
        array<unsigned char, 32> rand2 = {};
        StartPoW2(
            m_mediator.m_dsBlockChain.GetLastBlock().GetHeader().GetBlockNum(),
            POW2_DIFFICULTY, m_mediator.m_dsBlockRand, rand2);
    }
#endif // IS_LOOKUP_NODE

    return true;
}<|MERGE_RESOLUTION|>--- conflicted
+++ resolved
@@ -50,28 +50,19 @@
     LOG_MARKER();
 
     m_mediator.m_dsBlockChain.AddBlock(dsblock);
-<<<<<<< HEAD
     LOG_MESSAGE2(to_string(m_mediator.m_currentEpochNum).c_str(), "Storing DS Block Number: "<<dsblock.GetHeader().GetBlockNum()<<
                                            " with Nonce: "<<dsblock.GetHeader().GetNonce() <<
                                            ", Difficulty: "<<dsblock.GetHeader().GetDifficulty() <<
                                            ", Timestamp: "<<dsblock.GetHeader().GetTimestamp() << 
                                            ", view change count: "<<dsblock.GetHeader().GetViewChangeCount() );
-=======
-    LOG_MESSAGE2(to_string(m_mediator.m_currentEpochNum).c_str(),
-                 "Storing DS Block Number: "
-                     << dsblock.GetHeader().GetBlockNum()
-                     << " with Nonce: " << dsblock.GetHeader().GetNonce()
-                     << ", Difficulty: " << dsblock.GetHeader().GetDifficulty()
-                     << ", Timestamp: " << dsblock.GetHeader().GetTimestamp());
->>>>>>> 97154987
+
     // Update the rand1 value for next PoW
     m_mediator.UpdateDSBlockRand();
 
     // Store DS Block to disk
     vector<unsigned char> serializedDSBlock;
     dsblock.Serialize(serializedDSBlock, 0);
-<<<<<<< HEAD
-    BlockStorage::GetBlockStorage().PutDSBlock(dsblock.GetHeader().GetBlockNum(), serializedDSBlock);
+
 
     LOG_MESSAGE("View change count:  " << dsblock.GetHeader().GetViewChangeCount());
 
@@ -82,14 +73,12 @@
         m_mediator.m_DSCommitteePubKeys.push_back(m_mediator.m_DSCommitteePubKeys.front());
         m_mediator.m_DSCommitteePubKeys.pop_front();
     }
-=======
     BlockStorage::GetBlockStorage().PutDSBlock(
         dsblock.GetHeader().GetBlockNum(), serializedDSBlock);
 #ifndef IS_LOOKUP_NODE
     BlockStorage::GetBlockStorage().PushBackTxBodyDB(
         dsblock.GetHeader().GetBlockNum());
 #endif
->>>>>>> 97154987
 }
 
 void Node::UpdateDSCommiteeComposition(const Peer& winnerpeer)
