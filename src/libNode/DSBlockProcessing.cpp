/**
* Copyright (c) 2018 Zilliqa 
* This source code is being disclosed to you solely for the purpose of your participation in 
* testing Zilliqa. You may view, compile and run the code for that purpose and pursuant to 
* the protocols and algorithms that are programmed into, and intended by, the code. You may 
* not do anything else with the code without express permission from Zilliqa Research Pte. Ltd., 
* including modifying or publishing the code (or any part of it), and developing or forming 
* another public or private blockchain network. This source code is provided ‘as is’ and no 
* warranties are given as to title or non-infringement, merchantability or fitness for purpose 
* and, to the extent permitted by law, all liability for your use of the code is disclaimed. 
* Some programs in this code are governed by the GNU General Public License v3.0 (available at 
* https://www.gnu.org/licenses/gpl-3.0.en.html) (‘GPLv3’). The programs that are governed by 
* GPLv3.0 are those programs that are located in the folders src/depends and tests/depends 
* and which include a reference to GPLv3 in their program files.
**/

#include <array>
#include <boost/multiprecision/cpp_int.hpp>
#include <chrono>
#include <functional>
#include <thread>

#include "Node.h"
#include "common/Constants.h"
#include "common/Messages.h"
#include "common/Serializable.h"
#include "depends/common/RLP.h"
#include "depends/libDatabase/MemoryDB.h"
#include "depends/libTrie/TrieDB.h"
#include "depends/libTrie/TrieHash.h"
#include "libConsensus/ConsensusUser.h"
#include "libCrypto/Sha2.h"
#include "libData/AccountData/Account.h"
#include "libData/AccountData/AccountStore.h"
#include "libData/AccountData/Transaction.h"
#include "libMediator/Mediator.h"
#include "libMessage/Messenger.h"
#include "libNetwork/Whitelist.h"
#include "libPOW/pow.h"
#include "libUtils/BitVector.h"
#include "libUtils/DataConversion.h"
#include "libUtils/DetachedFunction.h"
#include "libUtils/HashUtils.h"
#include "libUtils/Logger.h"
#include "libUtils/SanityChecks.h"
#include "libUtils/TimeLockedFunction.h"
#include "libUtils/TimeUtils.h"

using namespace std;
using namespace boost::multiprecision;

void Node::StoreDSBlockToDisk(const DSBlock& dsblock)
{
    LOG_MARKER();

    m_mediator.m_dsBlockChain.AddBlock(dsblock);
    LOG_EPOCH(INFO, to_string(m_mediator.m_currentEpochNum).c_str(),
              "Storing DS Block Number: "
                  << dsblock.GetHeader().GetBlockNum() << " with Nonce: "
                  << dsblock.GetHeader().GetNonce() << ", DS PoW Difficulty: "
                  << to_string(dsblock.GetHeader().GetDSDifficulty())
                  << ", Difficulty: "
                  << to_string(dsblock.GetHeader().GetDifficulty())
                  << ", Timestamp: " << dsblock.GetHeader().GetTimestamp());

    // Update the rand1 value for next PoW
    m_mediator.UpdateDSBlockRand();

    // Store DS Block to disk
    vector<unsigned char> serializedDSBlock;
    dsblock.Serialize(serializedDSBlock, 0);

    BlockStorage::GetBlockStorage().PutDSBlock(
        dsblock.GetHeader().GetBlockNum(), serializedDSBlock);
    m_mediator.m_ds->m_latestActiveDSBlockNum
        = dsblock.GetHeader().GetBlockNum();
    BlockStorage::GetBlockStorage().PutMetadata(
        LATESTACTIVEDSBLOCKNUM,
        DataConversion::StringToCharArray(
            to_string(m_mediator.m_ds->m_latestActiveDSBlockNum)));
    if (!LOOKUP_NODE_MODE)
    {
        BlockStorage::GetBlockStorage().PushBackTxBodyDB(
            dsblock.GetHeader().GetBlockNum());
    }
}

void Node::UpdateDSCommiteeComposition(const Peer& winnerpeer)
{
    LOG_MARKER();

    // Update my view of the DS committee
    // 1. Insert new leader at the head of the queue
    // 2. Pop out the oldest backup from the tail of the queue
    // Note: If I am the primary, push a placeholder with ip=0 and port=0 in place of my real port
    Peer peer;

    if (!(m_mediator.m_selfKey.second
          == m_mediator.m_dsBlockChain.GetLastBlock()
                 .GetHeader()
                 .GetMinerPubKey()))
    {
        peer = winnerpeer;
    }

    m_mediator.m_DSCommittee->emplace_front(make_pair(
        m_mediator.m_dsBlockChain.GetLastBlock().GetHeader().GetMinerPubKey(),
        peer));
    m_mediator.m_DSCommittee->pop_back();
}

bool Node::CheckWhetherDSBlockNumIsLatest(const uint64_t dsblockNum)
{
    LOG_MARKER();

    uint64_t latestBlockNumInBlockchain
        = m_mediator.m_dsBlockChain.GetLastBlock().GetHeader().GetBlockNum();

    if (dsblockNum < latestBlockNumInBlockchain + 1)
    {
        LOG_EPOCH(WARNING, to_string(m_mediator.m_currentEpochNum).c_str(),
                  "We are processing duplicated blocks\n"
                      << "cur block num: " << latestBlockNumInBlockchain << "\n"
                      << "incoming block num: " << dsblockNum);
        return false;
    }
    else if (dsblockNum > latestBlockNumInBlockchain + 1)
    {
        LOG_EPOCH(WARNING, to_string(m_mediator.m_currentEpochNum).c_str(),
                  "Missing of some DS blocks. Requested: "
                      << dsblockNum
                      << " while Present: " << latestBlockNumInBlockchain);
        // Todo: handle missing DS blocks.
        return false;
    }

    return true;
}

bool Node::VerifyDSBlockCoSignature(const DSBlock& dsblock)
{
    LOG_MARKER();

    unsigned int index = 0;
    unsigned int count = 0;

    const vector<bool>& B2 = dsblock.GetB2();
    if (m_mediator.m_DSCommittee->size() != B2.size())
    {
        LOG_GENERAL(WARNING,
                    "Mismatch: DS committee size = "
                        << m_mediator.m_DSCommittee->size()
                        << ", co-sig bitmap size = " << B2.size());
        return false;
    }

    // Generate the aggregated key
    vector<PubKey> keys;
    for (auto const& kv : *m_mediator.m_DSCommittee)
    {
        if (B2.at(index) == true)
        {
            keys.emplace_back(kv.first);
            count++;
        }
        index++;
    }

    if (count != ConsensusCommon::NumForConsensus(B2.size()))
    {
        LOG_GENERAL(WARNING, "Cosig was not generated by enough nodes");
        return false;
    }

    shared_ptr<PubKey> aggregatedKey = MultiSig::AggregatePubKeys(keys);
    if (aggregatedKey == nullptr)
    {
        LOG_GENERAL(WARNING, "Aggregated key generation failed");
        return false;
    }

    // Verify the collective signature
    vector<unsigned char> message;
    dsblock.GetHeader().Serialize(message, 0);
    dsblock.GetCS1().Serialize(message, DSBlockHeader::SIZE);
    BitVector::SetBitVector(message, DSBlockHeader::SIZE + BLOCK_SIG_SIZE,
                            dsblock.GetB1());
    if (Schnorr::GetInstance().Verify(message, 0, message.size(),
                                      dsblock.GetCS2(), *aggregatedKey)
        == false)
    {
        LOG_GENERAL(WARNING, "Cosig verification failed");
        for (auto& kv : keys)
        {
            LOG_GENERAL(WARNING, kv);
        }
        return false;
    }

    return true;
}

void Node::LogReceivedDSBlockDetails([[gnu::unused]] const DSBlock& dsblock)
{
    if (LOOKUP_NODE_MODE)
    {
        LOG_EPOCH(INFO, to_string(m_mediator.m_currentEpochNum).c_str(),
                  "I the lookup node have deserialized the DS Block");
        LOG_EPOCH(INFO, to_string(m_mediator.m_currentEpochNum).c_str(),
                  "dsblock.GetHeader().GetDifficulty(): "
                      << (int)dsblock.GetHeader().GetDifficulty());
        LOG_EPOCH(INFO, to_string(m_mediator.m_currentEpochNum).c_str(),
                  "dsblock.GetHeader().GetNonce(): "
                      << dsblock.GetHeader().GetNonce());
        LOG_EPOCH(INFO, to_string(m_mediator.m_currentEpochNum).c_str(),
                  "dsblock.GetHeader().GetBlockNum(): "
                      << dsblock.GetHeader().GetBlockNum());
        LOG_EPOCH(INFO, to_string(m_mediator.m_currentEpochNum).c_str(),
                  "dsblock.GetHeader().GetMinerPubKey(): "
                      << dsblock.GetHeader().GetMinerPubKey());
        LOG_EPOCH(INFO, to_string(m_mediator.m_currentEpochNum).c_str(),
                  "dsblock.GetHeader().GetLeaderPubKey(): "
                      << dsblock.GetHeader().GetLeaderPubKey());
    }
}

bool Node::LoadShardingStructure()
{
    if (LOOKUP_NODE_MODE)
    {
        LOG_GENERAL(WARNING,
                    "Node::LoadShardingStructure not expected to be called "
                    "from LookUp node.");
        return true;
    }

    m_numShards = m_mediator.m_ds->m_shards.size();

    // Check the shard ID against the deserialized structure
    if (m_myShardID >= m_mediator.m_ds->m_shards.size())
    {
        LOG_EPOCH(WARNING, to_string(m_mediator.m_currentEpochNum).c_str(),
                  "Shard ID " << m_myShardID << " >= num shards "
                              << m_mediator.m_ds->m_shards.size());
        return false;
    }

    const vector<pair<PubKey, Peer>>& my_shard
        = m_mediator.m_ds->m_shards.at(m_myShardID);

    // m_myShardMembers->clear();
    m_myShardMembers.reset(new std::deque<pair<PubKey, Peer>>);

    // All nodes; first entry is leader
    unsigned int index = 0;
    for (const auto& i : my_shard)
    {
        m_myShardMembers->emplace_back(i);

        // Zero out my IP to avoid sending to myself
        if (m_mediator.m_selfPeer == m_myShardMembers->back().second)
        {
            m_consensusMyID = index; // Set my ID
            m_myShardMembers->back().second.m_listenPortHost = 0;
        }

        LOG_EPOCH(INFO, to_string(m_mediator.m_currentEpochNum).c_str(),
                  " PubKey: "
                      << DataConversion::SerializableToHexStr(
                             m_myShardMembers->back().first)
                      << " IP: "
                      << m_myShardMembers->back().second.GetPrintableIPAddress()
                      << " Port: "
                      << m_myShardMembers->back().second.m_listenPortHost);

        index++;
    }

    return true;
}

void Node::LoadTxnSharingInfo()
{
    if (LOOKUP_NODE_MODE)
    {
        LOG_GENERAL(WARNING,
                    "Node::LoadTxnSharingInfo not expected to be called from "
                    "LookUp node.");
        return;
    }

    LOG_MARKER();

    m_txnSharingIAmSender = false;
    m_txnSharingIAmForwarder = false;
    m_txnSharingAssignedNodes.clear();

    // m_txnSharingAssignedNodes below is basically just the combination of ds_receivers, shard_receivers, and shard_senders
    // We will get rid of this inefficiency eventually

    m_txnSharingAssignedNodes.emplace_back();

    for (auto& m_DSReceiver : m_mediator.m_ds->m_DSReceivers)
    {
        m_txnSharingAssignedNodes.back().emplace_back(m_DSReceiver);
    }

    for (unsigned int i = 0; i < m_mediator.m_ds->m_shardReceivers.size(); i++)
    {
        m_txnSharingAssignedNodes.emplace_back();

        for (unsigned int j = 0;
             j < m_mediator.m_ds->m_shardReceivers.at(i).size(); j++)
        {
            m_txnSharingAssignedNodes.back().emplace_back(
                m_mediator.m_ds->m_shardReceivers.at(i).at(j));

            if ((i == m_myShardID)
                && (m_txnSharingAssignedNodes.back().back()
                    == m_mediator.m_selfPeer))
            {
                m_txnSharingIAmForwarder = true;
            }
        }

        m_txnSharingAssignedNodes.emplace_back();

        for (unsigned int j = 0;
             j < m_mediator.m_ds->m_shardSenders.at(i).size(); j++)
        {
            m_txnSharingAssignedNodes.back().emplace_back(
                m_mediator.m_ds->m_shardSenders.at(i).at(j));

            if ((i == m_myShardID)
                && (m_txnSharingAssignedNodes.back().back()
                    == m_mediator.m_selfPeer))
            {
                m_txnSharingIAmSender = true;
            }
        }
    }
}

void Node::StartFirstTxEpoch()
{
    if (LOOKUP_NODE_MODE)
    {
        LOG_GENERAL(WARNING,
                    "Node::StartFirstTxEpoch not expected to be called from "
                    "LookUp node.");
        return;
    }

    LOG_MARKER();

    // Check if I am the leader or backup of the shard
    if (m_mediator.m_selfKey.second == m_myShardMembers->front().first)
    {
        m_isPrimary = true;
        LOG_EPOCH(INFO, to_string(m_mediator.m_currentEpochNum).c_str(),
                  "I am leader of the sharded committee");

        LOG_STATE("[IDENT][" << std::setw(15) << std::left
                             << m_mediator.m_selfPeer.GetPrintableIPAddress()
                             << "][" << m_myShardID << "][0  ] SCLD");
    }
    else
    {
        m_isPrimary = false;

        LOG_EPOCH(INFO, to_string(m_mediator.m_currentEpochNum).c_str(),
                  "I am backup member of the sharded committee");

        LOG_STATE("[SHSTU][" << setw(15) << left
                             << m_mediator.m_selfPeer.GetPrintableIPAddress()
                             << "]["
                             << m_mediator.m_txBlockChain.GetLastBlock()
                                    .GetHeader()
                                    .GetBlockNum()
                      + 1 << "] RECEIVED SHARDING STRUCTURE");

        LOG_STATE("[IDENT][" << std::setw(15) << std::left
                             << m_mediator.m_selfPeer.GetPrintableIPAddress()
                             << "][" << m_myShardID << "][" << std::setw(3)
                             << std::left << m_consensusMyID << "] SCBK");
    }

    // Choose 4 other nodes to be sender of microblock to ds committee.
    // TODO: Randomly choose these nodes?
    m_isMBSender = false;
    unsigned int numOfMBSender = 5;
    if (m_myShardMembers->size() < numOfMBSender)
    {
        numOfMBSender = m_myShardMembers->size();
    }

    // Shard leader will not have the flag set
    for (unsigned int i = 1; i < numOfMBSender; i++)
    {
        if (m_mediator.m_selfKey.second == m_myShardMembers->at(i).first)
        {
            // Selected node to be sender of its shard's micrblock
            m_isMBSender = true;
            break;
        }
    }

    m_consensusLeaderID = 0;
    CommitTxnPacketBuffer();

    auto main_func3 = [this]() mutable -> void { RunConsensusOnMicroBlock(); };

    DetachedFunction(1, main_func3);
}

bool Node::ProcessDSBlock(const vector<unsigned char>& message,
                          unsigned int cur_offset,
                          [[gnu::unused]] const Peer& from)
{
    LOG_MARKER();

    lock_guard<mutex> g(m_mutexDSBlock);

    if (!LOOKUP_NODE_MODE)
    {
        if (!CheckState(PROCESS_DSBLOCK))
        {
            return false;
        }

        // For running from genesis
        if (m_mediator.m_lookup->m_syncType != SyncType::NO_SYNC)
        {
            m_mediator.m_lookup->m_syncType = SyncType::NO_SYNC;
            if (m_fromNewProcess)
            {
                m_fromNewProcess = false;
            }

            // Are these necessary? Commented out for now
            //AccountStore::GetInstance().MoveUpdatesToDisk();
            //m_runFromLate = false;
        }
    }
    else
    {
        LOG_EPOCH(INFO, to_string(m_mediator.m_currentEpochNum).c_str(),
                  "I the lookup node have received the DS Block");
    }

    DSBlock dsblock;
    uint32_t shardID;
    Peer newleaderIP;

    m_mediator.m_ds->m_shards.clear();
    m_mediator.m_ds->m_DSReceivers.clear();
    m_mediator.m_ds->m_shardReceivers.clear();
    m_mediator.m_ds->m_shardSenders.clear();

    if (!Messenger::GetNodeDSBlock(
            message, cur_offset, shardID, dsblock, newleaderIP,
            m_mediator.m_ds->m_shards, m_mediator.m_ds->m_DSReceivers,
            m_mediator.m_ds->m_shardReceivers, m_mediator.m_ds->m_shardSenders))
    {
        LOG_EPOCH(WARNING, to_string(m_mediator.m_currentEpochNum).c_str(),
                  "Messenger::GetNodeDSBlock failed.");
        return false;
    }

    m_myShardID = shardID;

    LogReceivedDSBlockDetails(dsblock);

    // Checking for freshness of incoming DS Block
    if (!CheckWhetherDSBlockNumIsLatest(dsblock.GetHeader().GetBlockNum()))
    {
        return false;
    }

    // Check the signature of this DS block
    if (!VerifyDSBlockCoSignature(dsblock))
    {
        LOG_EPOCH(WARNING, to_string(m_mediator.m_currentEpochNum).c_str(),
                  "DSBlock co-sig verification failed");
        return false;
    }

    // Add to block chain and Store the DS block to disk.
    StoreDSBlockToDisk(dsblock);

    LOG_STATE(
        "[DSBLK]["
        << setw(15) << left << m_mediator.m_selfPeer.GetPrintableIPAddress()
        << "]["
        << m_mediator.m_txBlockChain.GetLastBlock().GetHeader().GetBlockNum()
            + 1
        << "] RECEIVED DSBLOCK");

    if (LOOKUP_NODE_MODE)
    {
        LOG_EPOCH(INFO, to_string(m_mediator.m_currentEpochNum).c_str(),
                  "I the lookup node have stored the DS Block");
    }

    m_mediator.UpdateDSBlockRand(); // Update the rand1 value for next PoW
    UpdateDSCommiteeComposition(newleaderIP);

    if (!LOOKUP_NODE_MODE)
    {
        uint32_t ds_size = m_mediator.m_DSCommittee->size();
        POW::GetInstance().StopMining();

        // If I am the next DS leader -> need to set myself up as a DS node
        if (m_mediator.m_selfKey.second
            == m_mediator.m_dsBlockChain.GetLastBlock()
                   .GetHeader()
                   .GetMinerPubKey())
        {
            LOG_EPOCH(INFO, to_string(m_mediator.m_currentEpochNum).c_str(),
                      "I won PoW :-) I am now in the DS committee !");

            // Process sharding structure as a DS node
            if (!m_mediator.m_ds->ProcessShardingStructure())
            {
                return false;
            }

            // Process txn sharing assignments as a DS node
            m_mediator.m_ds->ProcessTxnBodySharingAssignment();

            // Update my DS mode and ID
            m_mediator.m_ds->m_consensusID
                = m_mediator.m_currentEpochNum == 1 ? 1 : 0;

            //(We're getting rid of this eventually Clean up my txns coz I am DS)
            m_mediator.m_node->CleanCreatedTransaction();

            uint16_t lastBlockHash = 0;
            if (m_mediator.m_currentEpochNum > 1)
            {
                HashUtils::SerializableToHash16Bits(
                    m_mediator.m_txBlockChain.GetLastBlock());
            }

            {

<<<<<<< HEAD
            // For now lets stop RumorSpreading protocol for Node. we dont have it for DS Node as of now.
            P2PComm::GetInstance().InitializeRumorManager(std::vector<Peer>());

            // Finally, start as the DS leader
=======
                lock_guard<mutex> g(m_mediator.m_mutexDSCommittee);
                unsigned int ds_size = (m_mediator.m_DSCommittee)->size();

                if (lastBlockHash % ds_size == 0)
                {
                    //I am the new DS committee leader
                    m_mediator.m_ds->m_mode
                        = DirectoryService::Mode::PRIMARY_DS;
                    LOG_EPOCHINFO(
                        to_string(m_mediator.m_currentEpochNum).c_str(),
                        DS_LEADER_MSG);
                    LOG_STATE("[IDENT]["
                              << std::setw(15) << std::left
                              << m_mediator.m_selfPeer.GetPrintableIPAddress()
                              << "][0     ] DSLD");
                }
                else
                {
                    m_mediator.m_ds->m_mode = DirectoryService::Mode::BACKUP_DS;
                    LOG_EPOCHINFO(
                        to_string(m_mediator.m_currentEpochNum).c_str(),
                        DS_BACKUP_MSG);
                }
            }
            m_mediator.m_ds->m_consensusLeaderID = lastBlockHash % ds_size;
>>>>>>> 81a34a90
            m_mediator.m_ds->StartFirstTxEpoch();
            //m_mediator.m_ds->m_mode = DirectoryService::Mode::PRIMARY_DS;
        }
        // If I am a shard node
        else
        {
            LOG_EPOCH(INFO, to_string(m_mediator.m_currentEpochNum).c_str(),
                      "I lost PoW :-( Better luck next time!");

            // Process sharding structure as a shard node
            if (LoadShardingStructure() == false)
            {
                return false;
            }

            // Process txn sharing assignments as a shard node
            LoadTxnSharingInfo();

            std::vector<Peer> peers;
            for (auto& i : *m_myShardMembers)
            {
                if (i.second.m_listenPortHost != 0)
                {
                    peers.push_back(i.second);
                }
            }

            // Set the peerlist for RumorSpreading protocol every start of DS Epoch
            P2PComm::GetInstance().InitializeRumorManager(peers);

            // Finally, start as a shard node
            StartFirstTxEpoch();
        }
    }
    else
    {
        // Process sharding structure as a lookup node
        m_mediator.m_lookup->ProcessEntireShardingStructure();

        if (m_mediator.m_lookup->GetIsServer() && USE_REMOTE_TXN_CREATOR)
        {
            m_mediator.m_lookup->SenderTxnBatchThread();
        }
    }
    return true;
}<|MERGE_RESOLUTION|>--- conflicted
+++ resolved
@@ -543,13 +543,6 @@
             }
 
             {
-
-<<<<<<< HEAD
-            // For now lets stop RumorSpreading protocol for Node. we dont have it for DS Node as of now.
-            P2PComm::GetInstance().InitializeRumorManager(std::vector<Peer>());
-
-            // Finally, start as the DS leader
-=======
                 lock_guard<mutex> g(m_mediator.m_mutexDSCommittee);
                 unsigned int ds_size = (m_mediator.m_DSCommittee)->size();
 
@@ -575,7 +568,11 @@
                 }
             }
             m_mediator.m_ds->m_consensusLeaderID = lastBlockHash % ds_size;
->>>>>>> 81a34a90
+
+            // For now lets stop RumorSpreading protocol for Node. we dont have it for DS Node as of now.
+            P2PComm::GetInstance().InitializeRumorManager(std::vector<Peer>());
+
+            // Finally, start as the DS leader
             m_mediator.m_ds->StartFirstTxEpoch();
             //m_mediator.m_ds->m_mode = DirectoryService::Mode::PRIMARY_DS;
         }
