--- conflicted
+++ resolved
@@ -646,30 +646,10 @@
                              .GetHeader()
                              .GetMyHash()
                              .asBytes();
-<<<<<<< HEAD
-=======
-  LOG_EPOCH(INFO, to_string(m_mediator.m_currentEpochNum).c_str(),
-            "I am shard leader. "
-                << "m_consensusID: " << m_mediator.m_consensusID
-                << " m_consensusMyID: " << m_consensusMyID
-                << " m_consensusLeaderID: " << m_consensusLeaderID
-                << " Shard Leader: "
-                << (*m_myShardMembers)[m_consensusLeaderID].second);
-
-  auto nodeMissingTxnsFunc = [this](const vector<unsigned char>& errorMsg,
-                                    const Peer& from) mutable -> bool {
-    return OnNodeMissingTxns(errorMsg, 0, from);
-  };
-
-  auto commitFailureFunc =
-      [this](
-          const map<unsigned int, vector<unsigned char>>& m) mutable -> bool {
-    return OnCommitFailure(m);
-  };
->>>>>>> f6fd3e5e
 
   {
     lock_guard<mutex> g(m_mutexShardMember);
+
     LOG_EPOCH(INFO, to_string(m_mediator.m_currentEpochNum).c_str(),
               "I am shard leader. "
                   << "m_consensusID: " << m_mediator.m_consensusID
@@ -680,7 +660,7 @@
 
     auto nodeMissingTxnsFunc = [this](const vector<unsigned char>& errorMsg,
                                       const Peer& from) mutable -> bool {
-      return OnNodeMissingTxns(errorMsg, from);
+      return OnNodeMissingTxns(errorMsg, 0, from);
     };
 
     auto commitFailureFunc =
