--- conflicted
+++ resolved
@@ -95,14 +95,10 @@
 
 void Node::StoreFinalBlock(const TxBlock& txBlock)
 {
-<<<<<<< HEAD
     LOG_MARKER();
 
     m_mediator.HeartBeat();
-    m_mediator.m_txBlockChain.AddBlock(txBlock);
-=======
     AddBlock(txBlock);
->>>>>>> 34e92eb3
     m_mediator.m_currentEpochNum
         = (uint64_t)m_mediator.m_txBlockChain.GetBlockCount();
 
