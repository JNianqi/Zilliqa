--- conflicted
+++ resolved
@@ -979,14 +979,7 @@
     m_consensusLeaderID = 0;
 
     SetState(POW1_SUBMISSION);
-    POW::GetInstance().EthashConfigureLightClient(
-<<<<<<< HEAD
-        m_mediator.m_dsBlockChain
-            .GetBlockCount()); // hack hack hack -- typecasting
-=======
-        (uint64_t)
-            m_mediator.m_dsBlockChain.GetBlockCount()); // FIXME -- typecasting
->>>>>>> 9f2aef61
+    POW::GetInstance().EthashConfigureLightClient(m_mediator.m_dsBlockChain.GetBlockCount());
     LOG_EPOCH(INFO, to_string(m_mediator.m_currentEpochNum).c_str(),
               "Start pow1 ");
     auto func = [this]() mutable -> void {
