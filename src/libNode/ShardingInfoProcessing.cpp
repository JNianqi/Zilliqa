--- conflicted
+++ resolved
@@ -50,14 +50,8 @@
 {
     LOG_MARKER();
 
-<<<<<<< HEAD
     if (IsMessageSizeInappropriate(message.size(), cur_offset, sizeof(unsigned int) + sizeof(uint256_t) + sizeof(uint32_t) +
             sizeof(uint32_t) + sizeof(uint32_t)))
-=======
-    if (IsMessageSizeInappropriate(message.size(), cur_offset,
-                                   sizeof(uint256_t) + sizeof(uint32_t)
-                                       + sizeof(uint32_t) + sizeof(uint32_t)))
->>>>>>> 97154987
     {
         return false;
     }
