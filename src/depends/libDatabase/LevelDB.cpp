--- conflicted
+++ resolved
@@ -47,19 +47,6 @@
 
     if(m_subdirectory.empty())
     {
-<<<<<<< HEAD
-        status = leveldb::DB::Open(options, "./" + PERSISTENCE_PATH + "/" + this->m_dbName, &db);
-    }
-    else
-    {
-        if (!(boost::filesystem::exists("./" + PERSISTENCE_PATH + "/" + this->m_subdirectory)))
-        {
-            boost::filesystem::create_directories("./" + PERSISTENCE_PATH + "/" + this->m_subdirectory);
-        }
-        status = leveldb::DB::Open(options, 
-            "./" + PERSISTENCE_PATH + "/" + this->m_subdirectory + "/" + this->m_dbName,
-            &db);
-=======
         status = leveldb::DB::Open(options, "./" + path + "/" + this->m_dbName, &db);
         LOG_GENERAL(INFO,"./" + path + "/" + this->m_dbName);
     }
@@ -73,16 +60,11 @@
             "./" + path + "/" + this->m_subdirectory + "/" + this->m_dbName,
             &db);
         LOG_GENERAL(INFO,"./" + path + "/" + this->m_subdirectory + "/" + this->m_dbName);
->>>>>>> 14b3ea9b
     }
 
     if(!status.ok())
     {
-<<<<<<< HEAD
-        LOG_GENERAL(WARNING, "LevelDB status is not OK.");
-=======
         LOG_GENERAL(WARNING, "LevelDB status is not OK. "<<status.ToString());
->>>>>>> 14b3ea9b
     }
 
     m_db.reset(db);
