/*
 * Copyright (c) 2018 Zilliqa
 * This source code is being disclosed to you solely for the purpose of your
 * participation in testing Zilliqa. You may view, compile and run the code for
 * that purpose and pursuant to the protocols and algorithms that are programmed
 * into, and intended by, the code. You may not do anything else with the code
 * without express permission from Zilliqa Research Pte. Ltd., including
 * modifying or publishing the code (or any part of it), and developing or
 * forming another public or private blockchain network. This source code is
 * provided 'as is' and no warranties are given as to title or non-infringement,
 * merchantability or fitness for purpose and, to the extent permitted by law,
 * all liability for your use of the code is disclaimed. Some programs in this
 * code are governed by the GNU General Public License v3.0 (available at
 * https://www.gnu.org/licenses/gpl-3.0.en.html) ('GPLv3'). The programs that
 * are governed by GPLv3.0 are those programs that are located in the folders
 * src/depends and tests/depends and which include a reference to GPLv3 in their
 * program files.
 */

#ifndef __CONSENSUSCOMMON_H__
#define __CONSENSUSCOMMON_H__

#include <deque>
#include <functional>
#include <memory>
#include <mutex>
#include <string>
#include <vector>

#include "libCrypto/MultiSig.h"
#include "libNetwork/PeerStore.h"
#include "libUtils/TimeLockedFunction.h"

/// Implements base functionality shared between all consensus committee members
class ConsensusCommon {
 public:
  enum State {
    INITIAL = 0x00,
    ANNOUNCE_DONE,
    COMMIT_DONE,
    CHALLENGE_DONE,
    RESPONSE_DONE,
    COLLECTIVESIG_DONE,
    FINALCOMMIT_DONE,
    FINALCHALLENGE_DONE,
    FINALRESPONSE_DONE,
    DONE,
    ERROR
  };

  enum ConsensusErrorCode : uint16_t {
    NO_ERROR = 0x00,
    GENERIC_ERROR,
    INVALID_DSBLOCK,
    INVALID_MICROBLOCK,
    INVALID_FINALBLOCK,
    INVALID_VIEWCHANGEBLOCK,
    INVALID_DSBLOCK_VERSION,
    INVALID_MICROBLOCK_VERSION,
    INVALID_FINALBLOCK_VERSION,
    INVALID_FINALBLOCK_NUMBER,
    INVALID_PREV_FINALBLOCK_HASH,
    INVALID_VIEWCHANGEBLOCK_VERSION,
    INVALID_TIMESTAMP,
    INVALID_BLOCK_HASH,
    INVALID_MICROBLOCK_ROOT_HASH,
    MISSING_TXN,
    WRONG_TXN_ORDER,
    WRONG_GASUSED,
    WRONG_REWARDS,
    FINALBLOCK_MISSING_MICROBLOCKS,
    FINALBLOCK_INVALID_MICROBLOCK_ROOT_HASH,
    FINALBLOCK_MICROBLOCK_EMPTY_ERROR,
    FINALBLOCK_MBS_LEGITIMACY_ERROR,
    INVALID_DS_MICROBLOCK,
    INVALID_MICROBLOCK_STATE_DELTA_HASH,
    INVALID_MICROBLOCK_SHARD_ID,
    INVALID_MICROBLOCK_TRAN_RECEIPT_HASH,
    INVALID_FINALBLOCK_STATE_ROOT,
    INVALID_FINALBLOCK_STATE_DELTA_HASH,
    INVALID_COMMHASH
  };

  static std::map<ConsensusErrorCode, std::string> CONSENSUSERRORMSG;

 protected:
  enum ConsensusMessageType : unsigned char {
    ANNOUNCE = 0x00,
    COMMIT = 0x01,
    CHALLENGE = 0x02,
    RESPONSE = 0x03,
    COLLECTIVESIG = 0x04,
    FINALCOMMIT = 0x05,
    FINALCHALLENGE = 0x06,
    FINALRESPONSE = 0x07,
    FINALCOLLECTIVESIG = 0x08,
    COMMITFAILURE = 0x09,
    CONSENSUSFAILURE = 0x10,
  };

  /// State of the active consensus session.
  std::atomic<State> m_state;

  /// State of the active consensus session.
  ConsensusErrorCode m_consensusErrorCode;

  /// The minimum fraction of peers necessary to achieve consensus.
  static constexpr double TOLERANCE_FRACTION = 0.667;

  /// The unique ID assigned to the active consensus session.
  uint32_t m_consensusID;

  /// The latest final block number
  uint64_t m_blockNumber;

  /// [TODO] The unique block hash assigned to the active consensus session.
  std::vector<unsigned char> m_blockHash;

  /// The ID assigned to this peer (equal to its index in the peer table).
  uint16_t m_myID;

  /// Private key of this peer.
  PrivKey m_myPrivKey;

  /// List of <public keys, peers> for the committee.
  std::deque<std::pair<PubKey, Peer>> m_committee;

  /// The payload segment to be co-signed by the committee.
  std::vector<unsigned char> m_messageToCosign;

  /// The class byte value for the next consensus message to be composed.
  unsigned char m_classByte;

  /// The instruction byte value for the next consensus message to be composed.
  unsigned char m_insByte;

  /// Generated collective signature
  Signature m_collectiveSig;

  /// Response map for the generated collective signature
  std::vector<bool> m_responseMap;

  /// Co-sig for first round
  Signature m_CS1;

  /// Co-sig bitmap for first round
  std::vector<bool> m_B1;

  /// Co-sig for second round
  Signature m_CS2;

  /// Co-sig bitmap for second round
  std::vector<bool> m_B2;

  /// Generated commit secret
  std::shared_ptr<CommitSecret> m_commitSecret;

  /// Generated commit point
  std::shared_ptr<CommitPoint> m_commitPoint;

  /// Constructor.
  ConsensusCommon(uint32_t consensus_id, uint64_t block_number,
                  const std::vector<unsigned char>& block_hash, uint16_t my_id,
                  const PrivKey& privkey,
                  const std::deque<std::pair<PubKey, Peer>>& committee,
                  unsigned char class_byte, unsigned char ins_byte);

  /// Destructor.
  ~ConsensusCommon();

  /// Generates the signature over a consensus message.
  Signature SignMessage(const std::vector<unsigned char>& msg,
                        unsigned int offset, unsigned int size);

  /// Verifies the signature attached to a consensus message.
  bool VerifyMessage(const std::vector<unsigned char>& msg, unsigned int offset,
                     unsigned int size, const Signature& toverify,
                     uint16_t peer_id);

  /// Aggregates public keys according to the response map.
  PubKey AggregateKeys(const std::vector<bool>& peer_map);

  /// Aggregates the list of received commits.
  CommitPoint AggregateCommits(const std::vector<CommitPoint>& commits);

  /// Aggregates the list of received responses.
  Response AggregateResponses(const std::vector<Response>& responses);

  /// Generates the collective signature.
  Signature AggregateSign(const Challenge& challenge,
                          const Response& aggregated_response);

  /// Generates the challenge according to the aggregated commit and key.
  Challenge GetChallenge(const std::vector<unsigned char>& msg,
                         const CommitPoint& aggregated_commit,
                         const PubKey& aggregated_key);

 public:
  /// Consensus message processing function
  virtual bool ProcessMessage(
      [[gnu::unused]] const std::vector<unsigned char>& message,
      [[gnu::unused]] unsigned int offset, [[gnu::unused]] const Peer& from) {
    return false;  // Should be implemented by ConsensusLeader and
                   // ConsensusBackup
  }

  /// Returns the state of the active consensus session
  State GetState() const;

  /// Returns the consensus ID indicated in the message
  bool GetConsensusID(const std::vector<unsigned char>& message,
                      const unsigned int offset, uint32_t& consensusID) const;

  /// Returns the consensus error code
  ConsensusErrorCode GetConsensusErrorCode() const;

  /// Returns the consensus error message
  std::string GetConsensusErrorMsg() const;

  /// Set consensus error code
  void SetConsensusErrorCode(ConsensusErrorCode ErrorCode);

  /// For recovery. Roll back to a certain state
  void RecoveryAndProcessFromANewState(State newState);

  /// Returns the co-sig for first round
  const Signature& GetCS1() const;

  /// Returns the co-sig bitmap for first round
  const std::vector<bool>& GetB1() const;

  /// Returns the co-sig for second round
  const Signature& GetCS2() const;

  /// Returns the co-sig bitmap for second round
  const std::vector<bool>& GetB2() const;

  /// Returns the fraction of the shard required to achieve consensus
  static unsigned int NumForConsensus(unsigned int shardSize);

  /// Checks whether the message can be processed now
  bool CanProcessMessage(const std::vector<unsigned char>& message,
                         unsigned int offset);

  /// Returns a string representation of the current state
  std::string GetStateString() const;

<<<<<<< HEAD
  virtual unsigned int GetNumForConsensusFailure() = 0;
=======
  /// Return a string respresentation of the given state
  std::string GetStateString(const State state) const;
>>>>>>> d9718494

 private:
  static std::map<State, std::string> ConsensusStateStrings;
};

#endif  // __CONSENSUSCOMMON_H__<|MERGE_RESOLUTION|>--- conflicted
+++ resolved
@@ -245,12 +245,10 @@
   /// Returns a string representation of the current state
   std::string GetStateString() const;
 
-<<<<<<< HEAD
   virtual unsigned int GetNumForConsensusFailure() = 0;
-=======
+
   /// Return a string respresentation of the given state
   std::string GetStateString(const State state) const;
->>>>>>> d9718494
 
  private:
   static std::map<State, std::string> ConsensusStateStrings;
