--- conflicted
+++ resolved
@@ -199,14 +199,11 @@
                 "GetSmartContractState", jsonrpc::PARAMS_BY_POSITION,
                 jsonrpc::JSON_OBJECT, "param01", jsonrpc::JSON_STRING, NULL),
             &AbstractZServer::GetSmartContractStateI);
-<<<<<<< HEAD
-=======
         this->bindAndAddMethod(
             jsonrpc::Procedure(
                 "GetSmartContractCode", jsonrpc::PARAMS_BY_POSITION,
                 jsonrpc::JSON_OBJECT, "param01", jsonrpc::JSON_STRING, NULL),
             &AbstractZServer::GetSmartContractCodeI);
->>>>>>> 1500f182
     }
 
     inline virtual void GetClientVersionI(const Json::Value& request,
@@ -425,14 +422,11 @@
     {
         response = this->GetSmartContractState(request[0u].asString());
     }
-<<<<<<< HEAD
-=======
     inline virtual void GetSmartContractCodeI(const Json::Value& request,
                                               Json::Value& response)
     {
         response = this->GetSmartContractCode(request[0u].asString());
     }
->>>>>>> 1500f182
     virtual std::string GetClientVersion() = 0;
     virtual std::string GetNetworkId() = 0;
     virtual std::string GetProtocolVersion() = 0;
@@ -474,10 +468,7 @@
     virtual std::string GetNumTxnsDSEpoch() = 0;
     virtual uint32_t GetNumTxnsTxEpoch() = 0;
     virtual Json::Value GetSmartContractState(const std::string& param01) = 0;
-<<<<<<< HEAD
-=======
     virtual Json::Value GetSmartContractCode(const std::string& param01) = 0;
->>>>>>> 1500f182
 };
 
 class Server : public AbstractZServer
@@ -548,8 +539,5 @@
     GetNumTransactions(boost::multiprecision::uint256_t blockNum);
 
     Json::Value GetSmartContractState(const std::string& address);
-<<<<<<< HEAD
-=======
     Json::Value GetSmartContractCode(const std::string& address);
->>>>>>> 1500f182
 };