--- conflicted
+++ resolved
@@ -109,12 +109,9 @@
     TransactionReceipt receipt;
 
     return AccountStore::GetInstance().UpdateAccountsTemp(
-<<<<<<< HEAD
         m_mediator.m_currentEpochNum, m_mediator.m_node->getNumShards(),
-        m_mediator.m_ds->m_mode != DirectoryService::Mode::IDLE, tx, gasUsed);
-=======
-        m_mediator.m_currentEpochNum, tx, receipt);
->>>>>>> 5394d2d0
+        m_mediator.m_ds->m_mode != DirectoryService::Mode::IDLE, tx, receipt,
+        gasUsed);
 }
 
 bool Validator::CheckCreatedTransactionFromLookup(const Transaction& tx)
