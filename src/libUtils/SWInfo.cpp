/*
 * Copyright (c) 2018 Zilliqa
 * This source code is being disclosed to you solely for the purpose of your
 * participation in testing Zilliqa. You may view, compile and run the code for
 * that purpose and pursuant to the protocols and algorithms that are programmed
 * into, and intended by, the code. You may not do anything else with the code
 * without express permission from Zilliqa Research Pte. Ltd., including
 * modifying or publishing the code (or any part of it), and developing or
 * forming another public or private blockchain network. This source code is
 * provided 'as is' and no warranties are given as to title or non-infringement,
 * merchantability or fitness for purpose and, to the extent permitted by law,
 * all liability for your use of the code is disclaimed. Some programs in this
 * code are governed by the GNU General Public License v3.0 (available at
 * https://www.gnu.org/licenses/gpl-3.0.en.html) ('GPLv3'). The programs that
 * are governed by GPLv3.0 are those programs that are located in the folders
 * src/depends and tests/depends and which include a reference to GPLv3 in their
 * program files.
 */

#include "SWInfo.h"
#include "libMessage/MessengerSWInfo.h"
#include "libUtils/Logger.h"

using namespace std;

SWInfo::SWInfo()
    : m_majorVersion(0),
      m_minorVersion(0),
      m_fixVersion(0),
      m_upgradeDS(0),
      m_commit(0) {}

SWInfo::SWInfo(const uint32_t& majorVersion, const uint32_t& minorVersion,
               const uint32_t& fixVersion, const uint64_t& upgradeDS,
               const uint32_t& commit)
    : m_majorVersion(majorVersion),
      m_minorVersion(minorVersion),
      m_fixVersion(fixVersion),
      m_upgradeDS(upgradeDS),
      m_commit(commit) {}

SWInfo::SWInfo(const SWInfo& src)
    : m_majorVersion(src.m_majorVersion),
      m_minorVersion(src.m_minorVersion),
      m_fixVersion(src.m_fixVersion),
      m_upgradeDS(src.m_upgradeDS),
      m_commit(src.m_commit) {}

SWInfo::~SWInfo(){};

/// Implements the Serialize function inherited from Serializable.
bool SWInfo::Serialize(std::vector<unsigned char>& dst,
                       unsigned int offset) const {
  if (!MessengerSWInfo::SetSWInfo(dst, offset, *this)) {
    LOG_GENERAL(WARNING, "MessengerSWInfo::SetSWInfo failed.");
    return false;
  }

<<<<<<< HEAD
  return true;
}

/// Implements the Deserialize function inherited from Serializable.
bool SWInfo::Deserialize(const std::vector<unsigned char>& src,
                         unsigned int offset) {
  if (!MessengerSWInfo::GetSWInfo(src, offset, *this)) {
    LOG_GENERAL(WARNING, "MessengerSWInfo::GetSWInfo failed.");
    return false;
=======
  unsigned int curOffset = offset;

  SetNumber<uint32_t>(dst, curOffset, m_majorVersion, sizeof(uint32_t));
  curOffset += sizeof(uint32_t);
  SetNumber<uint32_t>(dst, curOffset, m_minorVersion, sizeof(uint32_t));
  curOffset += sizeof(uint32_t);
  SetNumber<uint32_t>(dst, curOffset, m_fixVersion, sizeof(uint32_t));
  curOffset += sizeof(uint32_t);
  SetNumber<uint64_t>(dst, curOffset, m_upgradeDS, sizeof(uint64_t));
  curOffset += sizeof(uint64_t);
  SetNumber<uint32_t>(dst, curOffset, m_commit, sizeof(uint32_t));
  curOffset += sizeof(uint32_t);

  return SIZE;
}

/// Implements the Deserialize function inherited from Serializable.
int SWInfo::Deserialize(const std::vector<unsigned char>& src,
                        unsigned int offset) {
  LOG_MARKER();

  unsigned int curOffset = offset;

  try {
    m_majorVersion = GetNumber<uint32_t>(src, curOffset, sizeof(uint32_t));
    curOffset += sizeof(uint32_t);
    m_minorVersion = GetNumber<uint32_t>(src, curOffset, sizeof(uint32_t));
    curOffset += sizeof(uint32_t);
    m_fixVersion = GetNumber<uint32_t>(src, curOffset, sizeof(uint32_t));
    curOffset += sizeof(uint32_t);
    m_upgradeDS = GetNumber<uint64_t>(src, curOffset, sizeof(uint64_t));
    curOffset += sizeof(uint64_t);
    m_commit = GetNumber<uint32_t>(src, curOffset, sizeof(uint32_t));
    curOffset += sizeof(uint32_t);
  } catch (const std::exception& e) {
    LOG_GENERAL(WARNING, "Error with SWInfo::Deserialize." << ' ' << e.what());
    return -1;
>>>>>>> a01e5619
  }

  return true;
}

/// Less-than comparison operator.
bool SWInfo::operator<(const SWInfo& r) const {
  return tie(m_majorVersion, m_minorVersion, m_fixVersion, m_upgradeDS,
             m_commit) < tie(r.m_majorVersion, r.m_minorVersion, r.m_fixVersion,
                             r.m_upgradeDS, r.m_commit);
}

/// Greater-than comparison operator.
bool SWInfo::operator>(const SWInfo& r) const { return r < *this; }

/// Equality operator.
bool SWInfo::operator==(const SWInfo& r) const {
  return tie(m_majorVersion, m_minorVersion, m_fixVersion, m_upgradeDS,
             m_commit) == tie(r.m_majorVersion, r.m_minorVersion,
                              r.m_fixVersion, r.m_upgradeDS, r.m_commit);
}

/// Unequality operator.
bool SWInfo::operator!=(const SWInfo& r) const { return !(*this == r); }

/// Getters.
const uint32_t& SWInfo::GetMajorVersion() const { return m_majorVersion; };
const uint32_t& SWInfo::GetMinorVersion() const { return m_minorVersion; };
const uint32_t& SWInfo::GetFixVersion() const { return m_fixVersion; };
const uint64_t& SWInfo::GetUpgradeDS() const { return m_upgradeDS; };
const uint32_t& SWInfo::GetCommit() const { return m_commit; };<|MERGE_RESOLUTION|>--- conflicted
+++ resolved
@@ -56,7 +56,6 @@
     return false;
   }
 
-<<<<<<< HEAD
   return true;
 }
 
@@ -66,45 +65,6 @@
   if (!MessengerSWInfo::GetSWInfo(src, offset, *this)) {
     LOG_GENERAL(WARNING, "MessengerSWInfo::GetSWInfo failed.");
     return false;
-=======
-  unsigned int curOffset = offset;
-
-  SetNumber<uint32_t>(dst, curOffset, m_majorVersion, sizeof(uint32_t));
-  curOffset += sizeof(uint32_t);
-  SetNumber<uint32_t>(dst, curOffset, m_minorVersion, sizeof(uint32_t));
-  curOffset += sizeof(uint32_t);
-  SetNumber<uint32_t>(dst, curOffset, m_fixVersion, sizeof(uint32_t));
-  curOffset += sizeof(uint32_t);
-  SetNumber<uint64_t>(dst, curOffset, m_upgradeDS, sizeof(uint64_t));
-  curOffset += sizeof(uint64_t);
-  SetNumber<uint32_t>(dst, curOffset, m_commit, sizeof(uint32_t));
-  curOffset += sizeof(uint32_t);
-
-  return SIZE;
-}
-
-/// Implements the Deserialize function inherited from Serializable.
-int SWInfo::Deserialize(const std::vector<unsigned char>& src,
-                        unsigned int offset) {
-  LOG_MARKER();
-
-  unsigned int curOffset = offset;
-
-  try {
-    m_majorVersion = GetNumber<uint32_t>(src, curOffset, sizeof(uint32_t));
-    curOffset += sizeof(uint32_t);
-    m_minorVersion = GetNumber<uint32_t>(src, curOffset, sizeof(uint32_t));
-    curOffset += sizeof(uint32_t);
-    m_fixVersion = GetNumber<uint32_t>(src, curOffset, sizeof(uint32_t));
-    curOffset += sizeof(uint32_t);
-    m_upgradeDS = GetNumber<uint64_t>(src, curOffset, sizeof(uint64_t));
-    curOffset += sizeof(uint64_t);
-    m_commit = GetNumber<uint32_t>(src, curOffset, sizeof(uint32_t));
-    curOffset += sizeof(uint32_t);
-  } catch (const std::exception& e) {
-    LOG_GENERAL(WARNING, "Error with SWInfo::Deserialize." << ' ' << e.what());
-    return -1;
->>>>>>> a01e5619
   }
 
   return true;
