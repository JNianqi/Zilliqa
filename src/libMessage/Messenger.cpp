--- conflicted
+++ resolved
@@ -166,13 +166,8 @@
   }
 }
 
-<<<<<<< HEAD
-void ProtobufToBlockBase(BlockBase& base,
-                         const ProtoBlockBase& protoBlockBase) {
-=======
 void ProtobufToBlockBase(const ProtoBlockBase& protoBlockBase,
                          BlockBase& base) {
->>>>>>> 90664c10
   // Deserialize cosigs
   CoSignatures cosigs;
   cosigs.m_B1.resize(protoBlockBase.cosigs().b1().size());
@@ -524,11 +519,7 @@
   const ZilliqaMessage::ProtoBlockBase& protoBlockBase =
       protoDSBlock.blockbase();
 
-<<<<<<< HEAD
-  ProtobufToBlockBase(dsBlock, protoBlockBase);
-=======
   ProtobufToBlockBase(protoBlockBase, dsBlock);
->>>>>>> 90664c10
 }
 
 void MicroBlockHeaderToProtobuf(
@@ -687,7 +678,7 @@
   const ZilliqaMessage::ProtoBlockBase& protoBlockBase =
       protoMicroBlock.blockbase();
 
-  ProtobufToBlockBase(microBlock, protoBlockBase);
+  ProtobufToBlockBase(protoBlockBase, microBlock);
 }
 
 void TxBlockHeaderToProtobuf(const TxBlockHeader& txBlockHeader,
@@ -743,33 +734,17 @@
     protoTxBlock.add_ismicroblockempty(i);
   }
 
-<<<<<<< HEAD
   for (const auto& hash : txBlock.GetMicroBlockHashes()) {
     protoTxBlock.add_mbhashes(hash.data(), hash.size);
   }
 
+  for (const auto& i : txBlock.GetShardIds()) {
+    protoTxBlock.add_shardids(i);
+  }
+
   ZilliqaMessage::ProtoBlockBase* protoBlockBase =
       protoTxBlock.mutable_blockbase();
 
-=======
-  for (const auto& i : txBlock.GetMicroBlockHashes()) {
-    ZilliqaMessage::ProtoTxBlock::MicroBlockHashSet* protoHashes =
-        protoTxBlock.add_microblockhashes();
-    protoHashes->set_txroothash(i.m_txRootHash.data(), i.m_txRootHash.size);
-    protoHashes->set_statedeltahash(i.m_stateDeltaHash.data(),
-                                    i.m_stateDeltaHash.size);
-    protoHashes->set_tranreceipthash(i.m_tranReceiptHash.data(),
-                                     i.m_tranReceiptHash.size);
-  }
-
-  for (const auto& i : txBlock.GetShardIds()) {
-    protoTxBlock.add_shardids(i);
-  }
-
-  ZilliqaMessage::ProtoBlockBase* protoBlockBase =
-      protoTxBlock.mutable_blockbase();
-
->>>>>>> 90664c10
   BlockBaseToProtobuf(txBlock, *protoBlockBase);
 }
 
@@ -855,6 +830,7 @@
 
   vector<bool> isMicroBlockEmpty;
   vector<BlockHash> microBlockHashes;
+  vector<uint32_t> shardIds;
 
   for (const auto& i : protoTxBlock.ismicroblockempty()) {
     isMicroBlockEmpty.emplace_back(i);
@@ -868,20 +844,16 @@
          microBlockHashes.back().asArray().begin());
   }
 
-<<<<<<< HEAD
-  txBlock = TxBlock(header, isMicroBlockEmpty, microBlockHashes);
-=======
+  for (const auto& i : protoTxBlock.shardids()) {
+    shardIds.emplace_back(i);
+  }
+
   txBlock = TxBlock(header, isMicroBlockEmpty, microBlockHashes, shardIds);
->>>>>>> 90664c10
 
   const ZilliqaMessage::ProtoBlockBase& protoBlockBase =
       protoTxBlock.blockbase();
 
-<<<<<<< HEAD
-  ProtobufToBlockBase(txBlock, protoBlockBase);
-=======
   ProtobufToBlockBase(protoBlockBase, txBlock);
->>>>>>> 90664c10
 }
 
 void VCBlockHeaderToProtobuf(const VCBlockHeader& vcBlockHeader,
@@ -969,11 +941,7 @@
   const ZilliqaMessage::ProtoBlockBase& protoBlockBase =
       protoVCBlock.blockbase();
 
-<<<<<<< HEAD
-  ProtobufToBlockBase(vcBlock, protoBlockBase);
-=======
   ProtobufToBlockBase(protoBlockBase, vcBlock);
->>>>>>> 90664c10
 }
 
 void FallbackBlockHeaderToProtobuf(
@@ -1075,11 +1043,7 @@
   const ZilliqaMessage::ProtoBlockBase& protoBlockBase =
       protoFallbackBlock.blockbase();
 
-<<<<<<< HEAD
-  ProtobufToBlockBase(fallbackBlock, protoBlockBase);
-=======
   ProtobufToBlockBase(protoBlockBase, fallbackBlock);
->>>>>>> 90664c10
 }
 
 bool SetConsensusAnnouncementCore(
@@ -2247,11 +2211,13 @@
   return true;
 }
 
-bool Messenger::SetNodeFinalBlock(
-    vector<unsigned char>& dst, const unsigned int offset,
-    const uint32_t shardId, const uint64_t dsBlockNumber,
-    const uint32_t consensusID, const TxBlock& txBlock,
-    const vector<unsigned char>& stateDelta, const vector<uint32_t>& shardIds) {
+bool Messenger::SetNodeFinalBlock(vector<unsigned char>& dst,
+                                  const unsigned int offset,
+                                  const uint32_t shardId,
+                                  const uint64_t dsBlockNumber,
+                                  const uint32_t consensusID,
+                                  const TxBlock& txBlock,
+                                  const vector<unsigned char>& stateDelta) {
   LOG_MARKER();
 
   NodeFinalBlock result;
@@ -2262,10 +2228,6 @@
   TxBlockToProtobuf(txBlock, *result.mutable_txblock());
   result.set_statedelta(stateDelta.data(), stateDelta.size());
 
-  for (const auto& i : shardIds) {
-    result.add_shardids(i);
-  }
-
   if (!result.IsInitialized()) {
     LOG_GENERAL(WARNING, "NodeFinalBlock initialization failed.");
     return false;
@@ -2278,8 +2240,7 @@
                                   const unsigned int offset, uint32_t& shardId,
                                   uint64_t& dsBlockNumber,
                                   uint32_t& consensusID, TxBlock& txBlock,
-                                  vector<unsigned char>& stateDelta,
-                                  vector<uint32_t>& shardIds) {
+                                  vector<unsigned char>& stateDelta) {
   LOG_MARKER();
 
   NodeFinalBlock result;
@@ -2298,9 +2259,6 @@
   stateDelta.resize(result.statedelta().size());
   copy(result.statedelta().begin(), result.statedelta().end(),
        stateDelta.begin());
-  for (const auto& i : result.shardids()) {
-    shardIds.emplace_back(i);
-  }
 
   return true;
 }
