--- conflicted
+++ resolved
@@ -53,18 +53,11 @@
 
 message ProtoPoWSolution
 {
-<<<<<<< HEAD
-    required uint64 nonce  = 1;
-    required bytes result  = 2;
-    required bytes mixhash = 3;
-    required ByteArray gasprice = 4;
-=======
-    required uint64 nonce     = 1;
-    required bytes result     = 2;
-    required bytes mixhash    = 3;
-    required uint32 lookupid  = 4;
-    required uint32 gasprice  = 5;
->>>>>>> de2dc438
+    required uint64 nonce        = 1;
+    required bytes result        = 2;
+    required bytes mixhash       = 3;
+    required uint32 lookupid     = 4;
+    required ByteArray gasprice  = 5;
 }
 
 message ProtoDSCommittee
@@ -337,12 +330,8 @@
         required uint64 nonce              = 5;
         required string resultinghash      = 6;
         required string mixhash            = 7;
-<<<<<<< HEAD
-        required ByteArray gasprice        = 8;
-=======
         required uint32 lookupid           = 8;
-        required uint32 gasprice           = 9;
->>>>>>> de2dc438
+        required ByteArray gasprice        = 9;
     }
     required Data data                     = 1;
     required ByteArray signature           = 2;
