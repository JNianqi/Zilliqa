--- conflicted
+++ resolved
@@ -41,11 +41,7 @@
         auto address = Account::GetAddressFromPublicKey(pubKey);
         auto nonce = iteration * NUM_TXN;
 
-<<<<<<< HEAD
-        file.open(REMOTE_TXN_DIR + "/" + address.hex() + "_" + to_string(nonce)
-=======
         file.open(TXN_PATH + "/" + address.hex() + "_" + to_string(nonce)
->>>>>>> 020928ab
                       + ".zil",
                   ios ::app | ios::binary);
 
