/**
* Copyright (c) 2018 Zilliqa 
* This source code is being disclosed to you solely for the purpose of your participation in 
* testing Zilliqa. You may view, compile and run the code for that purpose and pursuant to 
* the protocols and algorithms that are programmed into, and intended by, the code. You may 
* not do anything else with the code without express permission from Zilliqa Research Pte. Ltd., 
* including modifying or publishing the code (or any part of it), and developing or forming 
* another public or private blockchain network. This source code is provided ‘as is’ and no 
* warranties are given as to title or non-infringement, merchantability or fitness for purpose 
* and, to the extent permitted by law, all liability for your use of the code is disclaimed. 
* Some programs in this code are governed by the GNU General Public License v3.0 (available at 
* https://www.gnu.org/licenses/gpl-3.0.en.html) (‘GPLv3’). The programs that are governed by 
* GPLv3.0 are those programs that are located in the folders src/depends and tests/depends 
* and which include a reference to GPLv3 in their program files.
**/

#include <algorithm>
#include <fstream>
#include <iostream>
#include <sstream>
#include <string>
#include <sys/stat.h>
#include <sys/syscall.h>
#include <unistd.h>

#include <boost/filesystem.hpp>
#include <leveldb/db.h>

#include "BlockStorage.h"
#include "common/Constants.h"
#include "common/Serializable.h"
#include "libUtils/DataConversion.h"

using namespace std;

BlockStorage& BlockStorage::GetBlockStorage()
{
    static BlockStorage bs;
    return bs;
}

bool BlockStorage::PutBlock(const uint64_t& blockNum,
                            const vector<unsigned char>& body,
                            const BlockType& blockType)
{
    int ret = -1; // according to LevelDB::Insert return value
    if (blockType == BlockType::DS)
    {
        ret = m_dsBlockchainDB->Insert(blockNum, body);
        LOG_GENERAL(INFO, "Stored DsBlock  Num:" << blockNum);
    }
    else if (blockType == BlockType::Tx)
    {
        ret = m_txBlockchainDB->Insert(blockNum, body);
        LOG_GENERAL(INFO, "Stored TxBlock  Num:" << blockNum);
    }
    return (ret == 0);
}

bool BlockStorage::PutDSBlock(const uint64_t& blockNum,
                              const vector<unsigned char>& body)
{
    bool ret = false;
    if (PutBlock(blockNum, body, BlockType::DS))
    {
        if (PutMetadata(MetaType::DSINCOMPLETED, {'1'}))
        {
            ret = true;
        }
        else
        {
            if (!DeleteDSBlock(blockNum))
            {
                LOG_GENERAL(INFO,
                            "FAIL: Delete DSBlock" << blockNum << "Failed");
            }
        }
    }
    return ret;
}

bool BlockStorage::PutTxBlock(const uint64_t& blockNum,
                              const vector<unsigned char>& body)
{
    return PutBlock(blockNum, body, BlockType::Tx);
}

bool BlockStorage::PutTxBody(const dev::h256& key,
                             const vector<unsigned char>& body)
{
    int ret;

    if (!LOOKUP_NODE_MODE)
    {
        LOG_GENERAL(WARNING, "Non lookup node should not trigger this.");
        return false;
    }
    else // IS_LOOKUP_NODE
    {
        ret = m_txBodyDB->Insert(key, body) && m_txBodyTmpDB->Insert(key, body);
    }

    return (ret == 0);
}

string MakeKey(const uint64_t& blockNum, const uint32_t& shardId)
{
    unsigned int curr_offset = 0;
    vector<unsigned char> vec;
    Serializable::SetNumber<uint64_t>(vec, curr_offset, blockNum,
                                      sizeof(uint64_t));
    curr_offset += sizeof(uint64_t);
    Serializable::SetNumber<uint32_t>(vec, curr_offset, shardId,
                                      sizeof(uint32_t));

    return DataConversion::Uint8VecToHexStr(vec);
}

bool BlockStorage::PutMicroBlock(const uint64_t& blocknum,
                                 const uint32_t& shardId,
                                 const vector<unsigned char>& body)
{

    string key = MakeKey(blocknum, shardId);
    int ret = m_microBlockDB->Insert(key, body);

    return (ret == 0);
}

bool BlockStorage::GetMicroBlock(const uint64_t& blocknum,
                                 const uint32_t& shardId,
                                 MicroBlockSharedPtr& microblock)
{
    LOG_MARKER();
    string key = MakeKey(blocknum, shardId);

    string blockString = m_microBlockDB->Lookup(key);

    if (blockString.empty())
    {
        return false;
    }
    microblock = make_shared<MicroBlock>(
        vector<unsigned char>(blockString.begin(), blockString.end()), 0);

    return true;
}

bool BlockStorage::GetDSBlock(const uint64_t& blockNum, DSBlockSharedPtr& block)
{
    string blockString = m_dsBlockchainDB->Lookup(blockNum);

    if (blockString.empty())
    {
        return false;
    }

    LOG_GENERAL(INFO, blockString);
    LOG_GENERAL(INFO, blockString.length());
    block = DSBlockSharedPtr(new DSBlock(
        std::vector<unsigned char>(blockString.begin(), blockString.end()), 0));

    return true;
}

bool BlockStorage::GetTxBlock(const uint64_t& blockNum, TxBlockSharedPtr& block)
{
    string blockString = m_txBlockchainDB->Lookup(blockNum);

    if (blockString.empty())
    {
        return false;
    }

    block = TxBlockSharedPtr(new TxBlock(
        std::vector<unsigned char>(blockString.begin(), blockString.end()), 0));

    return true;
}

bool BlockStorage::GetTxBody(const dev::h256& key, TxBodySharedPtr& body)
{
    std::string bodyString;
    if (!LOOKUP_NODE_MODE)
    {
        LOG_GENERAL(WARNING, "Non lookup node should not trigger this.");
        return false;
    }
    else // IS_LOOKUP_NODE
    {
        bodyString = m_txBodyDB->Lookup(key);
    }

    if (bodyString.empty())
    {
        return false;
    }
    body = TxBodySharedPtr(new TransactionWithReceipt(
        std::vector<unsigned char>(bodyString.begin(), bodyString.end()), 0));

    return true;
}

bool BlockStorage::DeleteDSBlock(const uint64_t& blocknum)
{
    LOG_GENERAL(INFO, "Delete DSBlock Num: " << blocknum);
    int ret = m_dsBlockchainDB->DeleteKey(blocknum);
    return (ret == 0);
}

bool BlockStorage::DeleteTxBlock(const uint64_t& blocknum)
{
    LOG_GENERAL(INFO, "Delete TxBlock Num: " << blocknum);
    int ret = m_txBlockchainDB->DeleteKey(blocknum);
    return (ret == 0);
}

bool BlockStorage::DeleteTxBody(const dev::h256& key)
{
    int ret;
    if (!LOOKUP_NODE_MODE)
    {
        LOG_GENERAL(WARNING, "Non lookup node should not trigger this");
        return false;
    }
    else
    {
        ret = m_txBodyDB->DeleteKey(key);
    }

    return (ret == 0);
}

// bool BlockStorage::PutTxBody(const string & key, const vector<unsigned char> & body)
// {
//     int ret = m_txBodyDB.Insert(key, body);
//     return (ret == 0);
// }

// void BlockStorage::GetTxBody(const string & key, TxBodySharedPtr & body)
// {
//     string bodyString = m_txBodyDB.Lookup(key);
//     const unsigned char* raw_memory = reinterpret_cast<const unsigned char*>(bodyString.c_str());
//     body = TxBodySharedPtr( new Transaction(std::vector<unsigned char>(raw_memory,
//                                             raw_memory + bodyString.size()), 0) );
// }

bool BlockStorage::GetAllDSBlocks(std::list<DSBlockSharedPtr>& blocks)
{
    LOG_MARKER();

    leveldb::Iterator* it
        = m_dsBlockchainDB->GetDB()->NewIterator(leveldb::ReadOptions());
    for (it->SeekToFirst(); it->Valid(); it->Next())
    {
        string bns = it->key().ToString();
        string blockString = it->value().ToString();
        if (blockString.empty())
        {
            LOG_GENERAL(WARNING, "Lost one block in the chain");
            delete it;
            return false;
        }

        DSBlockSharedPtr block = DSBlockSharedPtr(new DSBlock(
            std::vector<unsigned char>(blockString.begin(), blockString.end()),
            0));
        blocks.emplace_back(block);
        LOG_GENERAL(INFO, "Retrievd DsBlock Num:" << bns);
    }

    delete it;

    if (blocks.empty())
    {
        LOG_GENERAL(INFO, "Disk has no DSBlock");
        return false;
    }

    return true;
}

bool BlockStorage::GetAllTxBlocks(std::list<TxBlockSharedPtr>& blocks)
{
    LOG_MARKER();

    leveldb::Iterator* it
        = m_txBlockchainDB->GetDB()->NewIterator(leveldb::ReadOptions());
    for (it->SeekToFirst(); it->Valid(); it->Next())
    {
        string bns = it->key().ToString();
        string blockString = it->value().ToString();
        if (blockString.empty())
        {
            LOG_GENERAL(WARNING, "Lost one block in the chain");
            delete it;
            return false;
        }
        TxBlockSharedPtr block = TxBlockSharedPtr(new TxBlock(
            std::vector<unsigned char>(blockString.begin(), blockString.end()),
            0));
        blocks.emplace_back(block);
        LOG_GENERAL(INFO, "Retrievd TxBlock Num:" << bns);
    }

    delete it;

    if (blocks.empty())
    {
        LOG_GENERAL(INFO, "Disk has no TxBlock");
        return false;
    }

    return true;
}

bool BlockStorage::GetAllTxBodiesTmp(std::list<TxnHash>& txnHashes)
{
    if (!LOOKUP_NODE_MODE)
    {
        LOG_GENERAL(WARNING,
                    "BlockStorage::GetAllTxBodiesTmp not expected to be called "
                    "from other than the LookUp node.");
        return true;
    }

    LOG_MARKER();

    leveldb::Iterator* it
        = m_txBodyTmpDB->GetDB()->NewIterator(leveldb::ReadOptions());
    for (it->SeekToFirst(); it->Valid(); it->Next())
    {
        string hashString = it->key().ToString();
        if (hashString.empty())
        {
            LOG_GENERAL(WARNING, "Lost one Tmp txBody Hash");
            delete it;
            return false;
        }
        TxnHash txnHash(hashString);
        txnHashes.emplace_back(txnHash);
    }

    delete it;
    return true;
}

bool BlockStorage::PutMetadata(MetaType type,
                               const std::vector<unsigned char>& data)
{
    LOG_MARKER();
    int ret = m_metadataDB->Insert(std::to_string((int)type), data);
    return (ret == 0);
}

bool BlockStorage::GetMetadata(MetaType type, std::vector<unsigned char>& data)
{
    LOG_MARKER();
    string metaString = m_metadataDB->Lookup(std::to_string((int)type));

    if (metaString.empty())
    {
        LOG_GENERAL(INFO, "No metadata get")
        return false;
    }

    data = std::vector<unsigned char>(metaString.begin(), metaString.end());

    return true;
}

bool BlockStorage::PutDSCommittee(
    const shared_ptr<deque<pair<PubKey, Peer>>>& dsCommittee,
    const uint16_t& consensusLeaderID)
{
    LOG_MARKER();

    unsigned int index = 0;
    string leaderId = to_string(consensusLeaderID);

    if (0
        != m_dsCommitteeDB->Insert(
               index++,
               vector<unsigned char>(leaderId.begin(), leaderId.end())))
    {
        LOG_GENERAL(WARNING,
                    "Failed to store DS leader ID:" << consensusLeaderID);
        return false;
    }

    LOG_GENERAL(INFO, "Stored DS leader ID:" << consensusLeaderID);

    vector<unsigned char> data;

    for (const auto& ds : *dsCommittee)
    {
        int pubKeySize = ds.first.Serialize(data, 0);
        ds.second.Serialize(data, pubKeySize);

        /// Store index as key, to guarantee the sequence of DS committee after retrieval
        /// Because first DS committee is DS leader
        if (0 != m_dsCommitteeDB->Insert(index++, data))
        {
            LOG_GENERAL(WARNING,
                        "Failed to store DS committee:" << ds.first << ", "
                                                        << ds.second);
            return false;
        }

        LOG_GENERAL(INFO,
                    "Stored DS committee:" << ds.first << ", " << ds.second);
    }

    return true;
}

bool BlockStorage::GetDSCommittee(
    shared_ptr<deque<pair<PubKey, Peer>>>& dsCommittee,
    uint16_t& consensusLeaderID)
{
    LOG_MARKER();

    unsigned int index = 0;
    consensusLeaderID = stoul(m_dsCommitteeDB->Lookup(index++));
    LOG_GENERAL(INFO, "Retrieved DS leader ID: " << consensusLeaderID);
    string dataStr;

    while (true)
    {
        dataStr = m_dsCommitteeDB->Lookup(index++);

        if (dataStr.empty())
        {
            break;
        }

        dsCommittee->emplace_back(
            PubKey(vector<unsigned char>(dataStr.begin(),
                                         dataStr.begin() + PUB_KEY_SIZE),
                   0),
            Peer(vector<unsigned char>(dataStr.begin() + PUB_KEY_SIZE,
                                       dataStr.end()),
                 0));
        LOG_GENERAL(INFO,
                    "Retrieved DS committee: " << dsCommittee->back().first
                                               << ", "
                                               << dsCommittee->back().second);
    }

    return true;
}

bool BlockStorage::ResetDB(DBTYPE type)
{
    bool ret = false;
    switch (type)
    {
    case META:
        ret = m_metadataDB->ResetDB();
        break;
    case DS_BLOCK:
        ret = m_dsBlockchainDB->ResetDB();
        break;
    case TX_BLOCK:
        ret = m_txBlockchainDB->ResetDB();
        break;
    case TX_BODY:
        ret = m_txBodyDB->ResetDB();
        break;
    case TX_BODY_TMP:
        ret = m_txBodyTmpDB->ResetDB();
        break;
<<<<<<< HEAD
    case MICROBLOCK:
        ret = m_microBlockDB->ResetDB();
=======
    case DS_COMMITTEE:
        ret = m_dsCommitteeDB->ResetDB();
>>>>>>> c3b44e4c
        break;
    }
    if (!ret)
    {
        LOG_GENERAL(INFO, "FAIL: Reset DB " << type << " failed");
    }
    return ret;
}

std::vector<std::string> BlockStorage::GetDBName(DBTYPE type)
{
    std::vector<std::string> ret;
    switch (type)
    {
    case META:
        ret.push_back(m_metadataDB->GetDBName());
        break;
    case DS_BLOCK:
        ret.push_back(m_dsBlockchainDB->GetDBName());
        break;
    case TX_BLOCK:
        ret.push_back(m_txBlockchainDB->GetDBName());
        break;
    case TX_BODY:
        ret.push_back(m_txBodyDB->GetDBName());
        break;
    case TX_BODY_TMP:
        ret.push_back(m_txBodyTmpDB->GetDBName());
        break;
<<<<<<< HEAD
    case MICROBLOCK:
        ret.push_back(m_microBlockDB->GetDBName());
=======
    case DS_COMMITTEE:
        ret.push_back(m_dsCommitteeDB->GetDBName());
>>>>>>> c3b44e4c
        break;
    }

    return ret;
}

bool BlockStorage::ResetAll()
{
    if (!LOOKUP_NODE_MODE)
    {
        return ResetDB(META) && ResetDB(DS_BLOCK) && ResetDB(TX_BLOCK)
            && ResetDB(DS_COMMITTEE);
    }
    else // IS_LOOKUP_NODE
    {
        return ResetDB(META) && ResetDB(DS_BLOCK) && ResetDB(TX_BLOCK)
<<<<<<< HEAD
            && ResetDB(TX_BODY) && ResetDB(TX_BODY_TMP) && ResetDB(MICROBLOCK);
=======
            && ResetDB(TX_BODY) && ResetDB(TX_BODY_TMP)
            && ResetDB(DS_COMMITTEE);
>>>>>>> c3b44e4c
    }
}<|MERGE_RESOLUTION|>--- conflicted
+++ resolved
@@ -470,13 +470,11 @@
     case TX_BODY_TMP:
         ret = m_txBodyTmpDB->ResetDB();
         break;
-<<<<<<< HEAD
     case MICROBLOCK:
         ret = m_microBlockDB->ResetDB();
-=======
+        break;
     case DS_COMMITTEE:
         ret = m_dsCommitteeDB->ResetDB();
->>>>>>> c3b44e4c
         break;
     }
     if (!ret)
@@ -506,13 +504,11 @@
     case TX_BODY_TMP:
         ret.push_back(m_txBodyTmpDB->GetDBName());
         break;
-<<<<<<< HEAD
     case MICROBLOCK:
         ret.push_back(m_microBlockDB->GetDBName());
-=======
+        break;
     case DS_COMMITTEE:
         ret.push_back(m_dsCommitteeDB->GetDBName());
->>>>>>> c3b44e4c
         break;
     }
 
@@ -529,11 +525,7 @@
     else // IS_LOOKUP_NODE
     {
         return ResetDB(META) && ResetDB(DS_BLOCK) && ResetDB(TX_BLOCK)
-<<<<<<< HEAD
-            && ResetDB(TX_BODY) && ResetDB(TX_BODY_TMP) && ResetDB(MICROBLOCK);
-=======
-            && ResetDB(TX_BODY) && ResetDB(TX_BODY_TMP)
+            && ResetDB(TX_BODY) && ResetDB(TX_BODY_TMP) && ResetDB(MICROBLOCK)
             && ResetDB(DS_COMMITTEE);
->>>>>>> c3b44e4c
     }
 }