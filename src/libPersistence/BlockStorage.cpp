/*
 * Copyright (C) 2019 Zilliqa
 *
 * This program is free software: you can redistribute it and/or modify
 * it under the terms of the GNU General Public License as published by
 * the Free Software Foundation, either version 3 of the License, or
 * (at your option) any later version.
 *
 * This program is distributed in the hope that it will be useful,
 * but WITHOUT ANY WARRANTY; without even the implied warranty of
 * MERCHANTABILITY or FITNESS FOR A PARTICULAR PURPOSE.  See the
 * GNU General Public License for more details.
 *
 * You should have received a copy of the GNU General Public License
 * along with this program.  If not, see <https://www.gnu.org/licenses/>.
 */

#include <sys/stat.h>
#include <sys/syscall.h>
#include <unistd.h>
#include <algorithm>
#include <fstream>
#include <iomanip>
#include <iostream>
#include <sstream>
#include <string>

#include <leveldb/db.h>
#include <boost/filesystem.hpp>
#include <boost/lexical_cast.hpp>

#include "BlockStorage.h"
#include "common/Constants.h"
#include "common/Serializable.h"
#include "libData/BlockChainData/BlockLinkChain.h"
#include "libMessage/Messenger.h"
#include "libUtils/DataConversion.h"

using namespace std;

BlockStorage& BlockStorage::GetBlockStorage(const std::string& path,
                                            bool diagnostic) {
  static BlockStorage bs(path, diagnostic);
  return bs;
}

bool BlockStorage::PutBlock(const uint64_t& blockNum, const bytes& body,
                            const BlockType& blockType) {
  int ret = -1;  // according to LevelDB::Insert return value
  if (blockType == BlockType::DS) {
    unique_lock<shared_timed_mutex> g(m_mutexDsBlockchain);
    ret = m_dsBlockchainDB->Insert(blockNum, body);
    LOG_GENERAL(INFO, "Stored DSBlock num = " << blockNum);
  } else if (blockType == BlockType::Tx) {
    unique_lock<shared_timed_mutex> g(m_mutexTxBlockchain);
    ret = m_txBlockchainDB->Insert(blockNum, body);
    LOG_GENERAL(INFO, "Stored TxBlock num = " << blockNum);
  }
  return (ret == 0);
}

bool BlockStorage::PutDSBlock(const uint64_t& blockNum, const bytes& body) {
  return PutBlock(blockNum, body, BlockType::DS);
}

bool BlockStorage::PutVCBlock(const BlockHash& blockhash, const bytes& body) {
  int ret = -1;
  unique_lock<shared_timed_mutex> g(m_mutexVCBlock);
  ret = m_VCBlockDB->Insert(blockhash, body);
  return (ret == 0);
}

bool BlockStorage::PutBlockLink(const uint64_t& index, const bytes& body) {
  int ret = -1;
  unique_lock<shared_timed_mutex> g(m_mutexBlockLink);
  ret = m_blockLinkDB->Insert(index, body);
  return (ret == 0);
}

bool BlockStorage::PutTxBlock(const uint64_t& blockNum, const bytes& body) {
  return PutBlock(blockNum, body, BlockType::Tx);
}

bool BlockStorage::PutTxBody(const dev::h256& key, const bytes& body) {
  int ret;

  if (!LOOKUP_NODE_MODE) {
    LOG_GENERAL(WARNING, "Non lookup node should not trigger this.");
    return false;
  } else  // IS_LOOKUP_NODE
  {
    unique_lock<shared_timed_mutex> g(m_mutexTxBody);
    ret = m_txBodyDB->Insert(key, body);
  }

  return (ret == 0);
}

bool BlockStorage::PutProcessedTxBodyTmp(const dev::h256& key,
                                         const bytes& body) {
  int ret;
  {
    unique_lock<shared_timed_mutex> g(m_mutexProcessTx);
    ret = m_processedTxnTmpDB->Insert(key, body);
  }
  return (ret == 0);
}

bool BlockStorage::PutMicroBlock(const BlockHash& blockHash,
                                 const bytes& body) {
  unique_lock<shared_timed_mutex> g(m_mutexMicroBlock);
  int ret = m_microBlockDB->Insert(blockHash, body);

  return (ret == 0);
}

bool BlockStorage::InitiateHistoricalDB(const string& path) {
  // If not explicitly convert to string, calls the other constructor
  {
    unique_lock<shared_timed_mutex> g(m_mutexTxnHistorical);
    m_txnHistoricalDB = make_shared<LevelDB>("txBodies", path, (string) "");
  }
  {
    unique_lock<shared_timed_mutex> g(m_mutexMBHistorical);
    m_MBHistoricalDB = make_shared<LevelDB>("microBlocks", path, (string) "");
  }

  return true;
}

bool BlockStorage::GetTxnFromHistoricalDB(const dev::h256& key,
                                          TxBodySharedPtr& body) {
  std::string bodyString;
  {
    shared_lock<shared_timed_mutex> g(m_mutexTxnHistorical);
    bodyString = m_txnHistoricalDB->Lookup(key);
  }
  if (bodyString.empty()) {
    return false;
  }
  body = make_shared<TransactionWithReceipt>(
      bytes(bodyString.begin(), bodyString.end()), 0);

  return true;
}

bool BlockStorage::GetHistoricalMicroBlock(const BlockHash& blockhash,
                                           MicroBlockSharedPtr& microblock) {
  string blockString;
  {
    shared_lock<shared_timed_mutex> g(m_mutexMBHistorical);
    blockString = m_MBHistoricalDB->Lookup(blockhash);
  }

  if (blockString.empty()) {
    return false;
  }

  microblock =
      make_shared<MicroBlock>(bytes(blockString.begin(), blockString.end()), 0);

  return true;
}

bool BlockStorage::GetMicroBlock(const BlockHash& blockHash,
                                 MicroBlockSharedPtr& microblock) {
  // LOG_MARKER();

  string blockString;

  {
    shared_lock<shared_timed_mutex> g(m_mutexMicroBlock);
    blockString = m_microBlockDB->Lookup(blockHash);
  }

  if (blockString.empty()) {
    return false;
  }
  microblock =
      make_shared<MicroBlock>(bytes(blockString.begin(), blockString.end()), 0);

  return true;
}

bool BlockStorage::CheckMicroBlock(const BlockHash& blockHash) {
  shared_lock<shared_timed_mutex> g(m_mutexMicroBlock);
  return m_microBlockDB->Exists(blockHash);
}

bool BlockStorage::GetRangeMicroBlocks(const uint64_t lowEpochNum,
                                       const uint64_t hiEpochNum,
                                       const uint32_t loShardId,
                                       const uint32_t hiShardId,
                                       list<MicroBlockSharedPtr>& blocks) {
  LOG_MARKER();

  shared_lock<shared_timed_mutex> g(m_mutexMicroBlock);

  leveldb::Iterator* it =
      m_microBlockDB->GetDB()->NewIterator(leveldb::ReadOptions());
  for (it->SeekToFirst(); it->Valid(); it->Next()) {
    string bns = it->key().ToString();
    string blockString = it->value().ToString();
    if (blockString.empty()) {
      LOG_GENERAL(WARNING, "Lost one block in the chain");
      delete it;
      return false;
    }
    MicroBlockSharedPtr block = MicroBlockSharedPtr(
        new MicroBlock(bytes(blockString.begin(), blockString.end()), 0));

    if (block->GetHeader().GetEpochNum() < lowEpochNum ||
        block->GetHeader().GetEpochNum() > hiEpochNum ||
        block->GetHeader().GetShardId() < loShardId ||
        block->GetHeader().GetShardId() > hiShardId) {
      continue;
    }

    blocks.emplace_back(block);
    LOG_GENERAL(INFO, "Retrievd MicroBlock Num:" << bns);
  }

  delete it;

  if (blocks.empty()) {
    LOG_GENERAL(INFO, "Disk has no MicroBlock matching the criteria");
    return false;
  }

  return true;
}

bool BlockStorage::PutTempState(const unordered_map<Address, Account>& states) {
  // LOG_MARKER();

  unordered_map<string, string> states_str;
  for (const auto& state : states) {
    bytes rawBytes;
    if (!state.second.SerializeBase(rawBytes, 0)) {
      LOG_GENERAL(WARNING, "Messenger::SetAccountBase failed");
      continue;
    }
    states_str.emplace(state.first.hex(),
                       DataConversion::CharArrayToString(rawBytes));
  }
  unique_lock<shared_timed_mutex> g(m_mutexTempState);
  return m_tempStateDB->BatchInsert(states_str);
}

bool BlockStorage::GetTempStateInBatch(leveldb::Iterator*& iter,
                                       vector<StateSharedPtr>& states) {
  // LOG_MARKER();

  shared_lock<shared_timed_mutex> g(m_mutexTempState);

  if (iter == nullptr) {
    iter = m_tempStateDB->GetDB()->NewIterator(leveldb::ReadOptions());
    iter->SeekToFirst();
  }

  unsigned int counter = 0;

  for (; iter->Valid() && counter < ACCOUNT_IO_BATCH_SIZE;
       iter->Next(), counter++) {
    string addr_str = iter->key().ToString();
    string acct_string = iter->value().ToString();
    Address addr{addr_str};
    Account acct;
    if (!acct.DeserializeBase(bytes(acct_string.begin(), acct_string.end()),
                              0)) {
      LOG_GENERAL(WARNING, "Account::DeserializeBase failed");
      continue;
    }
    StateSharedPtr state =
        StateSharedPtr(new pair<Address, Account>(addr, acct));

    states.emplace_back(state);
  }

  return true;
}

bool BlockStorage::GetDSBlock(const uint64_t& blockNum,
                              DSBlockSharedPtr& block) {
  string blockString;
  {
    shared_lock<shared_timed_mutex> g(m_mutexDsBlockchain);
    blockString = m_dsBlockchainDB->Lookup(blockNum);
  }

  if (blockString.empty()) {
    return false;
  }

  // LOG_GENERAL(INFO, blockString);
  // LOG_GENERAL(INFO, blockString.length());
  block = DSBlockSharedPtr(
      new DSBlock(bytes(blockString.begin(), blockString.end()), 0));

  return true;
}

bool BlockStorage::GetVCBlock(const BlockHash& blockhash,
                              VCBlockSharedPtr& block) {
  string blockString;
  {
    shared_lock<shared_timed_mutex> g(m_mutexVCBlock);
    blockString = m_VCBlockDB->Lookup(blockhash);
  }

  if (blockString.empty()) {
    return false;
  }

  // LOG_GENERAL(INFO, blockString);
  // LOG_GENERAL(INFO, blockString.length());
  block = VCBlockSharedPtr(
      new VCBlock(bytes(blockString.begin(), blockString.end()), 0));

  return true;
}

bool BlockStorage::ReleaseDB() {
  {
    unique_lock<shared_timed_mutex> g(m_mutexTxBody);
    m_txBodyDB.reset();
  }
  {
    unique_lock<shared_timed_mutex> g(m_mutexMicroBlock);
    m_microBlockDB.reset();
  }
  {
    unique_lock<shared_timed_mutex> g(m_mutexVCBlock);
    m_VCBlockDB.reset();
  }
  {
    unique_lock<shared_timed_mutex> g(m_mutexTxBlockchain);
    m_txBlockchainDB.reset();
  }
  {
    unique_lock<shared_timed_mutex> g(m_mutexDsBlockchain);
    m_dsBlockchainDB.reset();
  }
  {
    unique_lock<shared_timed_mutex> g(m_mutexBlockLink);
    m_blockLinkDB.reset();
  }
  {
    unique_lock<shared_timed_mutex> g(m_mutexMinerInfoDSComm);
    m_minerInfoDSCommDB.reset();
  }
  {
    unique_lock<shared_timed_mutex> g(m_mutexMinerInfoShards);
    m_minerInfoShardsDB.reset();
  }
  return true;
}

bool BlockStorage::GetBlockLink(const uint64_t& index,
                                BlockLinkSharedPtr& block) {
  string blockString;
  {
    shared_lock<shared_timed_mutex> g(m_mutexBlockLink);
    blockString = m_blockLinkDB->Lookup(index);
  }

  if (blockString.empty()) {
    return false;
  }

  // LOG_GENERAL(INFO, blockString);
  // LOG_GENERAL(INFO, blockString.length());
  BlockLink blnk;
  if (!Messenger::GetBlockLink(bytes(blockString.begin(), blockString.end()), 0,
                               blnk)) {
    LOG_GENERAL(WARNING, "Serialization of blockLink failed");
    return false;
  }

  if (get<BlockLinkIndex::VERSION>(blnk) != BLOCKLINK_VERSION) {
    LOG_CHECK_FAIL("BlockLink version", get<BlockLinkIndex::VERSION>(blnk),
                   BLOCKLINK_VERSION);
    return false;
  }

  block = make_shared<BlockLink>(blnk);
  return true;
}

bool BlockStorage::GetTxBlock(const uint64_t& blockNum,
                              TxBlockSharedPtr& block) {
  string blockString;
  {
    shared_lock<shared_timed_mutex> g(m_mutexTxBlockchain);
    blockString = m_txBlockchainDB->Lookup(blockNum);
  }
  if (blockString.empty()) {
    return false;
  }

  block = TxBlockSharedPtr(
      new TxBlock(bytes(blockString.begin(), blockString.end()), 0));

  return true;
}

bool BlockStorage::GetLatestTxBlock(TxBlockSharedPtr& block) {
  uint64_t latestTxBlockNum = 0;
  uint64_t count = 0;

  {
    shared_lock<shared_timed_mutex> g(m_mutexTxBlockchain);
    leveldb::Iterator* it =
        m_txBlockchainDB->GetDB()->NewIterator(leveldb::ReadOptions());
    for (it->SeekToFirst(); it->Valid(); it->Next()) {
      uint64_t blockNum = boost::lexical_cast<uint64_t>(it->key().ToString());
      count++;
      if (count % 1000 == 0) {
        LOG_GENERAL(INFO, "txBlockNum: " << blockNum);
        count = 0;
      }
      if (blockNum > latestTxBlockNum) {
        latestTxBlockNum = blockNum;
      }
    }
    delete it;
  }

  return GetTxBlock(latestTxBlockNum, block);
}

bool BlockStorage::GetTxBody(const dev::h256& key, TxBodySharedPtr& body) {
  std::string bodyString;

  {
    shared_lock<shared_timed_mutex> g(m_mutexTxBody);
    bodyString = m_txBodyDB->Lookup(key);
  }

  if (bodyString.empty()) {
    return false;
  }
  body = TxBodySharedPtr(new TransactionWithReceipt(
      bytes(bodyString.begin(), bodyString.end()), 0));

  return true;
}

bool BlockStorage::CheckTxBody(const dev::h256& key) {
  shared_lock<shared_timed_mutex> g(m_mutexTxBody);
  return m_txBodyDB->Exists(key);
}

bool BlockStorage::DeleteDSBlock(const uint64_t& blocknum) {
  LOG_GENERAL(INFO, "Delete DSBlock Num: " << blocknum);
  unique_lock<shared_timed_mutex> g(m_mutexDsBlockchain);
  int ret = m_dsBlockchainDB->DeleteKey(blocknum);
  return (ret == 0);
}

bool BlockStorage::DeleteVCBlock(const BlockHash& blockhash) {
  unique_lock<shared_timed_mutex> g(m_mutexVCBlock);
  int ret = m_VCBlockDB->DeleteKey(blockhash);
  return (ret == 0);
}

bool BlockStorage::DeleteTxBlock(const uint64_t& blocknum) {
  LOG_GENERAL(INFO, "Delete TxBlock Num: " << blocknum);
  unique_lock<shared_timed_mutex> g(m_mutexTxBlockchain);
  int ret = m_txBlockchainDB->DeleteKey(blocknum);
  return (ret == 0);
}

bool BlockStorage::DeleteTxBody(const dev::h256& key) {
  int ret;
  if (!LOOKUP_NODE_MODE) {
    LOG_GENERAL(WARNING, "Non lookup node should not trigger this");
    return false;
  } else {
    unique_lock<shared_timed_mutex> g(m_mutexTxBody);
    ret = m_txBodyDB->DeleteKey(key);
  }

  return (ret == 0);
}

bool BlockStorage::DeleteMicroBlock(const BlockHash& blockHash) {
  unique_lock<shared_timed_mutex> g(m_mutexMicroBlock);
  int ret = m_microBlockDB->DeleteKey(blockHash);

  return (ret == 0);
}

bool BlockStorage::DeleteStateDelta(const uint64_t& finalBlockNum) {
  unique_lock<shared_timed_mutex> g(m_mutexStateDelta);

  int ret = m_stateDeltaDB->DeleteKey(finalBlockNum);

  return (ret == 0);
}

// bool BlockStorage::PutTxBody(const string & key, const bytes
// & body)
// {
//     int ret = m_txBodyDB.Insert(key, body);
//     return (ret == 0);
// }

// void BlockStorage::GetTxBody(const string & key, TxBodySharedPtr & body)
// {
//     string bodyString = m_txBodyDB.Lookup(key);
//     const unsigned char* raw_memory = reinterpret_cast<const unsigned
//     char*>(bodyString.c_str()); body = TxBodySharedPtr( new
//     Transaction(bytes(raw_memory,
//                                             raw_memory + bodyString.size()),
//                                             0) );
// }

bool BlockStorage::GetAllDSBlocks(std::list<DSBlockSharedPtr>& blocks) {
  LOG_MARKER();

  shared_lock<shared_timed_mutex> g(m_mutexDsBlockchain);

  leveldb::Iterator* it =
      m_dsBlockchainDB->GetDB()->NewIterator(leveldb::ReadOptions());
  for (it->SeekToFirst(); it->Valid(); it->Next()) {
    string bns = it->key().ToString();
    string blockString = it->value().ToString();
    if (blockString.empty()) {
      LOG_GENERAL(WARNING, "Lost one block in the chain");
      delete it;
      return false;
    }

    DSBlockSharedPtr block = DSBlockSharedPtr(
        new DSBlock(bytes(blockString.begin(), blockString.end()), 0));
    blocks.emplace_back(block);
    LOG_GENERAL(INFO, "Retrievd DsBlock Num:" << bns);
  }

  delete it;

  if (blocks.empty()) {
    LOG_GENERAL(INFO, "Disk has no DSBlock");
    return false;
  }

  return true;
}

bool BlockStorage::PutExtSeedPubKey(const PubKey& pubK) {
  LOG_MARKER();

  unique_lock<shared_timed_mutex> g(m_mutexExtSeedPubKeys);

  string keyStr = "0000000001";
  uint32_t key;
  leveldb::Iterator* it =
      m_extSeedPubKeysDB->GetDB()->NewIterator(leveldb::ReadOptions());
  it->SeekToLast();
  if (it->Valid()) {
    keyStr = it->key().ToString();
    try {
      key = stoull(keyStr);
      std::stringstream ss;
      ss << std::setw(10) << std::setfill('0') << ++key;
      keyStr = ss.str();
    } catch (...) {
      delete it;
      LOG_GENERAL(WARNING, "key is not numeric");
      return false;
    }
  }
  delete it;

  bytes data;
  pubK.Serialize(data, 0);
  LOG_GENERAL(INFO, "Inserting with key:" << keyStr << ", Pubkey:" << pubK);
  int ret = m_extSeedPubKeysDB->Insert(keyStr, data);
  return (ret == 0);
}

bool BlockStorage::DeleteExtSeedPubKey(const PubKey& pubK) {
  LOG_MARKER();

  unique_lock<shared_timed_mutex> g(m_mutexExtSeedPubKeys);

  leveldb::Iterator* it =
      m_extSeedPubKeysDB->GetDB()->NewIterator(leveldb::ReadOptions());
  bytes data;
  pubK.Serialize(data, 0);
  string pubKStrI = DataConversion::CharArrayToString(data);
  for (it->SeekToFirst(); it->Valid(); it->Next()) {
    string pns = it->key().ToString();
    string pubkString = it->value().ToString();
    if (pubkString == pubKStrI) {
      if (0 == m_extSeedPubKeysDB->DeleteKey(pns)) {
        LOG_GENERAL(
            INFO, "Deleted extseed pubkey " << pubK << " from DB successfully");
        delete it;
        return true;
      }
    }
  }
  delete it;
  return false;
}

bool BlockStorage::GetAllExtSeedPubKeys(unordered_set<PubKey>& pubKeys) {
  LOG_MARKER();

  shared_lock<shared_timed_mutex> g(m_mutexExtSeedPubKeys);

  leveldb::Iterator* it =
      m_extSeedPubKeysDB->GetDB()->NewIterator(leveldb::ReadOptions());
  uint64_t count = 0;
  for (it->SeekToFirst(); it->Valid(); it->Next()) {
    string pubkString = it->value().ToString();
    if (pubkString.empty()) {
      LOG_GENERAL(WARNING, "Lost one extseed public key in the DB");
      delete it;
      return false;
    }
    PubKey pubK(bytes(pubkString.begin(), pubkString.end()), 0);
    pubKeys.emplace(pubK);
    count++;
  }
  LOG_GENERAL(INFO, "Retrieved " << count << " PubKeys");

  delete it;

  if (pubKeys.empty()) {
    LOG_GENERAL(INFO, "Disk has no extseed PubKeys");
    return false;
  }

  return true;
}

bool BlockStorage::GetAllTxBlocks(std::deque<TxBlockSharedPtr>& blocks) {
  LOG_MARKER();

  shared_lock<shared_timed_mutex> g(m_mutexTxBlockchain);

  leveldb::Iterator* it =
      m_txBlockchainDB->GetDB()->NewIterator(leveldb::ReadOptions());
  uint64_t count = 0;
  for (it->SeekToFirst(); it->Valid(); it->Next()) {
    string bns = it->key().ToString();
    string blockString = it->value().ToString();
    if (blockString.empty()) {
      LOG_GENERAL(WARNING, "Lost one block in the chain");
      delete it;
      return false;
    }
    TxBlockSharedPtr block = TxBlockSharedPtr(
        new TxBlock(bytes(blockString.begin(), blockString.end()), 0));
    blocks.emplace_back(block);
    count++;
  }
  LOG_GENERAL(INFO, "Retrievd " << count << " TxBlocks");

  delete it;

  if (blocks.empty()) {
    LOG_GENERAL(INFO, "Disk has no TxBlock");
    return false;
  }

  return true;
}

bool BlockStorage::GetAllVCBlocks(std::list<VCBlockSharedPtr>& blocks) {
  LOG_MARKER();

  shared_lock<shared_timed_mutex> g(m_mutexVCBlock);

  leveldb::Iterator* it =
      m_VCBlockDB->GetDB()->NewIterator(leveldb::ReadOptions());
  uint64_t count = 0;
  for (it->SeekToFirst(); it->Valid(); it->Next()) {
    string bns = it->key().ToString();
    string blockString = it->value().ToString();
    if (blockString.empty()) {
      LOG_GENERAL(WARNING, "Lost one block in the chain");
      delete it;
      return false;
    }
    VCBlockSharedPtr block = VCBlockSharedPtr(
        new VCBlock(bytes(blockString.begin(), blockString.end()), 0));
    blocks.emplace_back(block);
    count++;
  }
  LOG_GENERAL(INFO, "Retrievd " << count << " VCBlocks");

  delete it;

  if (blocks.empty()) {
    LOG_GENERAL(INFO, "Disk has no VCBlock");
  }

  return true;
}

bool BlockStorage::GetAllBlockLink(std::list<BlockLink>& blocklinks) {
  LOG_MARKER();

  shared_lock<shared_timed_mutex> g(m_mutexBlockLink);

  leveldb::Iterator* it =
      m_blockLinkDB->GetDB()->NewIterator(leveldb::ReadOptions());
  for (it->SeekToFirst(); it->Valid(); it->Next()) {
    string bns = it->key().ToString();
    string blockString = it->value().ToString();
    if (blockString.empty()) {
      LOG_GENERAL(WARNING, "Lost one blocklink in the chain");
      delete it;
      return false;
    }
    BlockLink blcklink;
    if (!Messenger::GetBlockLink(bytes(blockString.begin(), blockString.end()),
                                 0, blcklink)) {
      LOG_GENERAL(WARNING, "Deserialization of blockLink failed " << bns);
      delete it;
      return false;
    }
    if (get<BlockLinkIndex::VERSION>(blcklink) != BLOCKLINK_VERSION) {
      LOG_CHECK_FAIL("BlockLink version",
                     get<BlockLinkIndex::VERSION>(blcklink), BLOCKLINK_VERSION);
      delete it;
      return false;
    }
    blocklinks.emplace_back(blcklink);
    LOG_GENERAL(INFO, "Retrievd BlockLink Num:" << bns);
  }
  delete it;
  if (blocklinks.empty()) {
    LOG_GENERAL(INFO, "Disk has no blocklink");
    return false;
  }
  return true;
}

bool BlockStorage::PutMetadata(MetaType type, const bytes& data) {
  LOG_MARKER();
  unique_lock<shared_timed_mutex> g(m_mutexMetadata);
  int ret = m_metadataDB->Insert(std::to_string((int)type), data);
  return (ret == 0);
}

bool BlockStorage::PutStateRoot(const bytes& data) {
  LOG_MARKER();
  unique_lock<shared_timed_mutex> g(m_mutexStateRoot);
  int ret = m_stateRootDB->Insert(std::to_string((int)STATEROOT), data);
  return (ret == 0);
}

bool BlockStorage::PutLatestEpochStatesUpdated(const uint64_t& epochNum) {
  LOG_MARKER();
  unique_lock<shared_timed_mutex> g(m_mutexStateRoot);
  int ret =
      m_stateRootDB->Insert(LATEST_EPOCH_STATES_UPDATED, to_string(epochNum));
  return (ret == 0);
}

bool BlockStorage::PutEpochFin(const uint64_t& epochNum) {
  LOG_MARKER();
  return BlockStorage::GetBlockStorage().PutMetadata(
      MetaType::EPOCHFIN,
      DataConversion::StringToCharArray(to_string(epochNum)));
}

bool BlockStorage::GetMetadata(MetaType type, bytes& data, bool muteLog) {
  if (!muteLog) {
    LOG_MARKER();
  }

  string metaString;
  {
    shared_lock<shared_timed_mutex> g(m_mutexMetadata);
    metaString = m_metadataDB->Lookup(std::to_string((int)type));
  }

  if (metaString.empty()) {
    LOG_GENERAL(INFO, "No metadata get")
    return false;
  }

  data = bytes(metaString.begin(), metaString.end());

  return true;
}

bool BlockStorage::GetStateRoot(bytes& data) {
  LOG_MARKER();

  string stateRoot;
  {
    shared_lock<shared_timed_mutex> g(m_mutexStateRoot);
    stateRoot = m_stateRootDB->Lookup(std::to_string((int)STATEROOT));
  }

  if (stateRoot.empty()) {
    LOG_GENERAL(INFO, "No state root found")
    return false;
  }

  data = bytes(stateRoot.begin(), stateRoot.end());

  return true;
}

bool BlockStorage::GetLatestEpochStatesUpdated(uint64_t& epochNum) {
  LOG_MARKER();

  string epochNumStr;
  {
    shared_lock<shared_timed_mutex> g(m_mutexStateRoot);
    epochNumStr = m_stateRootDB->Lookup(LATEST_EPOCH_STATES_UPDATED);
  }

  if (epochNumStr.empty()) {
    LOG_GENERAL(INFO, "No Latest Epoch State Updated get");
    return false;
  }

  try {
    epochNum = stoull(epochNumStr);
  } catch (...) {
    LOG_GENERAL(WARNING, "epochNumStr is not numeric");
    return false;
  }
  return true;
}

bool BlockStorage::GetEpochFin(uint64_t& epochNum) {
  bytes epochFinBytes;
  if (BlockStorage::GetBlockStorage().GetMetadata(MetaType::EPOCHFIN,
                                                  epochFinBytes, true)) {
    try {
      epochNum = std::stoull(DataConversion::CharArrayToString(epochFinBytes));
    } catch (...) {
      LOG_GENERAL(WARNING,
                  "EPOCHFIN cannot be parsed as uint64_t "
                      << DataConversion::CharArrayToString(epochFinBytes));
      return false;
    }
  } else {
    LOG_GENERAL(WARNING, "Cannot get EPOCHFIN from DB");
    return false;
  }

  return true;
}

bool BlockStorage::PutDSCommittee(const shared_ptr<DequeOfNode>& dsCommittee,
                                  const uint16_t& consensusLeaderID) {
  LOG_MARKER();

  unique_lock<shared_timed_mutex> g(m_mutexDsCommittee);
  m_dsCommitteeDB->ResetDB();
  unsigned int index = 0;
  string leaderId = to_string(consensusLeaderID);

  if (0 != m_dsCommitteeDB->Insert(index++,
                                   bytes(leaderId.begin(), leaderId.end()))) {
    LOG_GENERAL(WARNING, "Failed to store DS leader ID:" << consensusLeaderID);
    return false;
  }

  LOG_GENERAL(INFO, "DS leader: " << consensusLeaderID);

  bytes data;

  unsigned int ds_index = 0;
  for (const auto& ds : *dsCommittee) {
    ds.first.Serialize(data, 0);
    ds.second.Serialize(data, data.size());

    /// Store index as key, to guarantee the sequence of DS committee after
    /// retrieval Because first DS committee is DS leader
    if (0 != m_dsCommitteeDB->Insert(index++, data)) {
      LOG_GENERAL(WARNING, "Failed to store DS committee:" << ds.first << ", "
                                                           << ds.second);
      return false;
    }

    LOG_GENERAL(INFO, "[" << PAD(ds_index++, 3, ' ') << "] " << ds.first << " "
                          << ds.second);

    data.clear();
  }

  return true;
}

bool BlockStorage::GetDSCommittee(shared_ptr<DequeOfNode>& dsCommittee,
                                  uint16_t& consensusLeaderID) {
  LOG_MARKER();

  unsigned int index = 0;
  shared_lock<shared_timed_mutex> g(m_mutexDsCommittee);
  string strConsensusLeaderID = m_dsCommitteeDB->Lookup(index++);

  if (strConsensusLeaderID.empty()) {
    LOG_GENERAL(WARNING, "Cannot retrieve DS committee!");
    return false;
  }

  try {
    consensusLeaderID = stoul(strConsensusLeaderID);
  } catch (...) {
    LOG_GENERAL(WARNING, "strConsensusID is not numeric");
    return false;
  }
  LOG_GENERAL(INFO, "Retrieved DS leader ID: " << consensusLeaderID);
  string dataStr;

  while (true) {
    dataStr = m_dsCommitteeDB->Lookup(index++);

    if (dataStr.empty()) {
      break;
    }

    dsCommittee->emplace_back(
        PubKey(bytes(dataStr.begin(), dataStr.begin() + PUB_KEY_SIZE), 0),
        Peer(bytes(dataStr.begin() + PUB_KEY_SIZE, dataStr.end()), 0));
    LOG_GENERAL(INFO, "Retrieved DS committee: " << dsCommittee->back().first
                                                 << ", "
                                                 << dsCommittee->back().second);
  }

  return true;
}

bool BlockStorage::PutShardStructure(const DequeOfShard& shards,
                                     const uint32_t myshardId) {
  LOG_MARKER();

  unique_lock<shared_timed_mutex> g(m_mutexShardStructure);
  m_shardStructureDB->ResetDB();
  unsigned int index = 0;
  string shardId = to_string(myshardId);

  if (0 != m_shardStructureDB->Insert(index++,
                                      bytes(shardId.begin(), shardId.end()))) {
    LOG_GENERAL(WARNING, "Failed to store shard ID:" << myshardId);
    return false;
  }

  LOG_GENERAL(INFO, "Stored shard ID:" << myshardId);

  bytes shardStructure;

  if (!Messenger::ShardStructureToArray(shardStructure, 0,
                                        SHARDINGSTRUCTURE_VERSION, shards)) {
    LOG_GENERAL(WARNING, "Failed to serialize sharding structure");
    return false;
  }

  if (0 != m_shardStructureDB->Insert(index++, shardStructure)) {
    LOG_GENERAL(WARNING, "Failed to store sharding structure");
    return false;
  }

  LOG_GENERAL(INFO, "Stored sharding structure");
  return true;
}

bool BlockStorage::GetShardStructure(DequeOfShard& shards) {
  LOG_MARKER();

  unsigned int index = 1;
  string dataStr;

  {
    shared_lock<shared_timed_mutex> g(m_mutexShardStructure);
    dataStr = m_shardStructureDB->Lookup(index++);
  }

  uint32_t version = 0;
  Messenger::ArrayToShardStructure(bytes(dataStr.begin(), dataStr.end()), 0,
                                   version, shards);

  if (version != SHARDINGSTRUCTURE_VERSION) {
    LOG_CHECK_FAIL("Sharding structure version", version,
                   SHARDINGSTRUCTURE_VERSION);
    return false;
  }

  LOG_GENERAL(INFO, "Retrieved sharding structure");
  return true;
}

bool BlockStorage::PutStateDelta(const uint64_t& finalBlockNum,
                                 const bytes& stateDelta) {
  LOG_MARKER();

  unique_lock<shared_timed_mutex> g(m_mutexStateDelta);

  if (0 != m_stateDeltaDB->Insert(finalBlockNum, stateDelta)) {
    LOG_PAYLOAD(WARNING,
                "Failed to store state delta of final block " << finalBlockNum,
                stateDelta, Logger::MAX_BYTES_TO_DISPLAY);
    return false;
  }

  LOG_PAYLOAD(INFO, "FinalBlock " << finalBlockNum << " state delta",
              stateDelta, Logger::MAX_BYTES_TO_DISPLAY);
  return true;
}

bool BlockStorage::GetStateDelta(const uint64_t& finalBlockNum,
                                 bytes& stateDelta) {
  LOG_MARKER();
  bool found = false;

  string dataStr;
  {
    shared_lock<shared_timed_mutex> g(m_mutexStateDelta);
    dataStr = m_stateDeltaDB->Lookup(finalBlockNum, found);
  }
  if (found) {
    stateDelta = bytes(dataStr.begin(), dataStr.end());
    LOG_PAYLOAD(INFO, "Retrieved state delta of final block " << finalBlockNum,
                stateDelta, Logger::MAX_BYTES_TO_DISPLAY);
  } else {
    LOG_GENERAL(INFO,
                "Didn't find state delta of final block " << finalBlockNum);
  }

  return found;
}

bool BlockStorage::PutDiagnosticDataNodes(const uint64_t& dsBlockNum,
                                          const DequeOfShard& shards,
                                          const DequeOfNode& dsCommittee) {
  LOG_MARKER();

  bytes data;

  if (!Messenger::SetDiagnosticDataNodes(data, 0, SHARDINGSTRUCTURE_VERSION,
                                         shards, DSCOMMITTEE_VERSION,
                                         dsCommittee)) {
    LOG_GENERAL(WARNING, "Messenger::SetDiagnosticDataNodes failed");
    return false;
  }

  lock_guard<mutex> g(m_mutexDiagnostic);

  if (0 != m_diagnosticDBNodes->Insert(dsBlockNum, data)) {
    LOG_GENERAL(WARNING, "Failed to store diagnostic data");
    return false;
  }

  m_diagnosticDBNodesCounter++;

  return true;
}

bool BlockStorage::PutDiagnosticDataCoinbase(
    const uint64_t& dsBlockNum, const DiagnosticDataCoinbase& entry) {
  LOG_MARKER();

  bytes data;

  if (!Messenger::SetDiagnosticDataCoinbase(data, 0, entry)) {
    LOG_GENERAL(WARNING, "Messenger::SetDiagnosticDataCoinbase failed");
    return false;
  }

  lock_guard<mutex> g(m_mutexDiagnostic);

  if (0 != m_diagnosticDBCoinbase->Insert(dsBlockNum, data)) {
    LOG_GENERAL(WARNING, "Failed to store diagnostic data");
    return false;
  }

  m_diagnosticDBCoinbaseCounter++;

  return true;
}

bool BlockStorage::GetDiagnosticDataNodes(const uint64_t& dsBlockNum,
                                          DequeOfShard& shards,
                                          DequeOfNode& dsCommittee) {
  LOG_MARKER();

  string dataStr;

  {
    lock_guard<mutex> g(m_mutexDiagnostic);
    dataStr = m_diagnosticDBNodes->Lookup(dsBlockNum);
  }

  if (dataStr.empty()) {
    LOG_GENERAL(WARNING,
                "Failed to retrieve diagnostic data for DS block number "
                    << dsBlockNum);
    return false;
  }

  bytes data(dataStr.begin(), dataStr.end());

  uint32_t shardingStructureVersion = 0;
  uint32_t dsCommitteeVersion = 0;
  if (!Messenger::GetDiagnosticDataNodes(data, 0, shardingStructureVersion,
                                         shards, dsCommitteeVersion,
                                         dsCommittee)) {
    LOG_GENERAL(WARNING, "Messenger::GetDiagnosticDataNodes failed");
    return false;
  }

  if (shardingStructureVersion != SHARDINGSTRUCTURE_VERSION) {
    LOG_CHECK_FAIL("Sharding structure version", shardingStructureVersion,
                   SHARDINGSTRUCTURE_VERSION);
    return false;
  }

  if (dsCommitteeVersion != DSCOMMITTEE_VERSION) {
    LOG_CHECK_FAIL("DS committee version", dsCommitteeVersion,
                   DSCOMMITTEE_VERSION);
    return false;
  }

  return true;
}

bool BlockStorage::GetDiagnosticDataCoinbase(const uint64_t& dsBlockNum,
                                             DiagnosticDataCoinbase& entry) {
  LOG_MARKER();

  string dataStr;

  {
    lock_guard<mutex> g(m_mutexDiagnostic);
    dataStr = m_diagnosticDBCoinbase->Lookup(dsBlockNum);
  }

  if (dataStr.empty()) {
    LOG_GENERAL(WARNING,
                "Failed to retrieve diagnostic data for DS block number "
                    << dsBlockNum);
    return false;
  }

  bytes data(dataStr.begin(), dataStr.end());

  if (!Messenger::GetDiagnosticDataCoinbase(data, 0, entry)) {
    LOG_GENERAL(WARNING, "Messenger::GetDiagnosticDataCoinbase failed");
    return false;
  }

  return true;
}

void BlockStorage::GetDiagnosticDataNodes(
    map<uint64_t, DiagnosticDataNodes>& diagnosticDataMap) {
  LOG_MARKER();

  lock_guard<mutex> g(m_mutexDiagnostic);

  leveldb::Iterator* it =
      m_diagnosticDBNodes->GetDB()->NewIterator(leveldb::ReadOptions());

  unsigned int index = 0;
  for (it->SeekToFirst(); it->Valid(); it->Next()) {
    string dsBlockNumStr = it->key().ToString();
    string dataStr = it->value().ToString();

    if (dsBlockNumStr.empty() || dataStr.empty()) {
      LOG_GENERAL(WARNING,
                  "Failed to retrieve diagnostic data at index " << index);
      continue;
    }

    uint64_t dsBlockNum = 0;
    try {
      dsBlockNum = stoull(dsBlockNumStr);
    } catch (...) {
      LOG_GENERAL(WARNING,
                  "Non-numeric key " << dsBlockNumStr << " at index " << index);
      continue;
    }

    bytes data(dataStr.begin(), dataStr.end());

    DiagnosticDataNodes entry;
    uint32_t shardingStructureVersion = 0;
    uint32_t dsCommitteeVersion = 0;

    if (!Messenger::GetDiagnosticDataNodes(data, 0, shardingStructureVersion,
                                           entry.shards, dsCommitteeVersion,
                                           entry.dsCommittee)) {
      LOG_GENERAL(
          WARNING,
          "Messenger::GetDiagnosticDataNodes failed for DS block number "
              << dsBlockNumStr << " at index " << index);
      continue;
    }

    if (shardingStructureVersion != SHARDINGSTRUCTURE_VERSION) {
      LOG_CHECK_FAIL("Sharding structure version", shardingStructureVersion,
                     SHARDINGSTRUCTURE_VERSION)
      continue;
    }

    if (dsCommitteeVersion != DSCOMMITTEE_VERSION) {
      LOG_CHECK_FAIL("DS committee version", dsCommitteeVersion,
                     DSCOMMITTEE_VERSION);
      continue;
    }

    diagnosticDataMap.emplace(make_pair(dsBlockNum, entry));

    index++;
  }
  delete it;
}

void BlockStorage::GetDiagnosticDataCoinbase(
    map<uint64_t, DiagnosticDataCoinbase>& diagnosticDataMap) {
  LOG_MARKER();

  lock_guard<mutex> g(m_mutexDiagnostic);

  leveldb::Iterator* it =
      m_diagnosticDBCoinbase->GetDB()->NewIterator(leveldb::ReadOptions());

  unsigned int index = 0;
  for (it->SeekToFirst(); it->Valid(); it->Next()) {
    string dsBlockNumStr = it->key().ToString();
    string dataStr = it->value().ToString();

    if (dsBlockNumStr.empty() || dataStr.empty()) {
      LOG_GENERAL(WARNING,
                  "Failed to retrieve diagnostic data at index " << index);
      continue;
    }

    uint64_t dsBlockNum = 0;
    try {
      dsBlockNum = stoull(dsBlockNumStr);
    } catch (...) {
      LOG_GENERAL(WARNING,
                  "Non-numeric key " << dsBlockNumStr << " at index " << index);
      continue;
    }

    bytes data(dataStr.begin(), dataStr.end());

    DiagnosticDataCoinbase entry;

    if (!Messenger::GetDiagnosticDataCoinbase(data, 0, entry)) {
      LOG_GENERAL(
          WARNING,
          "Messenger::GetDiagnosticDataCoinbase failed for DS block number "
              << dsBlockNumStr << " at index " << index);
      continue;
    }

    diagnosticDataMap.emplace(make_pair(dsBlockNum, entry));

    index++;
  }
  delete it;
}

unsigned int BlockStorage::GetDiagnosticDataNodesCount() {
  lock_guard<mutex> g(m_mutexDiagnostic);
  return m_diagnosticDBNodesCounter;
}

unsigned int BlockStorage::GetDiagnosticDataCoinbaseCount() {
  lock_guard<mutex> g(m_mutexDiagnostic);
  return m_diagnosticDBCoinbaseCounter;
}

bool BlockStorage::DeleteDiagnosticDataNodes(const uint64_t& dsBlockNum) {
  lock_guard<mutex> g(m_mutexDiagnostic);
  bool result = (0 == m_diagnosticDBNodes->DeleteKey(dsBlockNum));
  if (result) {
    m_diagnosticDBNodesCounter--;
  }
  return result;
}

bool BlockStorage::DeleteDiagnosticDataCoinbase(const uint64_t& dsBlockNum) {
  lock_guard<mutex> g(m_mutexDiagnostic);
  bool result = (0 == m_diagnosticDBCoinbase->DeleteKey(dsBlockNum));
  if (result) {
    m_diagnosticDBCoinbaseCounter--;
  }
  return result;
}

bool BlockStorage::PutMinerInfoDSComm(const uint64_t& dsBlockNum,
                                      const MinerInfoDSComm& entry) {
  LOG_MARKER();

  bytes data;

  if (!Messenger::SetMinerInfoDSComm(data, 0, entry)) {
    LOG_GENERAL(WARNING, "Messenger::SetMinerInfoDSComm failed");
    return false;
  }

  unique_lock<shared_timed_mutex> g(m_mutexMinerInfoDSComm);

  if (0 != m_minerInfoDSCommDB->Insert(dsBlockNum, data)) {
    LOG_GENERAL(WARNING, "Failed to store miner info");
    return false;
  }

  return true;
}

bool BlockStorage::GetMinerInfoDSComm(const uint64_t& dsBlockNum,
                                      MinerInfoDSComm& entry) {
  LOG_MARKER();
  bool found = false;

  string dataStr;
  {
    shared_lock<shared_timed_mutex> g(m_mutexMinerInfoDSComm);
    dataStr = m_minerInfoDSCommDB->Lookup(dsBlockNum, found);
  }
  if (found) {
    if (!Messenger::GetMinerInfoDSComm(bytes(dataStr.begin(), dataStr.end()), 0,
                                       entry)) {
      LOG_GENERAL(WARNING, "Messenger::GetMinerInfoDSComm failed");
      found = false;
    }
  }

  return found;
}

bool BlockStorage::PutMinerInfoShards(const uint64_t& dsBlockNum,
                                      const MinerInfoShards& entry) {
  LOG_MARKER();

  bytes data;

  if (!Messenger::SetMinerInfoShards(data, 0, entry)) {
    LOG_GENERAL(WARNING, "Messenger::SetMinerInfoShards failed");
    return false;
  }

  unique_lock<shared_timed_mutex> g(m_mutexMinerInfoShards);

  if (0 != m_minerInfoShardsDB->Insert(dsBlockNum, data)) {
    LOG_GENERAL(WARNING, "Failed to store miner info");
    return false;
  }

  return true;
}

bool BlockStorage::GetMinerInfoShards(const uint64_t& dsBlockNum,
                                      MinerInfoShards& entry) {
  LOG_MARKER();
  bool found = false;

  string dataStr;
  {
    shared_lock<shared_timed_mutex> g(m_mutexMinerInfoShards);
    dataStr = m_minerInfoShardsDB->Lookup(dsBlockNum, found);
  }
  if (found) {
    if (!Messenger::GetMinerInfoShards(bytes(dataStr.begin(), dataStr.end()), 0,
                                       entry)) {
      LOG_GENERAL(WARNING, "Messenger::GetMinerInfoShards failed");
      found = false;
    }
  }

  return found;
}

bool BlockStorage::ResetDB(DBTYPE type) {
  LOG_MARKER();
  bool ret = false;
  switch (type) {
    case META: {
      unique_lock<shared_timed_mutex> g(m_mutexMetadata);
      ret = m_metadataDB->ResetDB();
      break;
    }
    case DS_BLOCK: {
      unique_lock<shared_timed_mutex> g(m_mutexDsBlockchain);
      ret = m_dsBlockchainDB->ResetDB();
      break;
    }
    case TX_BLOCK: {
      unique_lock<shared_timed_mutex> g(m_mutexTxBlockchain);
      ret = m_txBlockchainDB->ResetDB();
      break;
    }
    case TX_BODY: {
      unique_lock<shared_timed_mutex> g(m_mutexTxBody);
      ret = m_txBodyDB->ResetDB();
      break;
    }
    case MICROBLOCK: {
      unique_lock<shared_timed_mutex> g(m_mutexMicroBlock);
      ret = m_microBlockDB->ResetDB();
      break;
    }
    case DS_COMMITTEE: {
      unique_lock<shared_timed_mutex> g(m_mutexDsCommittee);
      ret = m_dsCommitteeDB->ResetDB();
      break;
    }
    case VC_BLOCK: {
      unique_lock<shared_timed_mutex> g(m_mutexVCBlock);
      ret = m_VCBlockDB->ResetDB();
      break;
    }
    case BLOCKLINK: {
      unique_lock<shared_timed_mutex> g(m_mutexBlockLink);
      ret = m_blockLinkDB->ResetDB();
      break;
    }
    case SHARD_STRUCTURE: {
      unique_lock<shared_timed_mutex> g(m_mutexShardStructure);
      ret = m_shardStructureDB->ResetDB();
      break;
    }
    case STATE_DELTA: {
      unique_lock<shared_timed_mutex> g(m_mutexStateDelta);
      ret = m_stateDeltaDB->ResetDB();
      break;
    }
    case TEMP_STATE: {
      unique_lock<shared_timed_mutex> g(m_mutexTempState);
      ret = m_tempStateDB->ResetDB();
      break;
    }
    case DIAGNOSTIC_NODES: {
      lock_guard<mutex> g(m_mutexDiagnostic);
      ret = m_diagnosticDBNodes->ResetDB();
      if (ret) {
        m_diagnosticDBNodesCounter = 0;
      }
      break;
    }
    case DIAGNOSTIC_COINBASE: {
      lock_guard<mutex> g(m_mutexDiagnostic);
      ret = m_diagnosticDBCoinbase->ResetDB();
      if (ret) {
        m_diagnosticDBCoinbaseCounter = 0;
      }
      break;
    }
    case STATE_ROOT: {
      unique_lock<shared_timed_mutex> g(m_mutexStateRoot);
      ret = m_stateRootDB->ResetDB();
      break;
    }
    case PROCESSED_TEMP: {
      unique_lock<shared_timed_mutex> g(m_mutexProcessTx);
      ret = m_processedTxnTmpDB->ResetDB();
      break;
    }
    case MINER_INFO_DSCOMM: {
      unique_lock<shared_timed_mutex> g(m_mutexMinerInfoDSComm);
      ret = m_minerInfoDSCommDB->ResetDB();
      break;
    }
    case MINER_INFO_SHARDS: {
      unique_lock<shared_timed_mutex> g(m_mutexMinerInfoShards);
      ret = m_minerInfoShardsDB->ResetDB();
      break;
    }
    case EXTSEED_PUBKEYS: {
      unique_lock<shared_timed_mutex> g(m_mutexExtSeedPubKeys);
      ret = m_extSeedPubKeysDB->ResetDB();
      break;
    }
  }
  if (!ret) {
    LOG_GENERAL(INFO, "FAIL: Reset DB " << type << " failed");
  }
  return ret;
}

bool BlockStorage::RefreshDB(DBTYPE type) {
  LOG_MARKER();
  bool ret = false;
  switch (type) {
    case META: {
      unique_lock<shared_timed_mutex> g(m_mutexMetadata);
      ret = m_metadataDB->RefreshDB();
      break;
    }
    case DS_BLOCK: {
      unique_lock<shared_timed_mutex> g(m_mutexDsBlockchain);
      ret = m_dsBlockchainDB->RefreshDB();
      break;
    }
    case TX_BLOCK: {
      unique_lock<shared_timed_mutex> g(m_mutexTxBlockchain);
      ret = m_txBlockchainDB->RefreshDB();
      break;
    }
    case TX_BODY: {
      unique_lock<shared_timed_mutex> g(m_mutexTxBody);
      ret = m_txBodyDB->RefreshDB();
      break;
    }
    case MICROBLOCK: {
      unique_lock<shared_timed_mutex> g(m_mutexMicroBlock);
      ret = m_microBlockDB->RefreshDB();
      break;
    }
    case DS_COMMITTEE: {
      unique_lock<shared_timed_mutex> g(m_mutexDsCommittee);
      ret = m_dsCommitteeDB->RefreshDB();
      break;
    }
    case VC_BLOCK: {
      unique_lock<shared_timed_mutex> g(m_mutexVCBlock);
      ret = m_VCBlockDB->RefreshDB();
      break;
    }
    case BLOCKLINK: {
      unique_lock<shared_timed_mutex> g(m_mutexBlockLink);
      ret = m_blockLinkDB->RefreshDB();
      break;
    }
    case SHARD_STRUCTURE: {
      unique_lock<shared_timed_mutex> g(m_mutexShardStructure);
      ret = m_shardStructureDB->RefreshDB();
      break;
    }
    case STATE_DELTA: {
      unique_lock<shared_timed_mutex> g(m_mutexStateDelta);
      ret = m_stateDeltaDB->RefreshDB();
      break;
    }
    case DIAGNOSTIC_NODES: {
      lock_guard<mutex> g(m_mutexDiagnostic);
      ret = m_diagnosticDBNodes->RefreshDB();
      if (ret) {
        m_diagnosticDBNodesCounter = 0;
      }
      break;
    }
    case DIAGNOSTIC_COINBASE: {
      lock_guard<mutex> g(m_mutexDiagnostic);
      ret = m_diagnosticDBCoinbase->RefreshDB();
      if (ret) {
        m_diagnosticDBCoinbaseCounter = 0;
      }
      break;
    }
    case STATE_ROOT: {
      unique_lock<shared_timed_mutex> g(m_mutexStateRoot);
      ret = m_stateRootDB->RefreshDB();
      break;
    }
    case TEMP_STATE: {
      unique_lock<shared_timed_mutex> g(m_mutexTempState);
      ret = m_tempStateDB->RefreshDB();
      break;
    }
    case PROCESSED_TEMP: {
      unique_lock<shared_timed_mutex> g(m_mutexProcessTx);
      ret = m_processedTxnTmpDB->RefreshDB();
      break;
    }
    case MINER_INFO_DSCOMM: {
      unique_lock<shared_timed_mutex> g(m_mutexMinerInfoDSComm);
      ret = m_minerInfoDSCommDB->RefreshDB();
      break;
    }
    case MINER_INFO_SHARDS: {
      unique_lock<shared_timed_mutex> g(m_mutexMinerInfoShards);
      ret = m_minerInfoShardsDB->RefreshDB();
      break;
    }
    case EXTSEED_PUBKEYS: {
      unique_lock<shared_timed_mutex> g(m_mutexExtSeedPubKeys);
      ret = m_extSeedPubKeysDB->RefreshDB();
      break;
    }
  }
  if (!ret) {
    LOG_GENERAL(INFO, "FAIL: Refresh DB " << type << " failed");
  }
  return ret;
}

std::vector<std::string> BlockStorage::GetDBName(DBTYPE type) {
  std::vector<std::string> ret;
  switch (type) {
    case META: {
      shared_lock<shared_timed_mutex> g(m_mutexMetadata);
      ret.push_back(m_metadataDB->GetDBName());
      break;
    }
    case DS_BLOCK: {
      shared_lock<shared_timed_mutex> g(m_mutexDsBlockchain);
      ret.push_back(m_dsBlockchainDB->GetDBName());
      break;
    }
    case TX_BLOCK: {
      shared_lock<shared_timed_mutex> g(m_mutexTxBlockchain);
      ret.push_back(m_txBlockchainDB->GetDBName());
      break;
    }
    case TX_BODY: {
      shared_lock<shared_timed_mutex> g(m_mutexTxBody);
      ret.push_back(m_txBodyDB->GetDBName());
      break;
    }
    case MICROBLOCK: {
      shared_lock<shared_timed_mutex> g(m_mutexMicroBlock);
      ret.push_back(m_microBlockDB->GetDBName());
      break;
    }
    case DS_COMMITTEE: {
      shared_lock<shared_timed_mutex> g(m_mutexDsCommittee);
      ret.push_back(m_dsCommitteeDB->GetDBName());
      break;
    }
    case VC_BLOCK: {
      shared_lock<shared_timed_mutex> g(m_mutexVCBlock);
      ret.push_back(m_VCBlockDB->GetDBName());
      break;
    }
    case BLOCKLINK: {
      shared_lock<shared_timed_mutex> g(m_mutexBlockLink);
      ret.push_back(m_blockLinkDB->GetDBName());
      break;
    }
    case SHARD_STRUCTURE: {
      shared_lock<shared_timed_mutex> g(m_mutexShardStructure);
      ret.push_back(m_shardStructureDB->GetDBName());
      break;
    }
    case STATE_DELTA: {
      shared_lock<shared_timed_mutex> g(m_mutexStateDelta);
      ret.push_back(m_stateDeltaDB->GetDBName());
      break;
    }
    case TEMP_STATE: {
      shared_lock<shared_timed_mutex> g(m_mutexTempState);
      ret.push_back(m_tempStateDB->GetDBName());
      break;
    }
    case DIAGNOSTIC_NODES: {
      lock_guard<mutex> g(m_mutexDiagnostic);
      ret.push_back(m_diagnosticDBNodes->GetDBName());
      break;
    }
    case DIAGNOSTIC_COINBASE: {
      lock_guard<mutex> g(m_mutexDiagnostic);
      ret.push_back(m_diagnosticDBCoinbase->GetDBName());
      break;
    }
    case STATE_ROOT: {
      shared_lock<shared_timed_mutex> g(m_mutexStateRoot);
      ret.push_back(m_stateRootDB->GetDBName());
      break;
    }
    case PROCESSED_TEMP: {
      shared_lock<shared_timed_mutex> g(m_mutexProcessTx);
      ret.push_back(m_processedTxnTmpDB->GetDBName());
      break;
    }
    case MINER_INFO_DSCOMM: {
      shared_lock<shared_timed_mutex> g(m_mutexMinerInfoDSComm);
      ret.push_back(m_minerInfoDSCommDB->GetDBName());
      break;
    }
    case MINER_INFO_SHARDS: {
      shared_lock<shared_timed_mutex> g(m_mutexMinerInfoShards);
      ret.push_back(m_minerInfoShardsDB->GetDBName());
      break;
    }
    case EXTSEED_PUBKEYS: {
      shared_lock<shared_timed_mutex> g(m_mutexExtSeedPubKeys);
      ret.push_back(m_extSeedPubKeysDB->GetDBName());
      break;
    }
  }

  return ret;
}

// Don't use short-circuit logical AND (&&) here so that we attempt to reset all
// databases
bool BlockStorage::ResetAll() {
  if (!LOOKUP_NODE_MODE) {
    return ResetDB(META) & ResetDB(DS_BLOCK) & ResetDB(TX_BLOCK) &
           ResetDB(MICROBLOCK) & ResetDB(DS_COMMITTEE) & ResetDB(VC_BLOCK) &
           ResetDB(BLOCKLINK) & ResetDB(SHARD_STRUCTURE) &
           ResetDB(STATE_DELTA) & ResetDB(TEMP_STATE) &
           ResetDB(DIAGNOSTIC_NODES) & ResetDB(DIAGNOSTIC_COINBASE) &
           ResetDB(STATE_ROOT) & ResetDB(PROCESSED_TEMP);
  } else  // IS_LOOKUP_NODE
  {
    return ResetDB(META) & ResetDB(DS_BLOCK) & ResetDB(TX_BLOCK) &
<<<<<<< HEAD
           ResetDB(TX_BODY) & ResetDB(MICROBLOCK) & ResetDB(DS_COMMITTEE) &
           ResetDB(VC_BLOCK) & ResetDB(FB_BLOCK) & ResetDB(BLOCKLINK) &
=======
           ResetDB(TX_BODY) & ResetDB(TX_BODY_TMP) & ResetDB(MICROBLOCK) &
           ResetDB(DS_COMMITTEE) & ResetDB(VC_BLOCK) & ResetDB(BLOCKLINK) &
>>>>>>> 6ef4b443
           ResetDB(SHARD_STRUCTURE) & ResetDB(STATE_DELTA) &
           ResetDB(TEMP_STATE) & ResetDB(DIAGNOSTIC_NODES) &
           ResetDB(DIAGNOSTIC_COINBASE) & ResetDB(STATE_ROOT) &
           ResetDB(PROCESSED_TEMP) & ResetDB(MINER_INFO_DSCOMM) &
           ResetDB(MINER_INFO_SHARDS) & ResetDB(EXTSEED_PUBKEYS);
  }
}

// Don't use short-circuit logical AND (&&) here so that we attempt to refresh
// all databases
bool BlockStorage::RefreshAll() {
  if (!LOOKUP_NODE_MODE) {
    return RefreshDB(META) & RefreshDB(DS_BLOCK) & RefreshDB(TX_BLOCK) &
           RefreshDB(MICROBLOCK) & RefreshDB(DS_COMMITTEE) &
           RefreshDB(VC_BLOCK) & RefreshDB(BLOCKLINK) &
           RefreshDB(SHARD_STRUCTURE) & RefreshDB(STATE_DELTA) &
           RefreshDB(TEMP_STATE) & RefreshDB(DIAGNOSTIC_NODES) &
           RefreshDB(DIAGNOSTIC_COINBASE) & RefreshDB(STATE_ROOT) &
           RefreshDB(PROCESSED_TEMP) &
           Contract::ContractStorage2::GetContractStorage().RefreshAll();
  } else  // IS_LOOKUP_NODE
  {
    return RefreshDB(META) & RefreshDB(DS_BLOCK) & RefreshDB(TX_BLOCK) &
<<<<<<< HEAD
           RefreshDB(TX_BODY) & RefreshDB(MICROBLOCK) &
           RefreshDB(DS_COMMITTEE) & RefreshDB(VC_BLOCK) & RefreshDB(FB_BLOCK) &
=======
           RefreshDB(TX_BODY) & RefreshDB(TX_BODY_TMP) & RefreshDB(MICROBLOCK) &
           RefreshDB(DS_COMMITTEE) & RefreshDB(VC_BLOCK) &
>>>>>>> 6ef4b443
           RefreshDB(BLOCKLINK) & RefreshDB(SHARD_STRUCTURE) &
           RefreshDB(STATE_DELTA) & RefreshDB(TEMP_STATE) &
           RefreshDB(DIAGNOSTIC_NODES) & RefreshDB(DIAGNOSTIC_COINBASE) &
           RefreshDB(STATE_ROOT) & RefreshDB(PROCESSED_TEMP) &
           RefreshDB(MINER_INFO_DSCOMM) & RefreshDB(MINER_INFO_SHARDS) &
           RefreshDB(EXTSEED_PUBKEYS) &
           Contract::ContractStorage2::GetContractStorage().RefreshAll();
  }
}<|MERGE_RESOLUTION|>--- conflicted
+++ resolved
@@ -1704,18 +1704,13 @@
   } else  // IS_LOOKUP_NODE
   {
     return ResetDB(META) & ResetDB(DS_BLOCK) & ResetDB(TX_BLOCK) &
-<<<<<<< HEAD
            ResetDB(TX_BODY) & ResetDB(MICROBLOCK) & ResetDB(DS_COMMITTEE) &
-           ResetDB(VC_BLOCK) & ResetDB(FB_BLOCK) & ResetDB(BLOCKLINK) &
-=======
-           ResetDB(TX_BODY) & ResetDB(TX_BODY_TMP) & ResetDB(MICROBLOCK) &
-           ResetDB(DS_COMMITTEE) & ResetDB(VC_BLOCK) & ResetDB(BLOCKLINK) &
->>>>>>> 6ef4b443
-           ResetDB(SHARD_STRUCTURE) & ResetDB(STATE_DELTA) &
-           ResetDB(TEMP_STATE) & ResetDB(DIAGNOSTIC_NODES) &
-           ResetDB(DIAGNOSTIC_COINBASE) & ResetDB(STATE_ROOT) &
-           ResetDB(PROCESSED_TEMP) & ResetDB(MINER_INFO_DSCOMM) &
-           ResetDB(MINER_INFO_SHARDS) & ResetDB(EXTSEED_PUBKEYS);
+           ResetDB(VC_BLOCK) & ResetDB(BLOCKLINK) & ResetDB(SHARD_STRUCTURE) &
+           ResetDB(STATE_DELTA) & ResetDB(TEMP_STATE) &
+           ResetDB(DIAGNOSTIC_NODES) & ResetDB(DIAGNOSTIC_COINBASE) &
+           ResetDB(STATE_ROOT) & ResetDB(PROCESSED_TEMP) &
+           ResetDB(MINER_INFO_DSCOMM) & ResetDB(MINER_INFO_SHARDS) &
+           ResetDB(EXTSEED_PUBKEYS);
   }
 }
 
@@ -1734,13 +1729,8 @@
   } else  // IS_LOOKUP_NODE
   {
     return RefreshDB(META) & RefreshDB(DS_BLOCK) & RefreshDB(TX_BLOCK) &
-<<<<<<< HEAD
            RefreshDB(TX_BODY) & RefreshDB(MICROBLOCK) &
-           RefreshDB(DS_COMMITTEE) & RefreshDB(VC_BLOCK) & RefreshDB(FB_BLOCK) &
-=======
-           RefreshDB(TX_BODY) & RefreshDB(TX_BODY_TMP) & RefreshDB(MICROBLOCK) &
            RefreshDB(DS_COMMITTEE) & RefreshDB(VC_BLOCK) &
->>>>>>> 6ef4b443
            RefreshDB(BLOCKLINK) & RefreshDB(SHARD_STRUCTURE) &
            RefreshDB(STATE_DELTA) & RefreshDB(TEMP_STATE) &
            RefreshDB(DIAGNOSTIC_NODES) & RefreshDB(DIAGNOSTIC_COINBASE) &
