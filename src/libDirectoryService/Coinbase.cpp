--- conflicted
+++ resolved
@@ -300,12 +300,8 @@
                                     << reward_each_lookup);
 
   // Add rewards come from gas fee back to the coinbase account
-<<<<<<< HEAD
-  AccountStore::GetInstance().IncreaseBalance(coinbaseAddress, m_totalTxnFees);
-=======
-  AccountStore::GetInstance().IncreaseBalanceTemp(coinbaseAccount,
+  AccountStore::GetInstance().IncreaseBalanceTemp(coinbaseAddress,
                                                   m_totalTxnFees);
->>>>>>> e6a9ec0e
 
   uint128_t suc_counter = 0;
   uint128_t suc_lookup_counter = 0;
