/**
* Copyright (c) 2018 Zilliqa 
* This source code is being disclosed to you solely for the purpose of your participation in 
* testing Zilliqa. You may view, compile and run the code for that purpose and pursuant to 
* the protocols and algorithms that are programmed into, and intended by, the code. You may 
* not do anything else with the code without express permission from Zilliqa Research Pte. Ltd., 
* including modifying or publishing the code (or any part of it), and developing or forming 
* another public or private blockchain network. This source code is provided ‘as is’ and no 
* warranties are given as to title or non-infringement, merchantability or fitness for purpose 
* and, to the extent permitted by law, all liability for your use of the code is disclaimed. 
* Some programs in this code are governed by the GNU General Public License v3.0 (available at 
* https://www.gnu.org/licenses/gpl-3.0.en.html) (‘GPLv3’). The programs that are governed by 
* GPLv3.0 are those programs that are located in the folders src/depends and tests/depends 
* and which include a reference to GPLv3 in their program files.
**/

#include <algorithm>
#include <chrono>
#include <thread>

#include "DirectoryService.h"
#include "common/Constants.h"
#include "common/Messages.h"
#include "common/Serializable.h"
#include "depends/common/RLP.h"
#include "depends/libDatabase/MemoryDB.h"
#include "depends/libTrie/TrieDB.h"
#include "depends/libTrie/TrieHash.h"
#include "libCrypto/Sha2.h"
#include "libMediator/Mediator.h"
#include "libNetwork/P2PComm.h"
#include "libNetwork/Whitelist.h"
#include "libUtils/DataConversion.h"
#include "libUtils/DetachedFunction.h"
#include "libUtils/Logger.h"
#include "libUtils/SanityChecks.h"

using namespace std;
using namespace boost::multiprecision;

#ifndef IS_LOOKUP_NODE
bool DirectoryService::VerifyPOW2(const vector<unsigned char>& message,
                                  unsigned int offset, const Peer& from)
{
    LOG_MARKER();
    if (IsMessageSizeInappropriate(
            message.size(), offset,
            UINT256_SIZE + sizeof(uint32_t) + PUB_KEY_SIZE + sizeof(uint64_t)
                + BLOCK_HASH_SIZE + BLOCK_HASH_SIZE + SIGNATURE_CHALLENGE_SIZE
                + SIGNATURE_RESPONSE_SIZE))
    {
        LOG_GENERAL(WARNING, "PoW2 size Inappropriate");
        return false;
    }

    unsigned int curr_offset = offset;

    // 32-byte block number
    uint256_t DSBlockNum = Serializable::GetNumber<uint256_t>(
        message, curr_offset, UINT256_SIZE);
    curr_offset += UINT256_SIZE;

    // Check block number
    if (!CheckWhetherDSBlockIsFresh(DSBlockNum + 1))
    {
        return false;
    }

    // 4-byte listening port
    uint32_t portNo = Serializable::GetNumber<uint32_t>(message, curr_offset,
                                                        sizeof(uint32_t));
    curr_offset += sizeof(uint32_t);

    uint128_t ipAddr = from.m_ipAddress;
    Peer peer(ipAddr, portNo);

    // 33-byte public key
    PubKey key;
    if (key.Deserialize(message, curr_offset) != 0)
    {
        LOG_GENERAL(WARNING, "We failed to deserialize PubKey.");
        return false;
    }

    if (TEST_NET_MODE
        && not Whitelist::GetInstance().IsPubkeyInShardWhiteList(key))
    {
        LOG_EPOCH(WARNING, to_string(m_mediator.m_currentEpochNum).c_str(),
                  "Submitted PoW2 but node is not in shard whitelist. Hence, "
                  "not accepted!");
        return false;
    }

<<<<<<< HEAD
    if (!Whitelist::GetInstance().IsValidIP(peer.m_ipAddress))
    {
        LOG_GENERAL(
            WARNING,
            "IP address belong to private ip subnet or is a broadcast address");
        return false;
    }

=======
>>>>>>> a1d4fa48
    curr_offset += PUB_KEY_SIZE;

    // To-do: Reject PoW2 submissions from existing members of DS committee
    // 8-byte nonce
    uint64_t nonce = Serializable::GetNumber<uint64_t>(message, curr_offset,
                                                       sizeof(uint64_t));
    curr_offset += sizeof(uint64_t);

    // 32-byte resulting hash
    string winning_hash = DataConversion::Uint8VecToHexStr(message, curr_offset,
                                                           BLOCK_HASH_SIZE);
    curr_offset += BLOCK_HASH_SIZE;

    // 32-byte mixhash
    string winning_mixhash = DataConversion::Uint8VecToHexStr(
        message, curr_offset, BLOCK_HASH_SIZE);
    curr_offset += BLOCK_HASH_SIZE;

    //64 byte signature
    Signature sign(message, curr_offset);

    if (!Schnorr::GetInstance().Verify(message, 0, curr_offset, sign, key))
    {
        LOG_GENERAL(WARNING, "PoW2 submission signature wrong");
        return false;
    }

    curr_offset += SIGNATURE_CHALLENGE_SIZE + SIGNATURE_RESPONSE_SIZE;

    m_mediator.UpdateDSBlockRand();

    // Log all values
    LOG_EPOCH(INFO, to_string(m_mediator.m_currentEpochNum).c_str(),
              "Public_key             = 0x"
                  << DataConversion::SerializableToHexStr(key));
    LOG_EPOCH(INFO, to_string(m_mediator.m_currentEpochNum).c_str(),
              "Winning IP                = " << peer.GetPrintableIPAddress()
                                             << ":" << portNo);
    LOG_EPOCH(INFO, to_string(m_mediator.m_currentEpochNum).c_str(),
              "dsb size               = "
                  << m_mediator.m_dsBlockChain.GetBlockCount())

    // Define the PoW2 parameters
    array<unsigned char, UINT256_SIZE> rand1, rand2;
    unsigned int difficulty
        = POW2_DIFFICULTY; //TODO: Get this value dynamically

    rand1 = m_mediator.m_dsBlockRand;
    rand2.fill(0);

    // Verify nonce
    uint256_t block_num = m_mediator.m_txBlockChain.GetBlockCount();

    m_timespec = r_timer_start();

    lock(m_mutexAllPOW2, m_mutexAllPoWConns);
    lock_guard<mutex> g(m_mutexAllPOW2, adopt_lock);
    lock_guard<mutex> g2(m_mutexAllPoWConns, adopt_lock);

    // if ((m_state != POW2_SUBMISSION) && (m_state != SHARDING_CONSENSUS_PREP))
    if (!CheckState(VERIFYPOW2))
    {
        LOG_EPOCH(INFO, to_string(m_mediator.m_currentEpochNum).c_str(),
                  "Too late - current state is "
                      << m_state
                      << ". Don't verify cause I got other work to do. "
                         "Assume true as it has no impact.");

        // TODO: This need to be changed.
        m_allPoWConns.insert(make_pair(key, peer));
        return true;
    }

    bool result = POW::GetInstance().PoWVerify(block_num, difficulty, rand1,
                                               rand2, ipAddr, key, false, nonce,
                                               winning_hash, winning_mixhash);

    LOG_EPOCH(INFO, to_string(m_mediator.m_currentEpochNum).c_str(),
              "[POWSTAT] pow 2 verify (microsec): " << r_timer_end(m_timespec));

    if (result == true)
    {
        // Do another check on the state before accessing m_allPoWs
        // Accept slightly late entries as the primary DS might have received some of those entries and have those in his proposed shards
        if (!CheckState(VERIFYPOW2))
        {
            LOG_EPOCH(INFO, to_string(m_mediator.m_currentEpochNum).c_str(),
                      "Too late - current state is " << m_state);
        }
        else
        {
            LOG_EPOCH(INFO, to_string(m_mediator.m_currentEpochNum).c_str(),
                      "POW2 verification passed");
            //lock(m_mutexAllPOW2, m_mutexAllPoWConns);
            //lock_guard<mutex> g(m_mutexAllPOW2, adopt_lock);
            //lock_guard<mutex> g2(m_mutexAllPoWConns, adopt_lock);
            m_allPoW2s.insert(make_pair(key, nonce));
            m_allPoWConns.insert(make_pair(key, peer));
        }
    }
    else
    {
        LOG_EPOCH(WARNING, to_string(m_mediator.m_currentEpochNum).c_str(),
                  "Invalid PoW2 submission"
                      << "\n"
                      << "blockNum: " << block_num
                      << " Difficulty: " << difficulty << " nonce: " << nonce
                      << " ip: " << peer.GetPrintableIPAddress() << ":"
                      << portNo << "\n"
                      << "rand1: " << DataConversion::charArrToHexStr(rand1)
                      << " rand2: " << DataConversion::charArrToHexStr(rand2));
    }
    return result;
}
#endif // IS_LOOKUP_NODE

bool DirectoryService::ProcessPoW2Submission(
    const vector<unsigned char>& message, unsigned int offset, const Peer& from)
{
#ifndef IS_LOOKUP_NODE
    // Message = [32-byte block num] [4-byte listening port] [33-byte public key] [8-byte nonce] [32-byte resulting hash] [32-byte mixhash]
    //[64-byte signature]
    LOG_MARKER();

    if (m_state == DSBLOCK_CONSENSUS
        || (m_state != POW2_SUBMISSION && m_mode == Mode::IDLE
            && m_mediator.m_node->m_state == Node::POW2_SUBMISSION))
    {
        std::unique_lock<std::mutex> cv_lk(m_MutexCVPOW2Submission);

        if (cv_POW2Submission.wait_for(
                cv_lk, std::chrono::seconds(POW_SUBMISSION_TIMEOUT))
            == std::cv_status::timeout)
        {
            LOG_EPOCH(WARNING, to_string(m_mediator.m_currentEpochNum).c_str(),
                      "Time out while waiting for state transition ");
        }

        LOG_EPOCH(INFO, to_string(m_mediator.m_currentEpochNum).c_str(),
                  "State transition is completed. (check for timeout)");
    }

    if (!CheckState(PROCESS_POW2SUBMISSION))
    {
        LOG_EPOCH(INFO, to_string(m_mediator.m_currentEpochNum).c_str(),
                  "Not at POW2_SUBMISSION. Current state is " << m_state);
        return false;
    }

    bool result = VerifyPOW2(message, offset, from);
    return result;
#else // IS_LOOKUP_NODE
    return true;
#endif // IS_LOOKUP_NODE
}<|MERGE_RESOLUTION|>--- conflicted
+++ resolved
@@ -91,7 +91,6 @@
         return false;
     }
 
-<<<<<<< HEAD
     if (!Whitelist::GetInstance().IsValidIP(peer.m_ipAddress))
     {
         LOG_GENERAL(
@@ -99,9 +98,6 @@
             "IP address belong to private ip subnet or is a broadcast address");
         return false;
     }
-
-=======
->>>>>>> a1d4fa48
     curr_offset += PUB_KEY_SIZE;
 
     // To-do: Reject PoW2 submissions from existing members of DS committee
