--- conflicted
+++ resolved
@@ -42,11 +42,7 @@
     const vector<unsigned char>& message, const Peer& from, PubKey& key,
     unsigned int curr_offset, uint32_t& portNo, uint64_t& nonce,
     array<unsigned char, 32>& rand1, array<unsigned char, 32>& rand2,
-<<<<<<< HEAD
-    unsigned int& difficulty, uint64_t& block_num, string& winning_hash)
-=======
     uint8_t& difficultyLevel, uint64_t& block_num, string& winning_hash)
->>>>>>> 263317a7
 {
     if (LOOKUP_NODE_MODE)
     {
@@ -214,13 +210,6 @@
     array<unsigned char, 32> rand1;
     array<unsigned char, 32> rand2;
     uint64_t block_num;
-<<<<<<< HEAD
-    string winning_hash;
-    bool result = VerifyPoWSubmission(message, from, key, curr_offset, portNo,
-                                      nonce, rand1, rand2, difficulty,
-                                      block_num, winning_hash);
-=======
->>>>>>> 263317a7
 
     if (CheckPoWSubmissionExceedsLimitsForNode(key))
     {
@@ -254,12 +243,6 @@
                 = DataConversion::HexStrToStdArray(winning_hash);
 
             m_allPoWConns.emplace(key, peer);
-<<<<<<< HEAD
-            m_allPoWs.emplace_back(
-                key,
-                make_pair(nonce,
-                          DataConversion::HexStrToStdArray(winning_hash)));
-=======
             m_allPoWs[key] = winningHashArr;
 
             uint8_t expectedDSDiff = DS_POW_DIFFICULTY;
@@ -276,7 +259,6 @@
             }
 
             UpdatePoWSubmissionCounterforNode(key);
->>>>>>> 263317a7
         }
     }
     else
