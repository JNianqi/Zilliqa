--- conflicted
+++ resolved
@@ -205,13 +205,8 @@
                       m_mediator.m_selfKey.second, lastDSBlockNum,
                       dsBlockHeader),
         vector<bool>(isMicroBlockEmpty),
-<<<<<<< HEAD
-        vector<MicroBlockHashSet>(microBlockHashes),
+        vector<MicroBlockHashSet>(microBlockHashes), vector<uint32_t>(shardIDs),
         CoSignatures(m_mediator.m_DSCommittee.size())));
-=======
-        vector<MicroBlockHashSet>(microBlockHashes), vector<uint32_t>(shardIDs),
-        CoSignatures(m_mediator.m_DSCommitteePubKeys.size())));
->>>>>>> 64a1dcb0
 
     LOG_STATE("[STATS][" << std::setw(15) << std::left
                          << m_mediator.m_selfPeer.GetPrintableIPAddress()
