/**
* Copyright (c) 2018 Zilliqa 
* This source code is being disclosed to you solely for the purpose of your participation in 
* testing Zilliqa. You may view, compile and run the code for that purpose and pursuant to 
* the protocols and algorithms that are programmed into, and intended by, the code. You may 
* not do anything else with the code without express permission from Zilliqa Research Pte. Ltd., 
* including modifying or publishing the code (or any part of it), and developing or forming 
* another public or private blockchain network. This source code is provided ‘as is’ and no 
* warranties are given as to title or non-infringement, merchantability or fitness for purpose 
* and, to the extent permitted by law, all liability for your use of the code is disclaimed. 
* Some programs in this code are governed by the GNU General Public License v3.0 (available at 
* https://www.gnu.org/licenses/gpl-3.0.en.html) (‘GPLv3’). The programs that are governed by 
* GPLv3.0 are those programs that are located in the folders src/depends and tests/depends 
* and which include a reference to GPLv3 in their program files.
**/

#include <algorithm>
#include <chrono>
#include <thread>

#include "DirectoryService.h"
#include "common/Constants.h"
#include "common/Messages.h"
#include "common/Serializable.h"
#include "depends/common/RLP.h"
#include "depends/libDatabase/MemoryDB.h"
#include "depends/libTrie/TrieDB.h"
#include "depends/libTrie/TrieHash.h"
#include "libCrypto/Sha2.h"
#include "libMediator/Mediator.h"
#include "libNetwork/P2PComm.h"
#include "libUtils/DataConversion.h"
#include "libUtils/DetachedFunction.h"
#include "libUtils/Logger.h"
#include "libUtils/SanityChecks.h"
#include "libUtils/TxnRootComputation.h"

using namespace std;
using namespace boost::multiprecision;

#ifndef IS_LOOKUP_NODE
void DirectoryService::ExtractDataFromMicroblocks(
    TxnHash& microblockTxnTrieRoot, StateHash& microblockDeltaTrieRoot,
    std::vector<MicroBlockHashSet>& microblockHashes, uint256_t& allGasLimit,
    uint256_t& allGasUsed, uint32_t& numTxs,
    std::vector<bool>& isMicroBlockEmpty, uint32_t& numMicroBlocks) const
{
    LOG_MARKER();

    bool isVacuousEpoch
        = (m_consensusID >= (NUM_FINAL_BLOCK_PER_POW - NUM_VACUOUS_EPOCHS));
    auto blockNum
        = m_mediator.m_txBlockChain.GetLastBlock().GetHeader().GetBlockNum()
        + 1;
    unsigned int i = 1;

    for (auto& microBlock : m_microBlocks)
    {
        LOG_EPOCH(INFO, to_string(m_mediator.m_currentEpochNum).c_str(),
                  "Micro block " << i << " has "
                                 << microBlock.GetHeader().GetNumTxs()
                                 << " transactions.");

        LOG_STATE("[STATS][" << std::setw(15) << std::left
                             << m_mediator.m_selfPeer.GetPrintableIPAddress()
                             << "][" << i << "    ]["
                             << microBlock.GetHeader().GetNumTxs()
                             << "] PROPOSED");

        i++;

        microblockHashes.push_back(
            {microBlock.GetHeader().GetTxRootHash(),
             microBlock.GetHeader().GetStateDeltaHash()});
        allGasLimit += microBlock.GetHeader().GetGasLimit();
        allGasUsed += microBlock.GetHeader().GetGasUsed();
        numTxs += microBlock.GetHeader().GetNumTxs();

        ++numMicroBlocks;

        bool isEmpty = microBlock.GetHeader().GetNumTxs() == 0;

        if (!isVacuousEpoch && !isEmpty)
        {
            m_mediator.m_node->m_unavailableMicroBlocks[blockNum].insert(
                {{microBlock.GetHeader().GetTxRootHash(),
                  microBlock.GetHeader().GetStateDeltaHash()},
                 {true, true}});

            LOG_EPOCH(INFO, to_string(m_mediator.m_currentEpochNum).c_str(),
                      "Added " << microBlock.GetHeader().GetTxRootHash() << " "
                               << microBlock.GetHeader().GetStateDeltaHash()
                               << " for unavailable"
                               << " MicroBlock " << blockNum);
        }

        isMicroBlockEmpty.push_back(isEmpty);
    }

    if (m_mediator.m_node->m_unavailableMicroBlocks.find(blockNum)
            != m_mediator.m_node->m_unavailableMicroBlocks.end()
        && m_mediator.m_node->m_unavailableMicroBlocks[blockNum].size() > 0)
    {
        unique_lock<mutex> g(m_mediator.m_node->m_mutexAllMicroBlocksRecvd);
        m_mediator.m_node->m_allMicroBlocksRecvd = false;
    }

    microblockTxnTrieRoot = ComputeTransactionsRoot(microblockHashes);
    microblockDeltaTrieRoot = ComputeDeltasRoot(microblockHashes);

    LOG_EPOCH(
        INFO, to_string(m_mediator.m_currentEpochNum).c_str(),
        "Proposed FinalBlock TxnTrieRootHash : "
            << DataConversion::charArrToHexStr(microblockTxnTrieRoot.asArray())
            << endl
            << " DeltaTrieRootHash: "
            << DataConversion::charArrToHexStr(
                   microblockDeltaTrieRoot.asArray()));
}

void DirectoryService::ComposeFinalBlockCore()
{
    LOG_MARKER();

    TxnHash microblockTxnTrieRoot;
    StateHash microblockDeltaTrieRoot;
    std::vector<MicroBlockHashSet> microBlockHashes;
    uint8_t type = TXBLOCKTYPE::FINAL;
    uint32_t version = BLOCKVERSION::VERSION1;
    uint256_t allGasLimit = 0;
    uint256_t allGasUsed = 0;
    uint32_t numTxs = 0;
    std::vector<bool> isMicroBlockEmpty;
    uint32_t numMicroBlocks = 0;

    ExtractDataFromMicroblocks(microblockTxnTrieRoot, microblockDeltaTrieRoot,
                               microBlockHashes, allGasLimit, allGasUsed,
                               numTxs, isMicroBlockEmpty, numMicroBlocks);

    m_microBlocks.clear();

    BlockHash prevHash;
    uint256_t timestamp = get_time_as_int();

    uint256_t blockNum = 0;
    if (m_mediator.m_txBlockChain.GetBlockCount() > 0)
    {
        TxBlock lastBlock = m_mediator.m_txBlockChain.GetLastBlock();
        SHA2<HASH_TYPE::HASH_VARIANT_256> sha2;
        vector<unsigned char> vec;
        lastBlock.GetHeader().Serialize(vec, 0);
        sha2.Update(vec);
        vector<unsigned char> hashVec = sha2.Finalize();
        copy(hashVec.begin(), hashVec.end(), prevHash.asArray().begin());
        LOG_EPOCH(INFO, to_string(m_mediator.m_currentEpochNum).c_str(),
                  "Prev block hash as per leader "
                      << prevHash.hex() << endl
                      << "TxBlockHeader: " << lastBlock.GetHeader());
        blockNum = lastBlock.GetHeader().GetBlockNum() + 1;
    }

    if (m_mediator.m_dsBlockChain.GetBlockCount() <= 0)
    {
        LOG_GENERAL(FATAL,
                    "assertion failed (" << __FILE__ << ":" << __LINE__ << ": "
                                         << __FUNCTION__ << ")");
    }

    DSBlock lastDSBlock = m_mediator.m_dsBlockChain.GetLastBlock();
    uint256_t lastDSBlockNum = lastDSBlock.GetHeader().GetBlockNum();
    SHA2<HASH_TYPE::HASH_VARIANT_256> sha2;
    vector<unsigned char> vec;
    lastDSBlock.GetHeader().Serialize(vec, 0);
    sha2.Update(vec);
    vector<unsigned char> hashVec = sha2.Finalize();
    BlockHash dsBlockHeader;
    copy(hashVec.begin(), hashVec.end(), dsBlockHeader.asArray().begin());

    StateHash stateRoot = StateHash();

    bool isVacuousEpoch
        = (m_consensusID >= (NUM_FINAL_BLOCK_PER_POW - NUM_VACUOUS_EPOCHS));
    if (isVacuousEpoch)
    {
        AccountStore::GetInstance().UpdateStateTrieAll();
        stateRoot = AccountStore::GetInstance().GetStateRootHash();
    }

    // Make sure signature placeholders are of the expected size (in particular, the bitmaps)
    // This is because backups will save the final block before consensus inside m_finalBlockMessage
    // Then, m_finalBlockMessage will be updated after consensus (for the cosig values)
    m_finalBlock.reset(new TxBlock(
        TxBlockHeader(type, version, allGasLimit, allGasUsed, prevHash,
<<<<<<< HEAD
                      blockNum, timestamp, microblockTxnTrieRoot, stateRoot,
                      microblockDeltaTrieRoot, numTxs, numMicroBlocks,
                      m_mediator.m_selfKey.second, lastDSBlockNum,
                      dsBlockHeader, m_viewChangeCounter),
        vector<bool>(isMicroBlockEmpty),
        vector<MicroBlockHashSet>(microBlockHashes),

=======
                      blockNum, timestamp, microblockTrieRoot, stateRoot,
                      numTxs, numMicroBlocks, m_mediator.m_selfKey.second,
                      lastDSBlockNum, dsBlockHeader),
        vector<bool>(isMicroBlockEmpty), vector<TxnHash>(microBlockTxHashes),
>>>>>>> d3e41248
        CoSignatures(m_mediator.m_DSCommitteePubKeys.size())));

    LOG_STATE("[STATS][" << std::setw(15) << std::left
                         << m_mediator.m_selfPeer.GetPrintableIPAddress()
                         << "][" << m_mediator.m_txBlockChain.GetBlockCount()
                         << "][" << m_finalBlock->GetHeader().GetNumTxs()
                         << "] FINAL");

    LOG_EPOCH(INFO, to_string(m_mediator.m_currentEpochNum).c_str(),
              "Final block proposed with "
                  << m_finalBlock->GetHeader().GetNumTxs() << " transactions.");
}

void DirectoryService::AppendSharingSetupToFinalBlockMessage(
    vector<unsigned char>& finalBlockMessage, unsigned int curr_offset)
{
    // Transaction body sharing setup
    // Everyone (DS and non-DS) needs to remember their sharing assignments for this particular block

    // Transaction body sharing assignments:
    // PART 1. Select X random nodes from DS committee for receiving Tx bodies and broadcasting to other DS nodes
    // PART 2. Select X random nodes per shard for receiving Tx bodies and broadcasting to other nodes in the shard
    // PART 3. Select X random nodes per shard for sending Tx bodies to the receiving nodes in other committees (DS and shards)

    // Message format:
    // [4-byte num of DS nodes]
    //   [16-byte IP] [4-byte port]
    //   [16-byte IP] [4-byte port]
    //   ...
    // [4-byte num of committees]
    // [4-byte num of committee receiving nodes]
    //   [16-byte IP] [4-byte port]
    //   [16-byte IP] [4-byte port]
    //   ...
    // [4-byte num of committee sending nodes]
    //   [16-byte IP] [4-byte port]
    //   [16-byte IP] [4-byte port]
    //   ...
    // [4-byte num of committee receiving nodes]
    //   [16-byte IP] [4-byte port]
    //   [16-byte IP] [4-byte port]
    //   ...
    // [4-byte num of committee sending nodes]
    //   [16-byte IP] [4-byte port]
    //   [16-byte IP] [4-byte port]
    //   ...
    // ...

    // PART 1
    // First version: We just take the first X nodes in DS committee
    LOG_MARKER();

    LOG_EPOCH(INFO, to_string(m_mediator.m_currentEpochNum).c_str(),
              "debug " << m_mediator.m_DSCommitteeNetworkInfo.size() << " "
                       << TX_SHARING_CLUSTER_SIZE);

    uint32_t num_ds_nodes
        = (m_mediator.m_DSCommitteeNetworkInfo.size() < TX_SHARING_CLUSTER_SIZE)
        ? m_mediator.m_DSCommitteeNetworkInfo.size()
        : TX_SHARING_CLUSTER_SIZE;
    Serializable::SetNumber<uint32_t>(finalBlockMessage, curr_offset,
                                      num_ds_nodes, sizeof(uint32_t));
    curr_offset += sizeof(uint32_t);
    LOG_EPOCH(INFO, to_string(m_mediator.m_currentEpochNum).c_str(),
              "Forwarders inside the DS committee (" << num_ds_nodes << "):");

    for (unsigned int i = 0; i < m_consensusMyID; i++)
    {
        m_mediator.m_DSCommitteeNetworkInfo.at(i).Serialize(finalBlockMessage,
                                                            curr_offset);
        LOG_EPOCH(INFO, to_string(m_mediator.m_currentEpochNum).c_str(),
                  m_mediator.m_DSCommitteeNetworkInfo.at(i));
        curr_offset += IP_SIZE + PORT_SIZE;
    }

    // when i == m_consensusMyID use m_mediator.m_selfPeer since IP/ port in
    // m_mediator.m_DSCommitteeNetworkInfo.at(m_consensusMyID) is zeroed out
    m_mediator.m_selfPeer.Serialize(finalBlockMessage, curr_offset);
    LOG_EPOCH(INFO, to_string(m_mediator.m_currentEpochNum).c_str(),
              m_mediator.m_selfPeer);
    curr_offset += IP_SIZE + PORT_SIZE;

    for (unsigned int i = m_consensusMyID + 1; i < num_ds_nodes; i++)
    {
        m_mediator.m_DSCommitteeNetworkInfo.at(i).Serialize(finalBlockMessage,
                                                            curr_offset);
        LOG_EPOCH(INFO, to_string(m_mediator.m_currentEpochNum).c_str(),
                  m_mediator.m_DSCommitteeNetworkInfo.at(i));
        curr_offset += IP_SIZE + PORT_SIZE;
    }

    LOG_EPOCH(INFO, to_string(m_mediator.m_currentEpochNum).c_str(),
              "Number of shards: " << m_shards.size());

    Serializable::SetNumber<uint32_t>(finalBlockMessage, curr_offset,
                                      (uint32_t)m_shards.size(),
                                      sizeof(uint32_t));
    curr_offset += sizeof(uint32_t);

    // PART 2 and 3
    // First version: We just take the first X nodes for receiving and next X nodes for sending
    for (unsigned int i = 0; i < m_shards.size(); i++)
    {
        const map<PubKey, Peer>& shard = m_shards.at(i);

        LOG_EPOCH(INFO, to_string(m_mediator.m_currentEpochNum).c_str(),
                  "Shard " << i << " forwarders:");

        // PART 2
        uint32_t nodes_recv_lo = 0;
        uint32_t nodes_recv_hi = nodes_recv_lo + TX_SHARING_CLUSTER_SIZE - 1;
        if (nodes_recv_hi >= shard.size())
        {
            nodes_recv_hi = shard.size() - 1;
        }

        unsigned int num_nodes = nodes_recv_hi - nodes_recv_lo + 1;

        Serializable::SetNumber<uint32_t>(finalBlockMessage, curr_offset,
                                          num_nodes, sizeof(uint32_t));
        curr_offset += sizeof(uint32_t);

        map<PubKey, Peer>::const_iterator node_peer = shard.begin();
        for (unsigned int j = 0; j < num_nodes; j++)
        {
            node_peer->second.Serialize(finalBlockMessage, curr_offset);
            curr_offset += IP_SIZE + PORT_SIZE;

            LOG_EPOCH(INFO, to_string(m_mediator.m_currentEpochNum).c_str(),
                      node_peer->second);

            node_peer++;
        }

        LOG_EPOCH(INFO, to_string(m_mediator.m_currentEpochNum).c_str(),
                  "Shard " << i << " senders:");

        // PART 3
        uint32_t nodes_send_lo = 0;
        uint32_t nodes_send_hi = 0;

        if (shard.size() <= TX_SHARING_CLUSTER_SIZE)
        {
            nodes_send_lo = nodes_recv_lo;
            nodes_send_hi = nodes_recv_hi;
        }
        else if (shard.size() < (2 * TX_SHARING_CLUSTER_SIZE))
        {
            nodes_send_lo = shard.size() - TX_SHARING_CLUSTER_SIZE;
            nodes_send_hi = nodes_send_lo + TX_SHARING_CLUSTER_SIZE - 1;
        }
        else
        {
            nodes_send_lo = TX_SHARING_CLUSTER_SIZE;
            nodes_send_hi = nodes_send_lo + TX_SHARING_CLUSTER_SIZE - 1;
        }

        num_nodes = nodes_send_hi - nodes_send_lo + 1;

        LOG_EPOCH(INFO, to_string(m_mediator.m_currentEpochNum).c_str(),
                  "DEBUG lo " << nodes_send_lo);
        LOG_EPOCH(INFO, to_string(m_mediator.m_currentEpochNum).c_str(),
                  "DEBUG hi " << nodes_send_hi);
        LOG_EPOCH(INFO, to_string(m_mediator.m_currentEpochNum).c_str(),
                  "DEBUG num_nodes " << num_nodes);

        Serializable::SetNumber<uint32_t>(finalBlockMessage, curr_offset,
                                          num_nodes, sizeof(uint32_t));
        curr_offset += sizeof(uint32_t);

        node_peer = shard.begin();
        advance(node_peer, nodes_send_lo);

        for (unsigned int j = 0; j < num_nodes; j++)
        {
            node_peer->second.Serialize(finalBlockMessage, curr_offset);
            curr_offset += IP_SIZE + PORT_SIZE;

            LOG_EPOCH(INFO, to_string(m_mediator.m_currentEpochNum).c_str(),
                      node_peer->second);

            node_peer++;
        }
    }

    // For this version, DS leader is part of the X nodes to receive and share Tx bodies
    if (true)
    {
        m_sharingAssignment.clear();

        for (unsigned int i = num_ds_nodes;
             i < m_mediator.m_DSCommitteeNetworkInfo.size(); i++)
        {
            m_sharingAssignment.push_back(
                m_mediator.m_DSCommitteeNetworkInfo.at(i));
        }
    }
}

vector<unsigned char> DirectoryService::ComposeFinalBlockMessage()
{
    LOG_MARKER();

    vector<unsigned char> finalBlockMessage;
    unsigned int curr_offset = 0;

    bool isVacuousEpoch
        = (m_consensusID >= (NUM_FINAL_BLOCK_PER_POW - NUM_VACUOUS_EPOCHS));

    {
        unique_lock<mutex> g(m_mediator.m_node->m_mutexUnavailableMicroBlocks,
                             defer_lock);
        unique_lock<mutex> g2(m_mediator.m_node->m_mutexAllMicroBlocksRecvd,
                              defer_lock);
        lock(g, g2);

        if (isVacuousEpoch && !m_mediator.m_node->m_allMicroBlocksRecvd)
        {
            LOG_EPOCH(
                INFO, to_string(m_mediator.m_currentEpochNum).c_str(),
                "Waiting for microblocks before composing final block. Count: "
                    << m_mediator.m_node->m_unavailableMicroBlocks.size());
            for (auto it : m_mediator.m_node->m_unavailableMicroBlocks)
            {
                LOG_EPOCH(INFO, to_string(m_mediator.m_currentEpochNum).c_str(),
                          "Waiting for finalblock " << it.first << ". Count "
                                                    << it.second.size());
                for (auto it2 : it.second)
                {
                    LOG_EPOCH(INFO,
                              to_string(m_mediator.m_currentEpochNum).c_str(),
                              it2.first);
                }
            }

            m_mediator.m_node->m_cvAllMicroBlocksRecvd.wait(
                g, [this] { return m_mediator.m_node->m_allMicroBlocksRecvd; });
            LOG_EPOCH(INFO, to_string(m_mediator.m_currentEpochNum).c_str(),
                      "All microblocks recvd, moving to compose final block");
        }
    }

    ComposeFinalBlockCore(); // stores it in m_finalBlock

    m_finalBlock->Serialize(finalBlockMessage, curr_offset);
    curr_offset += finalBlockMessage.size();

    AppendSharingSetupToFinalBlockMessage(finalBlockMessage, curr_offset);

    // At this point, cosigs are still not updated inside m_finalBlockMessage
    // Update will be done in ProcessFinalBlockConsensusWhenDone
    m_finalBlockMessage = finalBlockMessage;
    return finalBlockMessage;
}

bool DirectoryService::RunConsensusOnFinalBlockWhenDSPrimary()
{
    LOG_MARKER();

    // Compose the final block from all the microblocks
    // I guess only the leader has to do this
    LOG_EPOCH(INFO, to_string(m_mediator.m_currentEpochNum).c_str(),
              "I am the leader DS node. Creating final block.");

    // finalBlockMessage = serialized final block + tx-body sharing setup
    vector<unsigned char> finalBlockMessage = ComposeFinalBlockMessage();

    // kill first ds leader (used for view change testing)
    /**
    if (m_consensusMyID == 0 && m_viewChangeCounter < 1)
    {
        LOG_EPOCH(INFO, to_string(m_mediator.m_currentEpochNum).c_str(),
                  "I am killing myself to test view change");
        throw exception();
    }
    **/

    // Create new consensus object
    // Dummy values for now
    //uint32_t consensusID = 0x0;
    m_consensusBlockHash.resize(BLOCK_HASH_SIZE);
    fill(m_consensusBlockHash.begin(), m_consensusBlockHash.end(), 0x77);

    m_consensusObject.reset(new ConsensusLeader(
        m_consensusID, m_consensusBlockHash, m_consensusMyID,
        m_mediator.m_selfKey.first, m_mediator.m_DSCommitteePubKeys,
        m_mediator.m_DSCommitteeNetworkInfo,
        static_cast<unsigned char>(DIRECTORY),
        static_cast<unsigned char>(FINALBLOCKCONSENSUS),
        std::function<bool(const vector<unsigned char>&, unsigned int,
                           const Peer&)>(),
        std::function<bool(map<unsigned int, std::vector<unsigned char>>)>()));

    if (m_consensusObject == nullptr)
    {
        LOG_EPOCH(WARNING, to_string(m_mediator.m_currentEpochNum).c_str(),
                  "Unable to create consensus object");
        return false;
    }

    ConsensusLeader* cl
        = dynamic_cast<ConsensusLeader*>(m_consensusObject.get());

    if (m_mode == PRIMARY_DS)
    {
        LOG_STATE("[FBCON]["
                  << setw(15) << left
                  << m_mediator.m_selfPeer.GetPrintableIPAddress() << "]["
                  << m_mediator.m_txBlockChain.GetBlockCount() << "] BGIN");
    }

    cl->StartConsensus(finalBlockMessage, TxBlockHeader::SIZE);

    return true;
}

// Check type (must be final block type)
bool DirectoryService::CheckBlockTypeIsFinal()
{
    LOG_MARKER();

    if (m_finalBlock->GetHeader().GetType() != TXBLOCKTYPE::FINAL)
    {
        LOG_GENERAL(WARNING,
                    "Type check failed. Expected: "
                        << (unsigned int)TXBLOCKTYPE::FINAL << " Actual: "
                        << (unsigned int)m_finalBlock->GetHeader().GetType());
        return false;
    }

    return true;
}

// Check version (must be most current version)
bool DirectoryService::CheckFinalBlockVersion()
{
    LOG_MARKER();

    if (m_finalBlock->GetHeader().GetVersion() != BLOCKVERSION::VERSION1)
    {
        LOG_GENERAL(
            WARNING,
            "Version check failed. Expected: "
                << (unsigned int)BLOCKVERSION::VERSION1 << " Actual: "
                << (unsigned int)m_finalBlock->GetHeader().GetVersion());
        return false;
    }

    return true;
}

// Check block number (must be = 1 + block number of last Tx block header in the Tx blockchain)
bool DirectoryService::CheckFinalBlockNumber()
{
    LOG_MARKER();

    const uint256_t& finalblockBlocknum
        = m_finalBlock->GetHeader().GetBlockNum();
    uint256_t expectedBlocknum = 0;
    if (m_mediator.m_txBlockChain.GetBlockCount() > 0)
    {
        expectedBlocknum
            = m_mediator.m_txBlockChain.GetLastBlock().GetHeader().GetBlockNum()
            + 1;
    }
    if (finalblockBlocknum != expectedBlocknum)
    {
        LOG_GENERAL(WARNING,
                    "Block number check failed. Expected: "
                        << expectedBlocknum
                        << " Actual: " << finalblockBlocknum);
        return false;
    }
    else
    {
        LOG_GENERAL(
            INFO,
            "finalblockBlocknum = expectedBlocknum = " << expectedBlocknum);
    }

    return true;
}

// Check previous hash (must be = sha2-256 digest of last Tx block header in the Tx blockchain)
bool DirectoryService::CheckPreviousFinalBlockHash()
{
    LOG_MARKER();

    const BlockHash& finalblockPrevHash
        = m_finalBlock->GetHeader().GetPrevHash();
    BlockHash expectedPrevHash;

    if (m_mediator.m_txBlockChain.GetBlockCount() > 0)
    {
        SHA2<HASH_TYPE::HASH_VARIANT_256> sha2;
        vector<unsigned char> vec;
        m_mediator.m_txBlockChain.GetLastBlock().GetHeader().Serialize(vec, 0);
        sha2.Update(vec);
        vector<unsigned char> hashVec = sha2.Finalize();
        copy(hashVec.begin(), hashVec.end(),
             expectedPrevHash.asArray().begin());
        LOG_EPOCH(INFO, to_string(m_mediator.m_currentEpochNum).c_str(),
                  "m_mediator.m_txBlockChain.GetLastBlock().GetHeader():"
                      << m_mediator.m_txBlockChain.GetLastBlock().GetHeader());
    }

    LOG_EPOCH(INFO, to_string(m_mediator.m_currentEpochNum).c_str(),
              "Prev block hash recvd: "
                  << finalblockPrevHash.hex() << endl
                  << "Prev block hash expected: " << expectedPrevHash.hex()
                  << endl
                  << "TxBlockHeader: "
                  << m_mediator.m_txBlockChain.GetLastBlock().GetHeader());

    if (finalblockPrevHash != expectedPrevHash)
    {
        LOG_GENERAL(WARNING, "Previous hash check failed.");
        return false;
    }

    return true;
}

// Check timestamp (must be greater than timestamp of last Tx block header in the Tx blockchain)
bool DirectoryService::CheckFinalBlockTimestamp()
{
    LOG_MARKER();

    if (m_mediator.m_txBlockChain.GetBlockCount() > 0)
    {
        const TxBlock& lastTxBlock = m_mediator.m_txBlockChain.GetLastBlock();
        uint256_t finalblockTimestamp
            = m_finalBlock->GetHeader().GetTimestamp();
        uint256_t lastTxBlockTimestamp = lastTxBlock.GetHeader().GetTimestamp();
        if (finalblockTimestamp <= lastTxBlockTimestamp)
        {
            LOG_GENERAL(WARNING,
                        "Timestamp check failed. Last Tx Block: "
                            << lastTxBlockTimestamp
                            << " Final block: " << finalblockTimestamp);
            return false;
        }
    }

    return true;
}

// Check microblock hashes
bool DirectoryService::CheckMicroBlockHashes()
{
    LOG_MARKER();

    auto& hashesInMicroBlocks = m_finalBlock->GetMicroBlockHashes();

    // O(n^2) might be fine since number of shards is low
    // If its slow on benchmarking, may be first populate an unordered_set and then std::find
    for (auto& microBlockHash : hashesInMicroBlocks)
    {
        bool found = false;
        for (auto& microBlock : m_microBlocks)
        {
            if (microBlock.GetHeader().GetTxRootHash()
                    == microBlockHash.m_txRootHash
                && microBlock.GetHeader().GetStateDeltaHash()
                    == microBlockHash.m_stateDeltaHash)
            {
                found = true;
                break;
            }
        }
        if (!found)
        {
            LOG_GENERAL(WARNING, "cannot find tx hashes. " << microBlockTxHash)
            return false;
        }
    }
    return true;
}

// Check microblock hashes root
bool DirectoryService::CheckMicroBlockHashRoot()
{
    LOG_MARKER();

    TxnHash microBlocksTxnHash
        = ComputeTransactionsRoot(m_finalBlock->GetMicroBlockHashes());

    StateHash microBlocksDeltaHash
        = ComputeDeltasRoot(m_finalBlock->GetMicroBlockHashes());

    LOG_EPOCH(
        INFO, to_string(m_mediator.m_currentEpochNum).c_str(),
        "Expected FinalBlock txnHash : "
            << DataConversion::charArrToHexStr(microBlocksTxnHash.asArray())
            << endl
            << "stateDeltaHash : "
            << DataConversion::charArrToHexStr(microBlocksDeltaHash.asArray()));

    if (m_finalBlock->GetHeader().GetTxRootHash() != microBlocksTxnHash
        || m_finalBlock->GetHeader().GetDeltaRootHash() != microBlocksDeltaHash)
    {
        LOG_GENERAL(WARNING,
                    "Microblock root hash in proposed final block by "
                    "leader is incorrect");
        return false;
    }

    return true;
}

bool DirectoryService::CheckIsMicroBlockEmpty()
{
    LOG_MARKER();

    auto& hashesInMicroBlocks = m_finalBlock->GetMicroBlockHashes();

    for (unsigned int i = 0; i < hashesInMicroBlocks.size(); i++)
    {
        LOG_GENERAL(INFO,
                    "Microblock"
                        << i << ";" << hashesInMicroBlocks[i]
                        << ";IsMicroBlockEmpty:"
                        << m_finalBlock->GetIsMicroBlockEmpty().size());
        for (auto& microBlock : m_microBlocks)
        {
            LOG_GENERAL(INFO,
                        "Checking " << microBlock.GetHeader().GetTxRootHash());
            if (microBlock.GetHeader().GetTxRootHash()
                == hashesInMicroBlocks[i].m_txRootHash)
            {
                if (m_finalBlock->GetIsMicroBlockEmpty()[i]
                    != (microBlock.GetHeader().GetNumTxs() == 0))
                {
                    LOG_GENERAL(WARNING,
                                "IsMicroBlockEmpty in proposed final "
                                "block is incorrect "
                                    << i << " Expected: "
                                    << (microBlock.GetHeader().GetNumTxs() == 0)
                                    << " Received: "
                                    << m_finalBlock->GetIsMicroBlockEmpty()[i]);
                    return false;
                }
                break;
            }
        }
    }

    return true;
}

// Check state root
bool DirectoryService::CheckStateRoot()
{
    LOG_MARKER();

    StateHash stateRoot = StateHash();

    bool isVacuousEpoch
        = (m_consensusID >= (NUM_FINAL_BLOCK_PER_POW - NUM_VACUOUS_EPOCHS));
    if (isVacuousEpoch)
    {
        AccountStore::GetInstance().PrintAccountState();
        stateRoot = AccountStore::GetInstance().GetStateRootHash();
    }

    if (stateRoot != m_finalBlock->GetHeader().GetStateRootHash())
    {
        LOG_GENERAL(WARNING,
                    "State root doesn't match. Expected = "
                        << stateRoot << ". "
                        << "Received = "
                        << m_finalBlock->GetHeader().GetStateRootHash());
        return false;
    }

    LOG_EPOCH(INFO, to_string(m_mediator.m_currentEpochNum).c_str(),
              "State root matched "
                  << m_finalBlock->GetHeader().GetStateRootHash());

    return true;
}

bool DirectoryService::CheckFinalBlockValidity()
{
    LOG_MARKER();

    if (!CheckBlockTypeIsFinal() || !CheckFinalBlockVersion()
        || !CheckFinalBlockNumber() || !CheckPreviousFinalBlockHash()
        || !CheckFinalBlockTimestamp() || !CheckMicroBlockHashes()
        || !CheckMicroBlockHashRoot() || !CheckIsMicroBlockEmpty()
        || !CheckStateRoot())
    {
        return false;
    }

    // TODO: Check gas limit (must satisfy some equations)
    // TODO: Check gas used (must be <= gas limit)
    // TODO: Check pubkey (must be valid and = shard leader)
    // TODO: Check parent DS hash (must be = digest of last DS block header in the DS blockchain)
    // TODO: Check parent DS block number (must be = block number of last DS block header in the DS blockchain)

    return true;
}

void DirectoryService::SaveTxnBodySharingAssignment(
    const vector<unsigned char>& finalblock, unsigned int& curr_offset)
{
    // Transaction body sharing setup
    // Everyone (DS and non-DS) needs to remember their sharing assignments for this particular block

    // Transaction body sharing assignments:
    // PART 1. Select X random nodes from DS committee for receiving Tx bodies and broadcasting to other DS nodes
    // PART 2. Select X random nodes per shard for receiving Tx bodies and broadcasting to other nodes in the shard
    // PART 3. Select X random nodes per shard for sending Tx bodies to the receiving nodes in other committees (DS and shards)

    // Message format:
    // [4-byte num of DS nodes]
    //   [16-byte IP] [4-byte port]
    //   [16-byte IP] [4-byte port]
    //   ...
    // [4-byte num of committees]
    // [4-byte num of committee receiving nodes]
    //   [16-byte IP] [4-byte port]
    //   [16-byte IP] [4-byte port]
    //   ...
    // [4-byte num of committee sending nodes]
    //   [16-byte IP] [4-byte port]
    //   [16-byte IP] [4-byte port]
    //   ...
    // [4-byte num of committee receiving nodes]
    //   [16-byte IP] [4-byte port]
    //   [16-byte IP] [4-byte port]
    //   ...
    // [4-byte num of committee sending nodes]
    //   [16-byte IP] [4-byte port]
    //   [16-byte IP] [4-byte port]
    //   ...
    // ...

    // To-do: Put in the logic here for checking the sharing configuration

    uint32_t num_ds_nodes = Serializable::GetNumber<uint32_t>(
        finalblock, curr_offset, sizeof(uint32_t));
    curr_offset += sizeof(uint32_t);

    LOG_EPOCH(INFO, to_string(m_mediator.m_currentEpochNum).c_str(),
              "Forwarders inside the DS committee (" << num_ds_nodes << "):");

    vector<Peer> ds_receivers;

    bool i_am_forwarder = false;
    for (uint32_t i = 0; i < num_ds_nodes; i++)
    {
        // TODO: Handle exceptions
        ds_receivers.push_back(Peer(finalblock, curr_offset));
        curr_offset += IP_SIZE + PORT_SIZE;

        LOG_EPOCH(INFO, to_string(m_mediator.m_currentEpochNum).c_str(),
                  "  IP: " << ds_receivers.back().GetPrintableIPAddress()
                           << " Port: "
                           << ds_receivers.back().m_listenPortHost);

        if (ds_receivers.back() == m_mediator.m_selfPeer)
        {
            i_am_forwarder = true;
        }
    }

    m_sharingAssignment.clear();

    if ((i_am_forwarder == true)
        && (m_mediator.m_DSCommitteeNetworkInfo.size() > num_ds_nodes))
    {
        for (unsigned int i = 0; i < m_mediator.m_DSCommitteeNetworkInfo.size();
             i++)
        {
            bool is_a_receiver = false;

            if (num_ds_nodes > 0)
            {
                for (unsigned int j = 0; j < ds_receivers.size(); j++)
                {
                    if (m_mediator.m_DSCommitteeNetworkInfo.at(i)
                        == ds_receivers.at(j))
                    {
                        is_a_receiver = true;
                        break;
                    }
                }
                num_ds_nodes--;
            }

            if (is_a_receiver == false)
            {
                m_sharingAssignment.push_back(
                    m_mediator.m_DSCommitteeNetworkInfo.at(i));
            }
        }
    }
}

bool DirectoryService::WaitForTxnBodies()
{
    LOG_MARKER();

    bool isVacuousEpoch
        = (m_consensusID >= (NUM_FINAL_BLOCK_PER_POW - NUM_VACUOUS_EPOCHS));

    {
        unique_lock<mutex> g(m_mediator.m_node->m_mutexUnavailableMicroBlocks,
                             defer_lock);
        unique_lock<mutex> g2(m_mediator.m_node->m_mutexAllMicroBlocksRecvd,
                              defer_lock);
        lock(g, g2);

        if (isVacuousEpoch && !m_mediator.m_node->m_allMicroBlocksRecvd)
        {
            LOG_EPOCH(
                INFO, to_string(m_mediator.m_currentEpochNum).c_str(),
                "Waiting for microblocks before verifying final block. Count: "
                    << m_mediator.m_node->m_unavailableMicroBlocks.size());
            for (auto it : m_mediator.m_node->m_unavailableMicroBlocks)
            {
                LOG_EPOCH(INFO, to_string(m_mediator.m_currentEpochNum).c_str(),
                          "Waiting for finalblock " << it.first << ". Count "
                                                    << it.second.size());
                for (auto it2 : it.second)
                {
                    LOG_EPOCH(INFO,
                              to_string(m_mediator.m_currentEpochNum).c_str(),
                              it2.first);
                }
            }

            m_mediator.m_node->m_cvAllMicroBlocksRecvd.wait(
                g, [this] { return m_mediator.m_node->m_allMicroBlocksRecvd; });
            LOG_EPOCH(INFO, to_string(m_mediator.m_currentEpochNum).c_str(),
                      "All microblocks recvd, moving to verify final block");
        }
    }

    return true;
}

void DirectoryService::LoadUnavailableMicroBlocks()
{
    LOG_MARKER();

    auto blockNum = m_finalBlock->GetHeader().GetBlockNum();
    auto& hashesInMicroBlocks = m_finalBlock->GetMicroBlockHashes();
    lock_guard<mutex> g(m_mediator.m_node->m_mutexUnavailableMicroBlocks);
    for (auto& microBlockHash : hashesInMicroBlocks)
    {
        for (auto& microBlock : m_microBlocks)
        {
            if (microBlock.GetHeader().GetTxRootHash()
                    == microBlockHash.m_txRootHash
                && microBlock.GetHeader().GetStateDeltaHash()
                    == microBlockHash.m_stateDeltaHash
                && microBlock.GetHeader().GetNumTxs() > 0)
            {
                m_mediator.m_node->m_unavailableMicroBlocks[blockNum].insert(
                    {microBlockHash, {true, true}});
                break;
            }
        }
    }

    if (m_mediator.m_node->m_unavailableMicroBlocks.find(blockNum)
            != m_mediator.m_node->m_unavailableMicroBlocks.end()
        && m_mediator.m_node->m_unavailableMicroBlocks[blockNum].size() > 0)
    {
        LOG_EPOCH(INFO, to_string(m_mediator.m_currentEpochNum).c_str(),
                  "setting false for unavailable microblock " << m_consensusID);
        unique_lock<mutex> g(m_mediator.m_node->m_mutexAllMicroBlocksRecvd);
        m_mediator.m_node->m_allMicroBlocksRecvd = false;
    }
}

bool DirectoryService::FinalBlockValidator(
    const vector<unsigned char>& finalblock, vector<unsigned char>& errorMsg)
{
    LOG_MARKER();

    unsigned int curr_offset = 0;

    m_finalBlock.reset(new TxBlock(finalblock, curr_offset));
    curr_offset += m_finalBlock->GetSerializedSize();

    WaitForTxnBodies();

    bool isVacuousEpoch
        = (m_consensusID >= (NUM_FINAL_BLOCK_PER_POW - NUM_VACUOUS_EPOCHS));

    if (isVacuousEpoch)
    {
        AccountStore::GetInstance().UpdateStateTrieAll();
    }

    if (!CheckFinalBlockValidity())
    {
        LOG_GENERAL(WARNING,
                    "To-do: What to do if proposed microblock is not valid?");
        // throw exception();
        // TODO: microblock is invalid
        return false;
    }

    if (!isVacuousEpoch)
    {
        LoadUnavailableMicroBlocks();
    }

    LOG_EPOCH(INFO, to_string(m_mediator.m_currentEpochNum).c_str(),
              "Final block "
                  << m_finalBlock->GetHeader().GetBlockNum()
                  << " received with prevhash 0x"
                  << DataConversion::charArrToHexStr(
                         m_finalBlock->GetHeader().GetPrevHash().asArray()));

    m_microBlocks.clear();

    SaveTxnBodySharingAssignment(finalblock, curr_offset);

    m_finalBlockMessage = finalblock;

    return true;
}

bool DirectoryService::RunConsensusOnFinalBlockWhenDSBackup()
{
    LOG_MARKER();

    LOG_EPOCH(INFO, to_string(m_mediator.m_currentEpochNum).c_str(),
              "I am a backup DS node. Waiting for final block announcement.");

    // Create new consensus object

    // Dummy values for now
    m_consensusBlockHash.resize(BLOCK_HASH_SIZE);
    fill(m_consensusBlockHash.begin(), m_consensusBlockHash.end(), 0x77);

    auto func = [this](const vector<unsigned char>& message,
                       vector<unsigned char>& errorMsg) mutable -> bool {
        return FinalBlockValidator(message, errorMsg);
    };

    m_consensusObject.reset(new ConsensusBackup(
        m_consensusID, m_consensusBlockHash, m_consensusMyID,
        m_consensusLeaderID, m_mediator.m_selfKey.first,
        m_mediator.m_DSCommitteePubKeys, m_mediator.m_DSCommitteeNetworkInfo,
        static_cast<unsigned char>(DIRECTORY),
        static_cast<unsigned char>(FINALBLOCKCONSENSUS), func));

    if (m_consensusObject == nullptr)
    {
        LOG_EPOCH(WARNING, to_string(m_mediator.m_currentEpochNum).c_str(),
                  "Unable to create consensus object");
        return false;
    }

    return true;
}

void DirectoryService::RunConsensusOnFinalBlock()
{
    LOG_MARKER();

    SetState(FINALBLOCK_CONSENSUS_PREP);

    if (m_mode == PRIMARY_DS)
    {
        /*
        bool isVacuousEpoch
            = (m_consensusID >= (NUM_FINAL_BLOCK_PER_POW - NUM_VACUOUS_EPOCHS));

        if (isVacuousEpoch)
        {
            LOG_GENERAL(
                "I am going to sleep for 5 seconds for vacuous epoch.");
            this_thread::sleep_for(chrono::seconds(5));
        }
        */
        if (!RunConsensusOnFinalBlockWhenDSPrimary())
        {
            LOG_GENERAL(WARNING,
                        "Throwing exception after "
                        "RunConsensusOnFinalBlockWhenDSPrimary");
            // throw exception();
            return;
        }
    }
    else
    {
        if (!RunConsensusOnFinalBlockWhenDSBackup())
        {
            LOG_GENERAL(WARNING,
                        "Throwing exception after "
                        "RunConsensusOnFinalBlockWhenDSBackup");
            // throw exception();
            return;
        }
    }

    SetState(FINALBLOCK_CONSENSUS);
    cv_finalBlockConsensusObject.notify_all();

    std::unique_lock<std::mutex> cv_lk(m_MutexCVViewChangeFinalBlock);
    if (cv_viewChangeFinalBlock.wait_for(cv_lk,
                                         std::chrono::seconds(VIEWCHANGE_TIME))
        == std::cv_status::timeout)
    {
        LOG_EPOCH(INFO, to_string(m_mediator.m_currentEpochNum).c_str(),
                  "Initiated final block view change. ");
        RunConsensusOnViewChange();
    }
}
#endif // IS_LOOKUP_NODE<|MERGE_RESOLUTION|>--- conflicted
+++ resolved
@@ -191,20 +191,12 @@
     // Then, m_finalBlockMessage will be updated after consensus (for the cosig values)
     m_finalBlock.reset(new TxBlock(
         TxBlockHeader(type, version, allGasLimit, allGasUsed, prevHash,
-<<<<<<< HEAD
                       blockNum, timestamp, microblockTxnTrieRoot, stateRoot,
                       microblockDeltaTrieRoot, numTxs, numMicroBlocks,
                       m_mediator.m_selfKey.second, lastDSBlockNum,
-                      dsBlockHeader, m_viewChangeCounter),
+                      dsBlockHeader),
         vector<bool>(isMicroBlockEmpty),
         vector<MicroBlockHashSet>(microBlockHashes),
-
-=======
-                      blockNum, timestamp, microblockTrieRoot, stateRoot,
-                      numTxs, numMicroBlocks, m_mediator.m_selfKey.second,
-                      lastDSBlockNum, dsBlockHeader),
-        vector<bool>(isMicroBlockEmpty), vector<TxnHash>(microBlockTxHashes),
->>>>>>> d3e41248
         CoSignatures(m_mediator.m_DSCommitteePubKeys.size())));
 
     LOG_STATE("[STATS][" << std::setw(15) << std::left
