--- conflicted
+++ resolved
@@ -44,15 +44,9 @@
 
     // Add finalblock to txblockchain
     m_mediator.m_node->AddBlock(*m_finalBlock);
-<<<<<<< HEAD
-    m_mediator.m_currentEpochNum = m_mediator.m_txBlockChain.GetBlockCount();
-=======
     m_mediator.m_currentEpochNum
-        = (uint64_t)m_mediator.m_txBlockChain.GetLastBlock()
-              .GetHeader()
-              .GetBlockNum()
+        = m_mediator.m_txBlockChain.GetLastBlock().GetHeader().GetBlockNum()
         + 1;
->>>>>>> c7944c71
 
     // At this point, the transactions in the last Epoch is no longer useful, thus erase.
     m_mediator.m_node->EraseCommittedTransactions(m_mediator.m_currentEpochNum
