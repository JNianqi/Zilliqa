/**
* Copyright (c) 2018 Zilliqa 
* This source code is being disclosed to you solely for the purpose of your participation in 
* testing Zilliqa. You may view, compile and run the code for that purpose and pursuant to 
* the protocols and algorithms that are programmed into, and intended by, the code. You may 
* not do anything else with the code without express permission from Zilliqa Research Pte. Ltd., 
* including modifying or publishing the code (or any part of it), and developing or forming 
* another public or private blockchain network. This source code is provided ‘as is’ and no 
* warranties are given as to title or non-infringement, merchantability or fitness for purpose 
* and, to the extent permitted by law, all liability for your use of the code is disclaimed. 
* Some programs in this code are governed by the GNU General Public License v3.0 (available at 
* https://www.gnu.org/licenses/gpl-3.0.en.html) (‘GPLv3’). The programs that are governed by 
* GPLv3.0 are those programs that are located in the folders src/depends and tests/depends 
* and which include a reference to GPLv3 in their program files.
**/

#include <algorithm>
#include <chrono>
#include <thread>

#include "DirectoryService.h"
#include "common/Constants.h"
#include "common/Messages.h"
#include "common/Serializable.h"
#include "depends/common/RLP.h"
#include "depends/libDatabase/MemoryDB.h"
#include "depends/libTrie/TrieDB.h"
#include "depends/libTrie/TrieHash.h"
#include "libCrypto/Sha2.h"
#include "libMediator/Mediator.h"
#include "libNetwork/P2PComm.h"
#include "libUtils/DataConversion.h"
#include "libUtils/DetachedFunction.h"
#include "libUtils/Logger.h"
#include "libUtils/SanityChecks.h"

#ifndef IS_LOOKUP_NODE
bool DirectoryService::ViewChangeValidator(const vector<unsigned char>& vcBlock,
                                           std::vector<unsigned char>& errorMsg)
{
    LOG_MARKER();
    lock_guard<mutex> g(m_mutexPendingVCBlock);

    m_pendingVCBlock.reset(new VCBlock(vcBlock, 0));
    uint32_t offsetToNewLeader = 1;

    if (m_mediator.m_DSCommittee.at(offsetToNewLeader).second
        != m_pendingVCBlock->GetHeader().GetCandidateLeaderNetworkInfo())
    {
        LOG_GENERAL(WARNING, "Candidate network info mismatched");
        return false;
    }

    if (!(m_mediator.m_DSCommittee.at(offsetToNewLeader).first
          == m_pendingVCBlock->GetHeader().GetCandidateLeaderPubKey()))
    {
        LOG_GENERAL(WARNING, "Candidate pubkey mismatched");
        return false;
    }

    if (m_viewChangestate != m_pendingVCBlock->GetHeader().GetViewChangeState())
    {
        LOG_GENERAL(WARNING, "View change state mismatched");
        return false;
    }

    if (m_viewChangeCounter
        != m_pendingVCBlock->GetHeader().GetViewChangeCounter())
    {
        LOG_GENERAL(WARNING, "View change counter mismatched");
        return false;
    }
    return true;
}

void DirectoryService::RunConsensusOnViewChange()
{
    LOG_MARKER();

    m_viewChangestate = (DirState)m_state;
    SetState(VIEWCHANGE_CONSENSUS_PREP); //change

    m_viewChangeCounter++;
    for (unsigned i = 0; i < m_mediator.m_DSCommittee.size(); i++)
    {
        LOG_GENERAL(INFO, m_mediator.m_DSCommittee.at(i).second);
    }
    unsigned int newCandidateLeader
        = 1; // TODO: To be change to a random node using VRF

    // TODO
    // We compare with empty peer is due to the fact that DSCommittee for yourself is 0.0.0.0 with port 0.
<<<<<<< HEAD

    if (m_mediator.m_DSCommitteeNetworkInfo.at(newCandidateLeader) == Peer())
=======
    if (m_mediator.m_DSCommittee.at(newCandidateLeader).second == Peer())
>>>>>>> fc9b0c0d
    {
        if (!RunConsensusOnViewChangeWhenCandidateLeader())
        {
            LOG_GENERAL(WARNING,
                        "Error after RunConsensusOnDSBlockWhenDSPrimary");
            return;
        }
    }
    else
    {
        if (!RunConsensusOnViewChangeWhenNotCandidateLeader())
        {
            LOG_GENERAL(WARNING,
                        "Error after "
                        "RunConsensusOnViewChangeWhenNotCandidateLeader");
            return;
        }
    }

    SetState(VIEWCHANGE_CONSENSUS);
    cv_ViewChangeConsensusObj.notify_all();

    auto func = [this]() -> void { ScheduleViewChangeTimeout(); };
    DetachedFunction(1, func);
}

void DirectoryService::ScheduleViewChangeTimeout()
{
    std::unique_lock<std::mutex> cv_lk(m_MutexCVViewChangeVCBlock);
    if (cv_ViewChangeVCBlock.wait_for(cv_lk,
                                      std::chrono::seconds(VIEWCHANGE_TIME))
        == std::cv_status::timeout)
    {
        LOG_EPOCH(WARNING, to_string(m_mediator.m_currentEpochNum).c_str(),
                  "Initiated view change again. ");

        auto func = [this]() -> void { RunConsensusOnViewChange(); };
        DetachedFunction(1, func);
    }
}

void DirectoryService::ComputeNewCandidateLeader()
{
    LOG_MARKER();

    // Assemble VC block header

    LOG_GENERAL(INFO,
                "Composing new vc block with vc count at "
                    << m_viewChangeCounter);
    uint32_t newCandidateLeaderIndex = 1;

    Peer newLeaderNetworkInfo;
    if (m_mediator.m_DSCommittee.at(newCandidateLeaderIndex).second == Peer())
    {
        // I am the leader but in the Peer store, it is put as 0.0.0.0 with port 0
        newLeaderNetworkInfo = m_mediator.m_selfPeer;
    }
    else
    {
        newLeaderNetworkInfo
            = m_mediator.m_DSCommittee.at(newCandidateLeaderIndex).second;
    }

    {
        lock_guard<mutex> g(m_mutexPendingVCBlock);
        // To-do: Handle exceptions.
        m_pendingVCBlock.reset(new VCBlock(
            VCBlockHeader(
                (uint64_t)m_mediator.m_dsBlockChain.GetBlockCount(),
                (uint64_t)m_mediator.m_currentEpochNum, m_viewChangestate,
                newCandidateLeaderIndex, newLeaderNetworkInfo,
                m_mediator.m_DSCommittee.at(newCandidateLeaderIndex).first,
                m_viewChangeCounter, get_time_as_int()),
            CoSignatures()));
    }
}

bool DirectoryService::RunConsensusOnViewChangeWhenCandidateLeader()
{
    LOG_MARKER();

    LOG_EPOCH(INFO, to_string(m_mediator.m_currentEpochNum).c_str(),
              "I am the candidate leader DS node. Announcing to the rest.");

    ComputeNewCandidateLeader();

    uint32_t consensusID = m_viewChangeCounter;
    // Create new consensus object
    // Dummy values for now
    m_consensusBlockHash.resize(BLOCK_HASH_SIZE);
    fill(m_consensusBlockHash.begin(), m_consensusBlockHash.end(), 0x77);

    m_consensusObject.reset(new ConsensusLeader(
        consensusID, m_consensusBlockHash, m_consensusMyID,
        m_mediator.m_selfKey.first, m_mediator.m_DSCommittee,
        static_cast<unsigned char>(DIRECTORY),
        static_cast<unsigned char>(VIEWCHANGECONSENSUS),
        std::function<bool(const vector<unsigned char>&, unsigned int,
                           const Peer&)>(),
        std::function<bool(map<unsigned int, vector<unsigned char>>)>()));

    if (m_consensusObject == nullptr)
    {
        LOG_EPOCH(WARNING, to_string(m_mediator.m_currentEpochNum).c_str(),
                  "Error: Unable to create consensus object");
        return false;
    }

    ConsensusLeader* cl
        = dynamic_cast<ConsensusLeader*>(m_consensusObject.get());

    vector<unsigned char> m;
    {
        lock_guard<mutex> g(m_mutexPendingVCBlock);
        m_pendingVCBlock->Serialize(m, 0);
    }

    std::this_thread::sleep_for(std::chrono::seconds(VIEWCHANGE_EXTRA_TIME));
    cl->StartConsensus(m, VCBlockHeader::SIZE);

    return true;
}

bool DirectoryService::RunConsensusOnViewChangeWhenNotCandidateLeader()
{
    LOG_MARKER();

    LOG_EPOCH(INFO, to_string(m_mediator.m_currentEpochNum).c_str(),
              "I am a backup DS node (after view change). Waiting for View "
              "Change announcement.");

    m_consensusBlockHash.resize(BLOCK_HASH_SIZE);
    fill(m_consensusBlockHash.begin(), m_consensusBlockHash.end(), 0x77);

    auto func = [this](const vector<unsigned char>& message,
                       vector<unsigned char>& errorMsg) mutable -> bool {
        return ViewChangeValidator(message, errorMsg);
    };

    uint32_t consensusID = m_viewChangeCounter;
    uint32_t offsetToNewLeader = 1;
    m_consensusObject.reset(new ConsensusBackup(
        consensusID, m_consensusBlockHash, m_consensusMyID,
        m_consensusLeaderID + offsetToNewLeader, m_mediator.m_selfKey.first,
        m_mediator.m_DSCommittee, static_cast<unsigned char>(DIRECTORY),
        static_cast<unsigned char>(VIEWCHANGECONSENSUS), func));

    if (m_consensusObject == nullptr)
    {
        LOG_EPOCH(WARNING, to_string(m_mediator.m_currentEpochNum).c_str(),
                  "Error: Unable to create consensus object");
        return false;
    }

    return true;
}
#endif // IS_LOOKUP_NODE<|MERGE_RESOLUTION|>--- conflicted
+++ resolved
@@ -90,12 +90,8 @@
 
     // TODO
     // We compare with empty peer is due to the fact that DSCommittee for yourself is 0.0.0.0 with port 0.
-<<<<<<< HEAD
-
-    if (m_mediator.m_DSCommitteeNetworkInfo.at(newCandidateLeader) == Peer())
-=======
+
     if (m_mediator.m_DSCommittee.at(newCandidateLeader).second == Peer())
->>>>>>> fc9b0c0d
     {
         if (!RunConsensusOnViewChangeWhenCandidateLeader())
         {
