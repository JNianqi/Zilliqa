--- conflicted
+++ resolved
@@ -545,15 +545,6 @@
       return false;
     }
 
-<<<<<<< HEAD
-    if (prevVCBlockptr->GetHeader().GetViewChangeState() != m_viewChangestate) {
-      LOG_GENERAL(
-          WARNING,
-          "The previous vc block is not for current state.  prevVCBlockptr: "
-              << prevVCBlockptr->GetHeader().GetViewChangeState()
-              << " m_viewChangestate:" << m_viewChangestate);
-      return false;
-=======
     if (m_viewChangestate == DSBLOCK_CONSENSUS ||
         m_viewChangestate == DSBLOCK_CONSENSUS_PREP) {
       if (prevVCBlockptr->GetHeader().GetViewChangeState() ==
@@ -586,7 +577,6 @@
                 << " m_viewChangestate:" << m_viewChangestate);
         return false;
       }
->>>>>>> b4e96028
     }
   } else {
     return false;
