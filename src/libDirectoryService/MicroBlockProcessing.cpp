--- conflicted
+++ resolved
@@ -365,11 +365,7 @@
             {
                 ProcessMicroblockSubmissionFromShardCore(
                     msg,
-<<<<<<< HEAD
-                    MessageOffset::BODY + MessageOffset::INST //mbtype
-=======
                     MessageOffset::BODY + sizeof(unsigned char) //mbtype
->>>>>>> 4e5860aa
                         + sizeof(uint64_t));
             }
             m_MBSubmissionBuffer.erase(it);
