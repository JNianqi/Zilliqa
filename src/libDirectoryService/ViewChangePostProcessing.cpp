/**
* Copyright (c) 2018 Zilliqa 
* This source code is being disclosed to you solely for the purpose of your participation in 
* testing Zilliqa. You may view, compile and run the code for that purpose and pursuant to 
* the protocols and algorithms that are programmed into, and intended by, the code. You may 
* not do anything else with the code without express permission from Zilliqa Research Pte. Ltd., 
* including modifying or publishing the code (or any part of it), and developing or forming 
* another public or private blockchain network. This source code is provided ‘as is’ and no 
* warranties are given as to title or non-infringement, merchantability or fitness for purpose 
* and, to the extent permitted by law, all liability for your use of the code is disclaimed. 
* Some programs in this code are governed by the GNU General Public License v3.0 (available at 
* https://www.gnu.org/licenses/gpl-3.0.en.html) (‘GPLv3’). The programs that are governed by 
* GPLv3.0 are those programs that are located in the folders src/depends and tests/depends 
* and which include a reference to GPLv3 in their program files.
**/

#include <algorithm>
#include <chrono>
#include <thread>

#include "DirectoryService.h"
#include "common/Constants.h"
#include "common/Messages.h"
#include "common/Serializable.h"
#include "depends/common/RLP.h"
#include "depends/libDatabase/MemoryDB.h"
#include "depends/libTrie/TrieDB.h"
#include "depends/libTrie/TrieHash.h"
#include "libCrypto/Sha2.h"
#include "libMediator/Mediator.h"
#include "libMessage/Messenger.h"
#include "libNetwork/P2PComm.h"
#include "libUtils/BitVector.h"
#include "libUtils/DataConversion.h"
#include "libUtils/DetachedFunction.h"
#include "libUtils/Logger.h"
#include "libUtils/SanityChecks.h"

<<<<<<< HEAD
=======
using namespace std;

void DirectoryService::DetermineShardsToSendVCBlockTo(
    unsigned int& my_DS_cluster_num, unsigned int& my_shards_lo,
    unsigned int& my_shards_hi) const
{
    // Multicast VC block to my assigned shard's nodes - send VCBLOCK message
    // Message = [VC block]

    // Multicast assignments:
    // 1. Divide DS committee into clusters of size 20
    // 2. Each cluster talks to all shard members in each shard
    //    DS cluster 0 => Shard 0
    //    DS cluster 1 => Shard 1
    //    ...
    //    DS cluster 0 => Shard (num of DS clusters)
    //    DS cluster 1 => Shard (num of DS clusters + 1)
    if (LOOKUP_NODE_MODE)
    {
        LOG_GENERAL(WARNING,
                    "DirectoryService::DetermineShardsToSendVCBlockTo not "
                    "expected to be called from LookUp node.");
        return;
    }

    LOG_MARKER();

    unsigned int num_DS_clusters
        = m_mediator.m_DSCommittee->size() / DS_MULTICAST_CLUSTER_SIZE;
    if ((m_mediator.m_DSCommittee->size() % DS_MULTICAST_CLUSTER_SIZE) > 0)
    {
        num_DS_clusters++;
    }
    LOG_EPOCH(INFO, to_string(m_mediator.m_currentEpochNum).c_str(),
              "DEBUG num of ds clusters " << num_DS_clusters)
    unsigned int shard_groups_count = m_shards.size() / num_DS_clusters;
    if ((m_shards.size() % num_DS_clusters) > 0)
    {
        shard_groups_count++;
    }
    LOG_EPOCH(INFO, to_string(m_mediator.m_currentEpochNum).c_str(),
              "DEBUG num of shard group count " << shard_groups_count)

    my_DS_cluster_num = m_consensusMyID / DS_MULTICAST_CLUSTER_SIZE;
    my_shards_lo = my_DS_cluster_num * shard_groups_count;
    my_shards_hi = my_shards_lo + shard_groups_count - 1;

    if (my_shards_hi >= m_shards.size())
    {
        my_shards_hi = m_shards.size() - 1;
    }
}

void DirectoryService::SendVCBlockToShardNodes(
    unsigned int my_DS_cluster_num, unsigned int my_shards_lo,
    unsigned int my_shards_hi, vector<unsigned char>& vcblock_message)
{
    if (LOOKUP_NODE_MODE)
    {
        LOG_GENERAL(WARNING,
                    "DirectoryService::SendVCBlockToShardNodes not expected to "
                    "be called from LookUp node.");
        return;
    }
    // Too few target shards - avoid asking all DS clusters to send
    LOG_MARKER();

    if ((my_DS_cluster_num + 1) <= m_shards.size())
    {
        auto p = m_shards.begin();
        advance(p, my_shards_lo);

        for (unsigned int i = my_shards_lo; i <= my_shards_hi; i++)
        {
            vector<Peer> shard_peers;

            for (const auto& kv : *p)
            {
                shard_peers.emplace_back(std::get<SHARD_NODE_PEER>(kv));
                LOG_EPOCH(
                    INFO, to_string(m_mediator.m_currentEpochNum).c_str(),
                    " PubKey: "
                        << DataConversion::SerializableToHexStr(
                               std::get<SHARD_NODE_PUBKEY>(kv))
                        << " IP: "
                        << std::get<SHARD_NODE_PEER>(kv).GetPrintableIPAddress()
                        << " Port: "
                        << std::get<SHARD_NODE_PEER>(kv).m_listenPortHost);
            }

            P2PComm::GetInstance().SendBroadcastMessage(shard_peers,
                                                        vcblock_message);
            p++;
        }
    }
}

>>>>>>> 64de1774
void DirectoryService::ProcessViewChangeConsensusWhenDone()
{
    if (LOOKUP_NODE_MODE)
    {
        LOG_GENERAL(WARNING,
                    "DirectoryService::ProcessViewChangeConsensusWhenDone not "
                    "expected to be called from LookUp node.");
        return;
    }

    LOG_EPOCH(INFO, to_string(m_mediator.m_currentEpochNum).c_str(),
              "View change consensus is DONE!!!");

    m_pendingVCBlock->SetCoSignatures(*m_consensusObject);

    unsigned int index = 0;
    unsigned int count = 0;

    vector<PubKey> keys;
    for (auto const& kv : *m_mediator.m_DSCommittee)
    {
        if (m_pendingVCBlock->GetB2().at(index))
        {
            keys.emplace_back(kv.first);
            count++;
        }
        index++;
    }

    // Verify cosig against vcblock
    shared_ptr<PubKey> aggregatedKey = MultiSig::AggregatePubKeys(keys);
    if (aggregatedKey == nullptr)
    {
        LOG_GENERAL(WARNING, "Aggregated key generation failed");
    }

    vector<unsigned char> message;
    m_pendingVCBlock->GetHeader().Serialize(message, 0);
    m_pendingVCBlock->GetCS1().Serialize(message, VCBlockHeader::SIZE);
    BitVector::SetBitVector(message, VCBlockHeader::SIZE + BLOCK_SIG_SIZE,
                            m_pendingVCBlock->GetB1());
    if (not Schnorr::GetInstance().Verify(message, 0, message.size(),
                                          m_pendingVCBlock->GetCS2(),
                                          *aggregatedKey))
    {
        LOG_GENERAL(WARNING, "cosig verification fail");
        for (auto& kv : keys)
        {
            LOG_GENERAL(WARNING, kv);
        }
        return;
    }

    Peer newLeaderNetworkInfo;
    unsigned char viewChangeState;
    {
        lock_guard<mutex> g(m_mutexPendingVCBlock);

        newLeaderNetworkInfo
            = m_pendingVCBlock->GetHeader().GetCandidateLeaderNetworkInfo();
        viewChangeState = m_pendingVCBlock->GetHeader().GetViewChangeState();
    }

    // StoreVCBlockToStorage(); TODO

    Peer expectedLeader;
    if (m_mediator.m_DSCommittee->at(m_viewChangeCounter).second == Peer())
    {
        // I am 0.0.0.0
        expectedLeader = m_mediator.m_selfPeer;
    }
    else
    {
        expectedLeader
            = m_mediator.m_DSCommittee->at(m_viewChangeCounter).second;
    }

    if (expectedLeader == newLeaderNetworkInfo)
    {
        if (newLeaderNetworkInfo == m_mediator.m_selfPeer)
        {
            LOG_EPOCH(INFO, to_string(m_mediator.m_currentEpochNum).c_str(),
                      "After view change, I am the new leader!");
            m_mode = PRIMARY_DS;
        }
        else
        {
            LOG_EPOCH(INFO, to_string(m_mediator.m_currentEpochNum).c_str(),
                      "After view change, I am ds backup");
            m_mode = BACKUP_DS;
        }

        // Kick ousted leader and/or faulty candidate leader to the back of the queue, waiting to be eject at
        // the next ds epoch
        // Suppose X1 - X3 are faulty ds nodes
        // [X1][X2][X3][N1][N2]
        // View change happen 3 times
        // The view change will restructure the ds committee into this
        // [X2][X3][N1][N2][X1] first vc. vc counter = 1
        // [X3][N1][N2][X1][X2] second vc. vc counter = 2
        // [N1][N2][X1][X2][X3] third vc. vc counter = 3
        // X1 m_consensusMyID = (size of ds committee) - 1 - faultyLeaderIndex (original)
        //                    = 5 - 1 - 0 = 2
        // X2 m_consensusMyID = (size of ds committee) - 1 - faultyLeaderIndex (original)
        //                    = 5 - 1 - 1 = 3
        // X3 m_consensusMyID = (size of ds committee) - 1 - faultyLeaderIndex (original)
        //                    = 5 - 1 - 2 = 4

        bool isCurrentNodeFaulty = false;
        {
            lock_guard<mutex> g2(m_mediator.m_mutexDSCommittee);

            for (unsigned int faultyLeaderIndex = 0;
                 faultyLeaderIndex < m_viewChangeCounter; faultyLeaderIndex++)
            {
                LOG_GENERAL(INFO,
                            "Ejecting "
                                << m_mediator.m_DSCommittee->front().second);

                // Adjust ds commiteee
                m_mediator.m_DSCommittee->push_back(
                    m_mediator.m_DSCommittee->front());
                m_mediator.m_DSCommittee->pop_front();

                // Adjust faulty DS leader and/or faulty ds candidate leader
                if (m_consensusMyID == faultyLeaderIndex)
                {
                    if (m_consensusMyID == 0)
                    {
                        LOG_EPOCH(
                            INFO,
                            to_string(m_mediator.m_currentEpochNum).c_str(),
                            "Current node is a faulty DS leader and got ousted "
                            "by the DS "
                            "Committee");
                    }
                    else
                    {
                        LOG_EPOCH(
                            INFO,
                            to_string(m_mediator.m_currentEpochNum).c_str(),
                            "Current node is a faulty DS candidate leader and "
                            "got ousted by the DS "
                            "Committee");
                    }

                    // calculate (new) my consensus id for faulty ds nodes.
                    // Good ds nodes adjustment have already been done previously.
                    // m_consensusMyID = last index - num of time vc occur + faulty index
                    // Need to add +1 at the end as vc counter begin at 1.
                    m_consensusMyID = (m_mediator.m_DSCommittee->size() - 1)
                        - m_viewChangeCounter + faultyLeaderIndex + 1;
                    isCurrentNodeFaulty = true;
                    LOG_GENERAL(INFO,
                                "new m_consensusMyID  is " << m_consensusMyID);
                }
            }

            // Faulty node already adjusted. Hence, only adjust current node here if it is not faultu.
            if (!isCurrentNodeFaulty)
            {
                LOG_GENERAL(INFO, "Old m_consensusMyID " << m_consensusMyID);
                m_consensusMyID -= m_viewChangeCounter;
                LOG_GENERAL(INFO, "New m_consensusMyID " << m_consensusMyID);
            }
        }

        LOG_GENERAL(INFO, "New view of ds committee: ");
        for (auto& i : *m_mediator.m_DSCommittee)
        {
            LOG_GENERAL(INFO, i.second);
        }

        auto func = [this, viewChangeState]() -> void {
            ProcessNextConsensus(viewChangeState);
        };
        DetachedFunction(1, func);
    }
    else
    {
        LOG_EPOCH(WARNING, to_string(m_mediator.m_currentEpochNum).c_str(),
                  "View change completed but it seems wrong to me."
                      << "expectedLeader: " << expectedLeader
                      << "newLeaderNetworkInfo: " << newLeaderNetworkInfo);
    }

    // TODO: Refine this
    // Broadcasting vcblock to lookup nodes

    vector<unsigned char> vcblock_message
        = {MessageType::NODE, NodeInstructionType::VCBLOCK};

    if (!Messenger::SetNodeVCBlock(vcblock_message, MessageOffset::BODY,
                                   *m_pendingVCBlock))
    {
        LOG_EPOCH(WARNING, to_string(m_mediator.m_currentEpochNum).c_str(),
                  "Messenger::SetNodeVCBlock failed.");
        return;
    }

    unsigned int nodeToSendToLookUpLo = COMM_SIZE / 4;
    unsigned int nodeToSendToLookUpHi
        = nodeToSendToLookUpLo + TX_SHARING_CLUSTER_SIZE;

    if (m_consensusMyID > nodeToSendToLookUpLo
        && m_consensusMyID < nodeToSendToLookUpHi)
    {
        m_mediator.m_lookup->SendMessageToLookupNodes(vcblock_message);
        LOG_EPOCH(INFO, to_string(m_mediator.m_currentEpochNum).c_str(),
                  "I the part of the subset of DS committee that have sent the "
                  "VCBlock to the lookup nodes");
    }

    // Broadcasting vcblock to lookup nodes
    unsigned int my_DS_cluster_num;
    unsigned int my_shards_lo;
    unsigned int my_shards_hi;

    switch (viewChangeState)
    {
    case DSBLOCK_CONSENSUS:
    case DSBLOCK_CONSENSUS_PREP:
    {
        vector<Peer> allPowSubmitter;
        for (auto& nodeNetwork : m_allPoWConns)
        {
            allPowSubmitter.emplace_back(nodeNetwork.second);
        }
        P2PComm::GetInstance().SendBroadcastMessage(allPowSubmitter,
                                                    vcblock_message);
        break;
    }
    case FINALBLOCK_CONSENSUS:
    case FINALBLOCK_CONSENSUS_PREP:
    {
        DetermineShardsToSendBlockTo(my_DS_cluster_num, my_shards_lo,
                                     my_shards_hi);
        SendBlockToShardNodes(my_DS_cluster_num, my_shards_lo, my_shards_hi,
                              vcblock_message);
        break;
    }
    case VIEWCHANGE_CONSENSUS:
    case VIEWCHANGE_CONSENSUS_PREP:
    default:
        LOG_EPOCH(
            INFO, to_string(m_mediator.m_currentEpochNum).c_str(),
            "illegal view change state. state: " << to_string(viewChangeState));
    }
}

void DirectoryService::ProcessNextConsensus(unsigned char viewChangeState)
{
    if (LOOKUP_NODE_MODE)
    {
        LOG_GENERAL(WARNING,
                    "DirectoryService::ProcessNextConsensus not expected to be "
                    "called from LookUp node.");
        return;
    }

    this_thread::sleep_for(chrono::seconds(POST_VIEWCHANGE_BUFFER));

    switch (viewChangeState)
    {
    case DSBLOCK_CONSENSUS:
    case DSBLOCK_CONSENSUS_PREP:
        LOG_EPOCH(INFO, to_string(m_mediator.m_currentEpochNum).c_str(),
                  "Re-running dsblock consensus");
        RunConsensusOnDSBlock();
        break;
    case FINALBLOCK_CONSENSUS:
    case FINALBLOCK_CONSENSUS_PREP:
        LOG_EPOCH(INFO, to_string(m_mediator.m_currentEpochNum).c_str(),
                  "Re-running finalblock consensus");
        RunConsensusOnFinalBlock();
        break;
    case VIEWCHANGE_CONSENSUS:
    case VIEWCHANGE_CONSENSUS_PREP:
    default:
        LOG_EPOCH(
            INFO, to_string(m_mediator.m_currentEpochNum).c_str(),
            "illegal view change state. state: " << to_string(viewChangeState));
    }
}

bool DirectoryService::ProcessViewChangeConsensus(
    const vector<unsigned char>& message, unsigned int offset, const Peer& from)
{
    if (LOOKUP_NODE_MODE)
    {
        LOG_GENERAL(WARNING,
                    "DirectoryService::ProcessViewChangeConsensus not expected "
                    "to be called from LookUp node.");
        return true;
    }

    LOG_MARKER();
    // Consensus messages must be processed in correct sequence as they come in
    // It is possible for ANNOUNCE to arrive before correct DS state
    // In that case, ANNOUNCE will sleep for a second below
    // If COLLECTIVESIG also comes in, it's then possible COLLECTIVESIG will be processed before ANNOUNCE!
    // So, ANNOUNCE should acquire a lock here

    {
        lock_guard<mutex> g(m_mutexConsensus);

        std::unique_lock<std::mutex> cv_lk(m_MutexCVViewChangeConsensusObj);
        if (cv_ViewChangeConsensusObj.wait_for(
                cv_lk, std::chrono::seconds(CONSENSUS_OBJECT_TIMEOUT),
                [this] { return (m_state == VIEWCHANGE_CONSENSUS); }))
        {
            LOG_EPOCH(
                INFO, to_string(m_mediator.m_currentEpochNum).c_str(),
                "Successfully transit to viewchange consensus or I am in the "
                "correct state.");
        }
        else
        {
            LOG_EPOCH(
                WARNING, to_string(m_mediator.m_currentEpochNum).c_str(),
                "Time out while waiting for state transition to view change "
                "consensus and "
                "consensus object creation. Most likely view change didn't "
                "occur. A malicious node may be trying to initate view "
                "change.");
        }

        if (!CheckState(PROCESS_VIEWCHANGECONSENSUS))
        {
            LOG_EPOCH(WARNING, to_string(m_mediator.m_currentEpochNum).c_str(),
                      "Ignoring consensus message. Not at viewchange consensus "
                      "state.");
            return false;
        }
    }

    // Consensus messages must be processed in correct sequence as they come in
    // It is possible for ANNOUNCE to arrive before correct DS state
    // In that case, state transition will occurs and ANNOUNCE will be processed.
    std::unique_lock<mutex> cv_lk_con_msg(m_mutexProcessConsensusMessage);
    if (cv_processConsensusMessage.wait_for(
            cv_lk_con_msg,
            std::chrono::seconds(CONSENSUS_MSG_ORDER_BLOCK_WINDOW),
            [this, message, offset]() -> bool {
                lock_guard<mutex> g(m_mutexConsensus);
                if (m_mediator.m_lookup->m_syncType != SyncType::NO_SYNC)
                {
                    LOG_GENERAL(WARNING,
                                "The node started the process of rejoining, "
                                "Ignore rest of "
                                "consensus msg.")
                    return false;
                }

                if (m_consensusObject == nullptr)
                {
                    LOG_GENERAL(WARNING,
                                "m_consensusObject is a nullptr. It has not "
                                "been initialized.")
                    return false;
                }
                return m_consensusObject->CanProcessMessage(message, offset);
            }))
    {
        // Correct order preserved
    }
    else
    {
        LOG_GENERAL(WARNING,
                    "Timeout while waiting for correct order of View Change "
                    "Block consensus "
                    "messages");
        return false;
    }

    lock_guard<mutex> g(m_mutexConsensus);

    if (!m_consensusObject->ProcessMessage(message, offset, from))
    {
        return false;
    }

    ConsensusCommon::State state = m_consensusObject->GetState();
    LOG_EPOCH(INFO, to_string(m_mediator.m_currentEpochNum).c_str(),
              "Consensus state = " << m_consensusObject->GetStateString());

    if (state == ConsensusCommon::State::DONE)
    {
        cv_ViewChangeVCBlock.notify_all();
        ProcessViewChangeConsensusWhenDone();
        LOG_EPOCH(INFO, to_string(m_mediator.m_currentEpochNum).c_str(),
                  "View change consensus is DONE!!!");
    }
    else if (state == ConsensusCommon::State::ERROR)
    {
        LOG_EPOCH(WARNING, to_string(m_mediator.m_currentEpochNum).c_str(),
                  "No consensus reached. Will attempt to do view change again");
        return false;
    }
    else
    {
        LOG_EPOCH(INFO, to_string(m_mediator.m_currentEpochNum).c_str(),
                  "Consensus state = " << state);
        cv_processConsensusMessage.notify_all();
    }
    return true;
}<|MERGE_RESOLUTION|>--- conflicted
+++ resolved
@@ -36,106 +36,8 @@
 #include "libUtils/Logger.h"
 #include "libUtils/SanityChecks.h"
 
-<<<<<<< HEAD
-=======
 using namespace std;
 
-void DirectoryService::DetermineShardsToSendVCBlockTo(
-    unsigned int& my_DS_cluster_num, unsigned int& my_shards_lo,
-    unsigned int& my_shards_hi) const
-{
-    // Multicast VC block to my assigned shard's nodes - send VCBLOCK message
-    // Message = [VC block]
-
-    // Multicast assignments:
-    // 1. Divide DS committee into clusters of size 20
-    // 2. Each cluster talks to all shard members in each shard
-    //    DS cluster 0 => Shard 0
-    //    DS cluster 1 => Shard 1
-    //    ...
-    //    DS cluster 0 => Shard (num of DS clusters)
-    //    DS cluster 1 => Shard (num of DS clusters + 1)
-    if (LOOKUP_NODE_MODE)
-    {
-        LOG_GENERAL(WARNING,
-                    "DirectoryService::DetermineShardsToSendVCBlockTo not "
-                    "expected to be called from LookUp node.");
-        return;
-    }
-
-    LOG_MARKER();
-
-    unsigned int num_DS_clusters
-        = m_mediator.m_DSCommittee->size() / DS_MULTICAST_CLUSTER_SIZE;
-    if ((m_mediator.m_DSCommittee->size() % DS_MULTICAST_CLUSTER_SIZE) > 0)
-    {
-        num_DS_clusters++;
-    }
-    LOG_EPOCH(INFO, to_string(m_mediator.m_currentEpochNum).c_str(),
-              "DEBUG num of ds clusters " << num_DS_clusters)
-    unsigned int shard_groups_count = m_shards.size() / num_DS_clusters;
-    if ((m_shards.size() % num_DS_clusters) > 0)
-    {
-        shard_groups_count++;
-    }
-    LOG_EPOCH(INFO, to_string(m_mediator.m_currentEpochNum).c_str(),
-              "DEBUG num of shard group count " << shard_groups_count)
-
-    my_DS_cluster_num = m_consensusMyID / DS_MULTICAST_CLUSTER_SIZE;
-    my_shards_lo = my_DS_cluster_num * shard_groups_count;
-    my_shards_hi = my_shards_lo + shard_groups_count - 1;
-
-    if (my_shards_hi >= m_shards.size())
-    {
-        my_shards_hi = m_shards.size() - 1;
-    }
-}
-
-void DirectoryService::SendVCBlockToShardNodes(
-    unsigned int my_DS_cluster_num, unsigned int my_shards_lo,
-    unsigned int my_shards_hi, vector<unsigned char>& vcblock_message)
-{
-    if (LOOKUP_NODE_MODE)
-    {
-        LOG_GENERAL(WARNING,
-                    "DirectoryService::SendVCBlockToShardNodes not expected to "
-                    "be called from LookUp node.");
-        return;
-    }
-    // Too few target shards - avoid asking all DS clusters to send
-    LOG_MARKER();
-
-    if ((my_DS_cluster_num + 1) <= m_shards.size())
-    {
-        auto p = m_shards.begin();
-        advance(p, my_shards_lo);
-
-        for (unsigned int i = my_shards_lo; i <= my_shards_hi; i++)
-        {
-            vector<Peer> shard_peers;
-
-            for (const auto& kv : *p)
-            {
-                shard_peers.emplace_back(std::get<SHARD_NODE_PEER>(kv));
-                LOG_EPOCH(
-                    INFO, to_string(m_mediator.m_currentEpochNum).c_str(),
-                    " PubKey: "
-                        << DataConversion::SerializableToHexStr(
-                               std::get<SHARD_NODE_PUBKEY>(kv))
-                        << " IP: "
-                        << std::get<SHARD_NODE_PEER>(kv).GetPrintableIPAddress()
-                        << " Port: "
-                        << std::get<SHARD_NODE_PEER>(kv).m_listenPortHost);
-            }
-
-            P2PComm::GetInstance().SendBroadcastMessage(shard_peers,
-                                                        vcblock_message);
-            p++;
-        }
-    }
-}
-
->>>>>>> 64de1774
 void DirectoryService::ProcessViewChangeConsensusWhenDone()
 {
     if (LOOKUP_NODE_MODE)
@@ -442,33 +344,30 @@
     {
         lock_guard<mutex> g(m_mutexConsensus);
 
-        std::unique_lock<std::mutex> cv_lk(m_MutexCVViewChangeConsensusObj);
-        if (cv_ViewChangeConsensusObj.wait_for(
-                cv_lk, std::chrono::seconds(CONSENSUS_OBJECT_TIMEOUT),
-                [this] { return (m_state == VIEWCHANGE_CONSENSUS); }))
-        {
-            LOG_EPOCH(
-                INFO, to_string(m_mediator.m_currentEpochNum).c_str(),
-                "Successfully transit to viewchange consensus or I am in the "
-                "correct state.");
-        }
-        else
-        {
-            LOG_EPOCH(
-                WARNING, to_string(m_mediator.m_currentEpochNum).c_str(),
-                "Time out while waiting for state transition to view change "
-                "consensus and "
-                "consensus object creation. Most likely view change didn't "
-                "occur. A malicious node may be trying to initate view "
-                "change.");
-        }
-
         if (!CheckState(PROCESS_VIEWCHANGECONSENSUS))
         {
-            LOG_EPOCH(WARNING, to_string(m_mediator.m_currentEpochNum).c_str(),
-                      "Ignoring consensus message. Not at viewchange consensus "
-                      "state.");
-            return false;
+            std::unique_lock<std::mutex> cv_lk(m_MutexCVViewChangeConsensusObj);
+            if (cv_ViewChangeConsensusObj.wait_for(
+                    cv_lk, std::chrono::seconds(CONSENSUS_OBJECT_TIMEOUT),
+                    [this] { return CheckState(PROCESS_VIEWCHANGECONSENSUS); }))
+            {
+                LOG_EPOCH(INFO, to_string(m_mediator.m_currentEpochNum).c_str(),
+                          "Successfully transit to viewchange consensus or I "
+                          "am in the "
+                          "correct state.");
+            }
+            else
+            {
+                LOG_EPOCH(
+                    WARNING, to_string(m_mediator.m_currentEpochNum).c_str(),
+                    "Time out while waiting for state transition to view "
+                    "change "
+                    "consensus and "
+                    "consensus object creation. Most likely view change didn't "
+                    "occur. A malicious node may be trying to initate view "
+                    "change.");
+                return false;
+            }
         }
     }
 
