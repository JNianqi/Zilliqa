--- conflicted
+++ resolved
@@ -117,11 +117,6 @@
 const std::string SCILLA_PATH{ReadHexStringFromConnstansFile("SCILLA_PATH")};
 const std::string SCILLA_FILES{ReadHexStringFromConnstansFile("SCILLA_FILES")};
 const std::string SCILLA_LOG{ReadHexStringFromConnstansFile("SCILLA_LOG")};
-<<<<<<< HEAD
-=======
-const std::string INTERPRETER_NAME{
-    SCILLA_PATH + ReadHexStringFromConnstansFile("INTERPRETER_NAME")};
->>>>>>> 54b5a734
 const std::string INIT_JSON{SCILLA_FILES
                             + ReadHexStringFromConnstansFile("INIT_JSON")};
 const std::string INPUT_STATE_JSON{
