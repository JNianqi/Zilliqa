--- conflicted
+++ resolved
@@ -153,11 +153,8 @@
 extern const bool FULL_DATASET_MINE;
 extern const bool OPENCL_GPU_MINE;
 extern const bool CUDA_GPU_MINE;
-<<<<<<< HEAD
 extern const bool LOOKUP_NODE_MODE;
-=======
 extern const bool USE_REMOTE_TXN_CREATOR;
->>>>>>> baf189fd
 
 extern const std::vector<std::string> GENESIS_WALLETS;
 extern const std::vector<std::string> GENESIS_KEYS;
