--- conflicted
+++ resolved
@@ -146,12 +146,9 @@
 extern const unsigned int TXN_SUBMISSION;
 extern const unsigned int TXN_BROADCAST;
 extern const unsigned int DEBUG_LEVEL;
-<<<<<<< HEAD
 extern const unsigned int FULL_DATASET_MINE;
-=======
 extern const unsigned int BROADCAST_INTERVAL;
 extern const unsigned int BROADCAST_EXPIRY;
->>>>>>> 34e92eb3
 extern const std::vector<std::string> GENESIS_WALLETS;
 extern const std::vector<std::string> GENESIS_KEYS;
 #endif // __CONSTANTS_H__