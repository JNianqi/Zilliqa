/**
* Copyright (c) 2018 Zilliqa 
* This source code is being disclosed to you solely for the purpose of your participation in 
* testing Zilliqa. You may view, compile and run the code for that purpose and pursuant to 
* the protocols and algorithms that are programmed into, and intended by, the code. You may 
* not do anything else with the code without express permission from Zilliqa Research Pte. Ltd., 
* including modifying or publishing the code (or any part of it), and developing or forming 
* another public or private blockchain network. This source code is provided ‘as is’ and no 
* warranties are given as to title or non-infringement, merchantability or fitness for purpose 
* and, to the extent permitted by law, all liability for your use of the code is disclaimed. 
* Some programs in this code are governed by the GNU General Public License v3.0 (available at 
* https://www.gnu.org/licenses/gpl-3.0.en.html) (‘GPLv3’). The programs that are governed by 
* GPLv3.0 are those programs that are located in the folders src/depends and tests/depends 
* and which include a reference to GPLv3 in their program files.
**/

#ifndef __CONSTANTS_H__
#define __CONSTANTS_H__

#include "depends/common/FixedHash.h"

using BlockHash = dev::h256;

// Data sizes
const unsigned int COMMON_HASH_SIZE = 32;
const unsigned int ACC_ADDR_SIZE = 20;
const unsigned int TRAN_HASH_SIZE = 32;
const unsigned int TRAN_SIG_SIZE = 64;
const unsigned int BLOCK_HASH_SIZE = 32;
const unsigned int BLOCK_SIG_SIZE = 64;
const unsigned int STATE_HASH_SIZE = 32;

// Numeric types sizes
const unsigned int UINT256_SIZE = 32;
const unsigned int UINT128_SIZE = 16;
const unsigned int INT256_SIZE = 32;

// Cryptographic sizes
const unsigned int PRIV_KEY_SIZE = 32;
const unsigned int PUB_KEY_SIZE = 33;
const unsigned int SIGNATURE_CHALLENGE_SIZE = 32;
const unsigned int SIGNATURE_RESPONSE_SIZE = 32;
const unsigned int COMMIT_SECRET_SIZE = 32;
const unsigned int COMMIT_POINT_SIZE = 33;
const unsigned int CHALLENGE_SIZE = 32;
const unsigned int RESPONSE_SIZE = 32;

const unsigned int BLOCKCHAIN_SIZE = 50;

// Number of nodes sent from lookup node to newly joined node
const unsigned int SEED_PEER_LIST_SIZE = 20;

// Transaction body sharing

const unsigned int NUM_VACUOUS_EPOCHS = 1;

// Networking and mining
const unsigned int POW_SIZE = 32;
const unsigned int IP_SIZE = 16;
const unsigned int PORT_SIZE = 4;

const unsigned int NUM_PEERS_TO_SEND_IN_A_SHARD = 20;
const unsigned int SERVER_PORT = 4201;

// Testing parameters

// Metadata type
enum MetaType : unsigned char
{
    STATEROOT = 0x00,
    DSINCOMPLETED,
    LATESTACTIVEDSBLOCKNUM,
};

// Sync Type
enum SyncType : unsigned int
{
    NO_SYNC = 0,
    NEW_SYNC,
    NORMAL_SYNC,
    DS_SYNC,
    LOOKUP_SYNC,
};

const std::string RAND1_GENESIS
    = "2b740d75891749f94b6a8ec09f086889066608e4418eda656c93443e8310750a";
const std::string RAND2_GENESIS
    = "e8cc9106f8a28671d91e2de07b57b828934481fadf6956563b963bb8e5c266bf";

const std::string REMOTE_TEST_DIR = "zilliqa-test";
const std::string PERSISTENCE_PATH = "persistence";
const std::string TX_BODY_SUBDIR = "txBodies";

const std::string DS_KICKOUT_MSG = "KICKED OUT FROM DS";
const std::string DS_LEADER_MSG = "DS LEADER NOW";
const std::string DS_BACKUP_MSG = "DS BACKUP NOW";

extern const std::string SCILLA_ROOT;
extern const std::string SCILLA_BINARY;
extern const std::string SCILLA_FILES;
extern const std::string SCILLA_LOG;
extern const std::string SCILLA_LIB;
extern const std::string INIT_JSON;
extern const std::string INPUT_STATE_JSON;
extern const std::string INPUT_BLOCKCHAIN_JSON;
extern const std::string INPUT_MESSAGE_JSON;
extern const std::string OUTPUT_JSON;
extern const std::string INPUT_CODE;
extern const std::string TXN_PATH;

extern const unsigned int MSG_VERSION;
extern const unsigned int DS_MULTICAST_CLUSTER_SIZE;
extern const unsigned int COMM_SIZE;
extern const unsigned int POW_WINDOW_IN_SECONDS;
extern const unsigned int POW_BACKUP_WINDOW_IN_SECONDS;
extern const unsigned int NEW_NODE_SYNC_INTERVAL;
extern const unsigned int POW_SUBMISSION_TIMEOUT;
extern const unsigned int POW_DIFFICULTY;
extern const unsigned int MICROBLOCK_TIMEOUT;
extern const unsigned int VIEWCHANGE_TIME;
extern const unsigned int VIEWCHANGE_EXTRA_TIME;
extern const unsigned int CONSENSUS_MSG_ORDER_BLOCK_WINDOW;
extern const unsigned int CONSENSUS_OBJECT_TIMEOUT;
extern const unsigned int FETCHING_MISSING_TXNS_TIMEOUT;
extern const unsigned int FINALBLOCK_CONSENSUS_OBJECT_TIMEOUT;
extern const unsigned int NUM_FINAL_BLOCK_PER_POW;
extern const unsigned int NUM_DS_KEEP_TX_BODY;
extern const uint32_t MAXMESSAGE;
extern const unsigned int MAXSUBMITTXNPERNODE;
extern const unsigned int MICROBLOCK_GAS_LIMIT;
extern const unsigned int TX_SHARING_CLUSTER_SIZE;
extern const unsigned int NEW_NODE_POW_DELAY;
extern const unsigned int POST_VIEWCHANGE_BUFFER;
extern const unsigned int CONTRACT_CREATE_GAS;
extern const unsigned int CONTRACT_INVOKE_GAS;
extern const unsigned int NORMAL_TRAN_GAS;
extern const unsigned int WAITING_FORWARD;
extern const unsigned int COINBASE_REWARD;
extern const unsigned int DEBUG_LEVEL;
extern const unsigned int BROADCAST_INTERVAL;
extern const unsigned int BROADCAST_EXPIRY;
<<<<<<< HEAD
extern const unsigned int TX_DISTRIBUTE_TIME_IN_MS;
extern const unsigned int NUM_TXN_TO_SEND_PER_ACCOUNT;
extern const unsigned int NUM_NODES_TO_SEND_LOOKUP;
=======
extern const unsigned int MAX_INDEXES_PER_TXN;
>>>>>>> 5394d2d0

extern const bool TEST_NET_MODE;
extern const bool EXCLUDE_PRIV_IP;
extern const bool ENABLE_DO_REJOIN;
extern const bool FULL_DATASET_MINE;
extern const bool OPENCL_GPU_MINE;
extern const bool CUDA_GPU_MINE;

extern const std::vector<std::string> GENESIS_WALLETS;
extern const std::vector<std::string> GENESIS_KEYS;

extern const unsigned int OPENCL_LOCAL_WORK_SIZE;
extern const unsigned int OPENCL_GLOBAL_WORK_SIZE_MULTIPLIER;
extern const unsigned int OPENCL_START_EPOCH;
extern const unsigned int CUDA_BLOCK_SIZE;
extern const unsigned int CUDA_GRID_SIZE;
extern const unsigned int CUDA_STREAM_NUM;
extern const unsigned int CUDA_SCHEDULE_FLAG;

#endif // __CONSTANTS_H__<|MERGE_RESOLUTION|>--- conflicted
+++ resolved
@@ -139,13 +139,10 @@
 extern const unsigned int DEBUG_LEVEL;
 extern const unsigned int BROADCAST_INTERVAL;
 extern const unsigned int BROADCAST_EXPIRY;
-<<<<<<< HEAD
 extern const unsigned int TX_DISTRIBUTE_TIME_IN_MS;
 extern const unsigned int NUM_TXN_TO_SEND_PER_ACCOUNT;
 extern const unsigned int NUM_NODES_TO_SEND_LOOKUP;
-=======
 extern const unsigned int MAX_INDEXES_PER_TXN;
->>>>>>> 5394d2d0
 
 extern const bool TEST_NET_MODE;
 extern const bool EXCLUDE_PRIV_IP;
