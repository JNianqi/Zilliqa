/*
 * Copyright (c) 2018 Zilliqa
 * This source code is being disclosed to you solely for the purpose of your
 * participation in testing Zilliqa. You may view, compile and run the code for
 * that purpose and pursuant to the protocols and algorithms that are programmed
 * into, and intended by, the code. You may not do anything else with the code
 * without express permission from Zilliqa Research Pte. Ltd., including
 * modifying or publishing the code (or any part of it), and developing or
 * forming another public or private blockchain network. This source code is
 * provided 'as is' and no warranties are given as to title or non-infringement,
 * merchantability or fitness for purpose and, to the extent permitted by law,
 * all liability for your use of the code is disclaimed. Some programs in this
 * code are governed by the GNU General Public License v3.0 (available at
 * https://www.gnu.org/licenses/gpl-3.0.en.html) ('GPLv3'). The programs that
 * are governed by GPLv3.0 are those programs that are located in the folders
 * src/depends and tests/depends and which include a reference to GPLv3 in their
 * program files.
 */

#include "MicroBlockHeader.h"
#include "libMessage/Messenger.h"
#include "libUtils/Logger.h"

using namespace std;
using namespace boost::multiprecision;

MicroBlockHeader::MicroBlockHeader() { m_blockNum = (uint64_t)-1; }

MicroBlockHeader::MicroBlockHeader(const vector<unsigned char>& src,
                                   unsigned int offset) {
  if (!Deserialize(src, offset)) {
    LOG_GENERAL(WARNING, "We failed to init MicroBlockHeader.");
  }
}

MicroBlockHeader::MicroBlockHeader(
    uint8_t type, uint32_t version, uint32_t shardId, const uint256_t& gasLimit,
<<<<<<< HEAD
    const uint256_t& gasUsed, const uint256_t& rewards,
    const BlockHash& prevHash, const uint64_t& blockNum,
    const uint256_t& timestamp, const TxnHash& txRootHash, uint32_t numTxs,
    const PubKey& minerPubKey, const uint64_t& dsBlockNum,
    const BlockHash& dsBlockHeader, const StateHash& stateDeltaHash,
    const TxnHash& tranReceiptHash, const CommitteeHash& committeeHash)
=======
    const uint256_t& gasUsed, const BlockHash& prevHash,
    const uint64_t& blockNum, const uint256_t& timestamp,
    const TxnHash& txRootHash, uint32_t numTxs, const PubKey& minerPubKey,
    const uint64_t& dsBlockNum, const BlockHash& dsBlockHash,
    const StateHash& stateDeltaHash, const TxnHash& tranReceiptHash,
    const CommitteeHash& committeeHash)
>>>>>>> 46ee7cc9
    : BlockHeaderBase(committeeHash),
      m_type(type),
      m_version(version),
      m_shardId(shardId),
      m_gasLimit(gasLimit),
      m_gasUsed(gasUsed),
      m_rewards(rewards),
      m_prevHash(prevHash),
      m_blockNum(blockNum),
      m_timestamp(timestamp),
      m_hash{txRootHash, stateDeltaHash, tranReceiptHash},
      m_numTxs(numTxs),
      m_minerPubKey(minerPubKey),
      m_dsBlockNum(dsBlockNum),
      m_dsBlockHash(dsBlockHash) {}

bool MicroBlockHeader::Serialize(vector<unsigned char>& dst,
                                 unsigned int offset) const {
  if (!Messenger::SetMicroBlockHeader(dst, offset, *this)) {
    LOG_GENERAL(WARNING, "Messenger::SetMicroBlockHeader failed.");
    return false;
  }

  return true;
}

bool MicroBlockHeader::Deserialize(const vector<unsigned char>& src,
                                   unsigned int offset) {
  if (!Messenger::GetMicroBlockHeader(src, offset, *this)) {
    LOG_GENERAL(WARNING, "Messenger::GetMicroBlockHeader failed.");
    return false;
  }

  return true;
}

const uint8_t& MicroBlockHeader::GetType() const { return m_type; }

const uint32_t& MicroBlockHeader::GetVersion() const { return m_version; }

const uint32_t& MicroBlockHeader::GetShardId() const { return m_shardId; }

const uint256_t& MicroBlockHeader::GetGasLimit() const { return m_gasLimit; }

const uint256_t& MicroBlockHeader::GetGasUsed() const { return m_gasUsed; }

const uint256_t& MicroBlockHeader::GetRewards() const { return m_rewards; }

const BlockHash& MicroBlockHeader::GetPrevHash() const { return m_prevHash; }

const uint64_t& MicroBlockHeader::GetBlockNum() const { return m_blockNum; }

const uint256_t& MicroBlockHeader::GetTimestamp() const { return m_timestamp; }

const uint32_t& MicroBlockHeader::GetNumTxs() const { return m_numTxs; }

const PubKey& MicroBlockHeader::GetMinerPubKey() const { return m_minerPubKey; }

const uint64_t& MicroBlockHeader::GetDSBlockNum() const { return m_dsBlockNum; }

const BlockHash& MicroBlockHeader::GetDSBlockHash() const {
  return m_dsBlockHash;
}

const TxnHash& MicroBlockHeader::GetTxRootHash() const {
  return m_hash.m_txRootHash;
}

const StateHash& MicroBlockHeader::GetStateDeltaHash() const {
  return m_hash.m_stateDeltaHash;
}

const TxnHash& MicroBlockHeader::GetTranReceiptHash() const {
  return m_hash.m_tranReceiptHash;
}

const MicroBlockHashSet& MicroBlockHeader::GetHash() const { return m_hash; }

bool MicroBlockHeader::operator==(const MicroBlockHeader& header) const {
  return std::tie(m_type, m_version, m_shardId, m_gasLimit, m_gasUsed,
<<<<<<< HEAD
                  m_rewards, m_prevHash, m_blockNum, m_timestamp, m_hash,
                  m_numTxs, m_minerPubKey, m_dsBlockNum, m_dsBlockHeader) ==
         std::tie(header.m_type, header.m_version, header.m_shardId,
                  header.m_gasLimit, header.m_gasUsed, header.m_rewards,
                  header.m_prevHash, header.m_blockNum, header.m_timestamp,
                  header.m_hash, header.m_numTxs, header.m_minerPubKey,
                  header.m_dsBlockNum, header.m_dsBlockHeader);
=======
                  m_prevHash, m_blockNum, m_timestamp, m_hash, m_numTxs,
                  m_minerPubKey, m_dsBlockNum, m_dsBlockHash) ==
         std::tie(header.m_type, header.m_version, header.m_shardId,
                  header.m_gasLimit, header.m_gasUsed, header.m_prevHash,
                  header.m_blockNum, header.m_timestamp, header.m_hash,
                  header.m_numTxs, header.m_minerPubKey, header.m_dsBlockNum,
                  header.m_dsBlockHash);
>>>>>>> 46ee7cc9
}

bool MicroBlockHeader::operator<(const MicroBlockHeader& header) const {
  return std::tie(header.m_type, header.m_version, header.m_shardId,
<<<<<<< HEAD
                  header.m_gasLimit, header.m_gasUsed, header.m_rewards,
                  header.m_prevHash, header.m_blockNum, header.m_timestamp,
                  header.m_hash, header.m_numTxs, header.m_minerPubKey,
                  header.m_dsBlockNum, header.m_dsBlockHeader) >
         std::tie(m_type, m_version, m_shardId, m_gasLimit, m_gasUsed,
                  m_rewards, m_prevHash, m_blockNum, m_timestamp, m_hash,
                  m_numTxs, m_minerPubKey, m_dsBlockNum, m_dsBlockHeader);
=======
                  header.m_gasLimit, header.m_gasUsed, header.m_prevHash,
                  header.m_blockNum, header.m_timestamp, header.m_hash,
                  header.m_numTxs, header.m_minerPubKey, header.m_dsBlockNum,
                  header.m_dsBlockHash) >
         std::tie(m_type, m_version, m_shardId, m_gasLimit, m_gasUsed,
                  m_prevHash, m_blockNum, m_timestamp, m_hash, m_numTxs,
                  m_minerPubKey, m_dsBlockNum, m_dsBlockHash);
>>>>>>> 46ee7cc9
}

bool MicroBlockHeader::operator>(const MicroBlockHeader& header) const {
  return header < *this;
}<|MERGE_RESOLUTION|>--- conflicted
+++ resolved
@@ -35,21 +35,12 @@
 
 MicroBlockHeader::MicroBlockHeader(
     uint8_t type, uint32_t version, uint32_t shardId, const uint256_t& gasLimit,
-<<<<<<< HEAD
     const uint256_t& gasUsed, const uint256_t& rewards,
     const BlockHash& prevHash, const uint64_t& blockNum,
     const uint256_t& timestamp, const TxnHash& txRootHash, uint32_t numTxs,
     const PubKey& minerPubKey, const uint64_t& dsBlockNum,
-    const BlockHash& dsBlockHeader, const StateHash& stateDeltaHash,
+    const BlockHash& dsBlockHash, const StateHash& stateDeltaHash,
     const TxnHash& tranReceiptHash, const CommitteeHash& committeeHash)
-=======
-    const uint256_t& gasUsed, const BlockHash& prevHash,
-    const uint64_t& blockNum, const uint256_t& timestamp,
-    const TxnHash& txRootHash, uint32_t numTxs, const PubKey& minerPubKey,
-    const uint64_t& dsBlockNum, const BlockHash& dsBlockHash,
-    const StateHash& stateDeltaHash, const TxnHash& tranReceiptHash,
-    const CommitteeHash& committeeHash)
->>>>>>> 46ee7cc9
     : BlockHeaderBase(committeeHash),
       m_type(type),
       m_version(version),
@@ -130,44 +121,24 @@
 
 bool MicroBlockHeader::operator==(const MicroBlockHeader& header) const {
   return std::tie(m_type, m_version, m_shardId, m_gasLimit, m_gasUsed,
-<<<<<<< HEAD
                   m_rewards, m_prevHash, m_blockNum, m_timestamp, m_hash,
-                  m_numTxs, m_minerPubKey, m_dsBlockNum, m_dsBlockHeader) ==
+                  m_numTxs, m_minerPubKey, m_dsBlockNum, m_dsBlockHash) ==
          std::tie(header.m_type, header.m_version, header.m_shardId,
                   header.m_gasLimit, header.m_gasUsed, header.m_rewards,
                   header.m_prevHash, header.m_blockNum, header.m_timestamp,
                   header.m_hash, header.m_numTxs, header.m_minerPubKey,
-                  header.m_dsBlockNum, header.m_dsBlockHeader);
-=======
-                  m_prevHash, m_blockNum, m_timestamp, m_hash, m_numTxs,
-                  m_minerPubKey, m_dsBlockNum, m_dsBlockHash) ==
-         std::tie(header.m_type, header.m_version, header.m_shardId,
-                  header.m_gasLimit, header.m_gasUsed, header.m_prevHash,
-                  header.m_blockNum, header.m_timestamp, header.m_hash,
-                  header.m_numTxs, header.m_minerPubKey, header.m_dsBlockNum,
-                  header.m_dsBlockHash);
->>>>>>> 46ee7cc9
+                  header.m_dsBlockNum, header.m_dsBlockHash);
 }
 
 bool MicroBlockHeader::operator<(const MicroBlockHeader& header) const {
   return std::tie(header.m_type, header.m_version, header.m_shardId,
-<<<<<<< HEAD
                   header.m_gasLimit, header.m_gasUsed, header.m_rewards,
                   header.m_prevHash, header.m_blockNum, header.m_timestamp,
                   header.m_hash, header.m_numTxs, header.m_minerPubKey,
-                  header.m_dsBlockNum, header.m_dsBlockHeader) >
+                  header.m_dsBlockNum, header.m_dsBlockHash) >
          std::tie(m_type, m_version, m_shardId, m_gasLimit, m_gasUsed,
                   m_rewards, m_prevHash, m_blockNum, m_timestamp, m_hash,
-                  m_numTxs, m_minerPubKey, m_dsBlockNum, m_dsBlockHeader);
-=======
-                  header.m_gasLimit, header.m_gasUsed, header.m_prevHash,
-                  header.m_blockNum, header.m_timestamp, header.m_hash,
-                  header.m_numTxs, header.m_minerPubKey, header.m_dsBlockNum,
-                  header.m_dsBlockHash) >
-         std::tie(m_type, m_version, m_shardId, m_gasLimit, m_gasUsed,
-                  m_prevHash, m_blockNum, m_timestamp, m_hash, m_numTxs,
-                  m_minerPubKey, m_dsBlockNum, m_dsBlockHash);
->>>>>>> 46ee7cc9
+                  m_numTxs, m_minerPubKey, m_dsBlockNum, m_dsBlockHash);
 }
 
 bool MicroBlockHeader::operator>(const MicroBlockHeader& header) const {
