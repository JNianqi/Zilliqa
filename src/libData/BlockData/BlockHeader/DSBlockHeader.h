/**
* Copyright (c) 2018 Zilliqa 
* This source code is being disclosed to you solely for the purpose of your participation in 
* testing Zilliqa. You may view, compile and run the code for that purpose and pursuant to 
* the protocols and algorithms that are programmed into, and intended by, the code. You may 
* not do anything else with the code without express permission from Zilliqa Research Pte. Ltd., 
* including modifying or publishing the code (or any part of it), and developing or forming 
* another public or private blockchain network. This source code is provided ‘as is’ and no 
* warranties are given as to title or non-infringement, merchantability or fitness for purpose 
* and, to the extent permitted by law, all liability for your use of the code is disclaimed. 
* Some programs in this code are governed by the GNU General Public License v3.0 (available at 
* https://www.gnu.org/licenses/gpl-3.0.en.html) (‘GPLv3’). The programs that are governed by 
* GPLv3.0 are those programs that are located in the folders src/depends and tests/depends 
* and which include a reference to GPLv3 in their program files.
**/

#ifndef __DSBLOCKHEADER_H__
#define __DSBLOCKHEADER_H__

#include <array>
#include <boost/multiprecision/cpp_int.hpp>

#include "BlockHeaderBase.h"
#include "common/Constants.h"
#include "common/Serializable.h"
#include "libCrypto/Schnorr.h"
#include "libData/AccountData/Transaction.h"

/// Stores information on the header part of the DS block.
class DSBlockHeader : public BlockHeaderBase
{
    uint8_t m_difficulty; // Number of PoW1 leading zeros
    BlockHash m_prevHash; // Hash of the previous block
    boost::multiprecision::uint256_t
        m_nonce; // Nonce value of the winning miner for PoW1
    PubKey m_minerPubKey; // Public key of the winning miner for PoW1
    PubKey m_leaderPubKey; // The one who proposed this DS block
    boost::multiprecision::uint256_t
        m_blockNum; // Block index, starting from 0 in the genesis block
    boost::multiprecision::uint256_t m_timestamp;
    unsigned int m_viewChangeCounter; 

public:
    /// Default constructor.
    DSBlockHeader(); // creates a dummy invalid placeholder BlockHeader -- blocknum is maxsize of uint256

    /// Constructor for loading DS block header information from a byte stream.
    DSBlockHeader(const std::vector<unsigned char>& src, unsigned int offset);

    /// Constructor with specified DS block header parameters.
<<<<<<< HEAD
    DSBlockHeader
    (
        const uint8_t difficulty,
        const BlockHash & prevHash,
        const boost::multiprecision::uint256_t & nonce,
        const PubKey & minerPubKey,
        const PubKey & leaderPubKey,
        const boost::multiprecision::uint256_t & blockNum,
        const boost::multiprecision::uint256_t & timestamp, 
        unsigned int viewChangeCounter 
    );
=======
    DSBlockHeader(const uint8_t difficulty, const BlockHash& prevHash,
                  const boost::multiprecision::uint256_t& nonce,
                  const PubKey& minerPubKey, const PubKey& leaderPubKey,
                  const boost::multiprecision::uint256_t& blockNum,
                  const boost::multiprecision::uint256_t& timestamp);
>>>>>>> 97154987

    /// Implements the Serialize function inherited from Serializable.
    unsigned int Serialize(std::vector<unsigned char>& dst,
                           unsigned int offset) const;

    /// Implements the Deserialize function inherited from Serializable.
    int Deserialize(const std::vector<unsigned char>& src, unsigned int offset);

    /// Returns the difficulty of the PoW puzzle.
    const uint8_t& GetDifficulty() const;

    /// Returns the digest of the parent block header.
    const BlockHash& GetPrevHash() const;

    /// Returns the PoW solution nonce value.
    const boost::multiprecision::uint256_t& GetNonce() const;

    /// Returns the public key of the miner who did PoW on this header.
    const PubKey& GetMinerPubKey() const;

    /// Returns the public key of the leader of the DS committee that composed this block.
    const PubKey& GetLeaderPubKey() const;

    /// Returns the number of ancestor blocks.
    const boost::multiprecision::uint256_t& GetBlockNum() const;

    /// Returns the Unix time at the time of creation of this block.
    const boost::multiprecision::uint256_t& GetTimestamp() const;

    /// Return the number of time DS view change has happen for DS block consensus
    const unsigned int GetViewChangeCount() const; 

    /// Equality operator.
    bool operator==(const DSBlockHeader& header) const;

    /// Less-than comparison operator.
    bool operator<(const DSBlockHeader& header) const;

    /// Greater-than comparison operator.
    bool operator>(const DSBlockHeader& header) const;
};

#endif // __DSBLOCKHEADER_H__<|MERGE_RESOLUTION|>--- conflicted
+++ resolved
@@ -48,7 +48,6 @@
     DSBlockHeader(const std::vector<unsigned char>& src, unsigned int offset);
 
     /// Constructor with specified DS block header parameters.
-<<<<<<< HEAD
     DSBlockHeader
     (
         const uint8_t difficulty,
@@ -60,13 +59,7 @@
         const boost::multiprecision::uint256_t & timestamp, 
         unsigned int viewChangeCounter 
     );
-=======
-    DSBlockHeader(const uint8_t difficulty, const BlockHash& prevHash,
-                  const boost::multiprecision::uint256_t& nonce,
-                  const PubKey& minerPubKey, const PubKey& leaderPubKey,
-                  const boost::multiprecision::uint256_t& blockNum,
-                  const boost::multiprecision::uint256_t& timestamp);
->>>>>>> 97154987
+
 
     /// Implements the Serialize function inherited from Serializable.
     unsigned int Serialize(std::vector<unsigned char>& dst,
