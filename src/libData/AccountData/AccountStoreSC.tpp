/*
 * Copyright (C) 2019 Zilliqa
 *
 * This program is free software: you can redistribute it and/or modify
 * it under the terms of the GNU General Public License as published by
 * the Free Software Foundation, either version 3 of the License, or
 * (at your option) any later version.
 *
 * This program is distributed in the hope that it will be useful,
 * but WITHOUT ANY WARRANTY; without even the implied warranty of
 * MERCHANTABILITY or FITNESS FOR A PARTICULAR PURPOSE.  See the
 * GNU General Public License for more details.
 *
 * You should have received a copy of the GNU General Public License
 * along with this program.  If not, see <https://www.gnu.org/licenses/>.
 */
#include <chrono>

#include <boost/filesystem.hpp>
#include <chrono>

#include "ScillaClient.h"

#include "libPersistence/ContractStorage2.h"
#include "libServer/ScillaIPCServer.h"
#include "libUtils/DataConversion.h"
#include "libUtils/JsonUtils.h"
#include "libUtils/SafeMath.h"
#include "libUtils/ScillaUtils.h"
#include "libUtils/SysCommand.h"

// 5mb
const unsigned int MAX_SCILLA_OUTPUT_SIZE_IN_BYTES = 5120;

template <class MAP>
AccountStoreSC<MAP>::AccountStoreSC() {
  m_accountStoreAtomic = std::make_unique<AccountStoreAtomic<MAP>>(*this);
  m_txnProcessTimeout = false;
}

template <class MAP>
void AccountStoreSC<MAP>::Init() {
  std::lock_guard<std::mutex> g(m_mutexUpdateAccounts);
  AccountStoreBase<MAP>::Init();
  m_curContractAddr.clear();
  m_curSenderAddr.clear();
  m_curAmount = 0;
  m_curGasLimit = 0;
  m_curGasPrice = 0;
  m_txnProcessTimeout = false;

  boost::filesystem::remove_all(EXTLIB_FOLDER);
  boost::filesystem::create_directories(EXTLIB_FOLDER);
}

template <class MAP>
void AccountStoreSC<MAP>::InvokeInterpreter(
    INVOKE_TYPE invoke_type, std::string& interprinterPrint,
    const uint32_t& version, bool is_library, const uint64_t& available_gas,
    const boost::multiprecision::uint128_t& balance, bool& ret,
    TransactionReceipt& receipt) {
  auto func2 = [this, &interprinterPrint, &invoke_type, &version, &is_library,
                &available_gas, &balance, &ret, &receipt]() mutable -> void {
    switch (invoke_type) {
      case CHECKER:
        if (!ScillaClient::GetInstance().CallChecker(
                version,
                ScillaUtils::GetContractCheckerJson(m_root_w_version,
                                                    is_library, available_gas),
                interprinterPrint)) {
        }
        break;
      case RUNNER_CREATE:
        if (!ScillaClient::GetInstance().CallRunner(
                version,
                ScillaUtils::GetCreateContractJson(m_root_w_version, is_library,
                                                   available_gas, balance),
                interprinterPrint)) {
        }
        break;
      case RUNNER_CALL:
        if (!ScillaClient::GetInstance().CallRunner(
                version,
                ScillaUtils::GetCallContractJson(m_root_w_version,
                                                 available_gas, balance),
                interprinterPrint)) {
        }
        break;
    }

    cv_callContract.notify_all();
  };
  DetachedFunction(1, func2);

  {
    std::unique_lock<std::mutex> lk(m_MutexCVCallContract);
    cv_callContract.wait(lk);
  }

  if (m_txnProcessTimeout) {
    LOG_GENERAL(WARNING, "Txn processing timeout!");

    receipt.AddError(EXECUTE_CMD_TIMEOUT);
    ret = false;
  }
}

template <class MAP>
bool AccountStoreSC<MAP>::UpdateAccounts(const uint64_t& blockNum,
                                         const unsigned int& numShards,
                                         const bool& isDS,
                                         const Transaction& transaction,
                                         TransactionReceipt& receipt,
                                         ErrTxnStatus& error_code) {
  // LOG_MARKER();
  LOG_GENERAL(INFO, "Process txn: " << transaction.GetTranID());
  std::lock_guard<std::mutex> g(m_mutexUpdateAccounts);

  m_curIsDS = isDS;
  m_txnProcessTimeout = false;

  error_code = ErrTxnStatus::NOT_PRESENT;

  const PubKey& senderPubKey = transaction.GetSenderPubKey();
  const Address fromAddr = Account::GetAddressFromPublicKey(senderPubKey);
  Address toAddr = transaction.GetToAddr();

  const uint128_t& amount = transaction.GetAmount();

  // Initiate gasRemained
  uint64_t gasRemained = transaction.GetGasLimit();

  // Get the amount of deposit for running this txn
  uint128_t gasDeposit;
  if (!SafeMath<uint128_t>::mul(gasRemained, transaction.GetGasPrice(),
                                gasDeposit)) {
    error_code = ErrTxnStatus::MATH_ERROR;
    return false;
  }

  switch (Transaction::GetTransactionType(transaction)) {
    case Transaction::NON_CONTRACT: {
      // LOG_GENERAL(INFO, "Normal transaction");

      // Disallow normal transaction to contract account
      Account* toAccount = this->GetAccount(toAddr);
      if (toAccount != nullptr) {
        if (toAccount->isContract()) {
          LOG_GENERAL(WARNING, "Contract account won't accept normal txn");
          error_code = ErrTxnStatus::INVALID_TO_ACCOUNT;
          return false;
        }
      }

      return AccountStoreBase<MAP>::UpdateAccounts(transaction, receipt,
                                                   error_code);
    }
    case Transaction::CONTRACT_CREATION: {
      LOG_GENERAL(INFO, "Create contract");

      bool validToTransferBalance = true;

      Account* fromAccount = this->GetAccount(fromAddr);
      if (fromAccount == nullptr) {
        LOG_GENERAL(WARNING, "Sender has no balance, reject");
        error_code = ErrTxnStatus::INVALID_FROM_ACCOUNT;
        return false;
      }

      uint64_t createGasPenalty = std::max(
          CONTRACT_CREATE_GAS, (unsigned int)(transaction.GetCode().size() +
                                              transaction.GetData().size()));

      // Check if gaslimit meets the minimum requirement for contract deployment
      if (transaction.GetGasLimit() < createGasPenalty) {
        LOG_GENERAL(WARNING, "Gas limit " << transaction.GetGasLimit()
                                          << " less than " << createGasPenalty);
        error_code = ErrTxnStatus::INSUFFICIENT_GAS_LIMIT;
        return false;
      }

      // Check if the sender has enough balance to pay gasDeposit
      if (fromAccount->GetBalance() < gasDeposit) {
        LOG_GENERAL(WARNING,
                    "The account doesn't have enough gas to create a contract");
        error_code = ErrTxnStatus::INSUFFICIENT_BALANCE;
        return false;
      }
      // Check if the sender has enough balance to pay gasDeposit and transfer
      // amount
      else if (fromAccount->GetBalance() < gasDeposit + amount) {
        LOG_GENERAL(
            WARNING,
            "The account (balance: "
                << fromAccount->GetBalance()
                << ") "
                   "has enough balance to pay the gas price to deposit ("
                << gasDeposit
                << ") "
                   "but not enough for transfer the amount ("
                << amount
                << "), "
                   "create contract first and ignore amount "
                   "transfer however");
        validToTransferBalance = false;
      }

      // deduct scilla checker invoke gas
      if (gasRemained < SCILLA_CHECKER_INVOKE_GAS) {
        LOG_GENERAL(WARNING, "Not enough gas to invoke the scilla checker");
        error_code = ErrTxnStatus::INSUFFICIENT_GAS;
        return false;
      } else {
        gasRemained -= SCILLA_CHECKER_INVOKE_GAS;
      }

      // generate address for new contract account
      toAddr =
          Account::GetAddressForContract(fromAddr, fromAccount->GetNonce());
      // instantiate the object for contract account
      if (!this->AddAccount(toAddr, {0, 0})) {
        LOG_GENERAL(WARNING,
                    "AddAccount failed for contract address " << toAddr.hex());
        error_code = ErrTxnStatus::FAIL_CONTRACT_ACCOUNT_CREATION;
        return false;
      }
      Account* toAccount = this->GetAccount(toAddr);
      if (toAccount == nullptr) {
        LOG_GENERAL(WARNING, "toAccount is null ptr");
        error_code = ErrTxnStatus::FAIL_CONTRACT_ACCOUNT_CREATION;
        return false;
      }

      bool init = true;

      bool is_library;
      std::map<Address, std::pair<std::string, std::string>> extlibs_exports;
      uint32_t scilla_version;

      try {
        // Initiate the contract account, including setting the contract code
        // store the immutable states
        if (!toAccount->InitContract(transaction.GetCode(),
                                     transaction.GetData(), toAddr, blockNum)) {
          LOG_GENERAL(WARNING, "InitContract failed");
          init = false;
        }

        std::vector<Address> extlibs;
        if (!toAccount->GetContractAuxiliaries(is_library, scilla_version,
                                               extlibs)) {
          LOG_GENERAL(WARNING, "GetContractAuxiliaries failed");
          error_code = ErrTxnStatus::FAIL_SCILLA_LIB;
          return false;
        }

        if (DISABLE_SCILLA_LIB && is_library) {
          LOG_GENERAL(WARNING, "ScillaLib disabled");
          error_code = ErrTxnStatus::FAIL_SCILLA_LIB;
          return false;
        }

        if (!PopulateExtlibsExports(scilla_version, extlibs, extlibs_exports)) {
<<<<<<< HEAD
          LOG_GENERAL(WARNING, "ScillaUtils::PopulateExtLibsExports failed");
=======
          LOG_GENERAL(WARNING, "PopulateExtLibsExports failed");
          error_code = ErrTxnStatus::FAIL_SCILLA_LIB;
>>>>>>> bc2c9f58
          return false;
        }

        m_curBlockNum = blockNum;
        if (init &&
            !ExportCreateContractFiles(*toAccount, is_library, scilla_version,
                                       extlibs_exports)) {
          LOG_GENERAL(WARNING, "ExportCreateContractFiles failed");
          init = false;
        }

        if (init && !this->DecreaseBalance(fromAddr, gasDeposit)) {
          init = false;
        }
      } catch (const std::exception& e) {
        LOG_GENERAL(WARNING,
                    "Exception caught in create account (1): " << e.what());
        init = false;
      }

      if (!init) {
        this->RemoveAccount(toAddr);
        error_code = ErrTxnStatus::FAIL_CONTRACT_INIT;
        return false;
      }

      LOG_GENERAL(INFO, "mark 0");

      // prepare IPC with current contract address
      m_scillaIPCServer->setContractAddress(toAddr);

      LOG_GENERAL(INFO, "mark 1");

      // ************************************************************************
      // Undergo scilla checker
      bool ret_checker = true;
      std::string checkerPrint;

      InvokeInterpreter(CHECKER, checkerPrint, scilla_version, is_library,
                        gasRemained, 0, ret_checker, receipt);

      // parse checker output
      bytes map_depth_data;

      if (ret_checker &&
          !ParseContractCheckerOutput(checkerPrint, receipt, map_depth_data,
                                      gasRemained, is_library)) {
        ret_checker = false;
      }

      if (ret_checker && !is_library) {
        std::map<std::string, bytes> t_map_depth_map;
        t_map_depth_map.emplace(
            Contract::ContractStorage2::GetContractStorage().GenerateStorageKey(
                toAddr, FIELDS_MAP_DEPTH_INDICATOR, {}),
            map_depth_data);
        toAccount->UpdateStates(toAddr, t_map_depth_map, {}, true);
      }

      // *************************************************************************
      // Undergo scilla runner
      bool ret = true;

      if (ret_checker) {
        // deduct scilla runner invoke gas
        if (gasRemained < SCILLA_RUNNER_INVOKE_GAS) {
          LOG_GENERAL(WARNING, "Not enough gas to invoke the scilla runner");
          receipt.AddError(GAS_NOT_SUFFICIENT);
          ret = false;
        } else {
          gasRemained -= SCILLA_RUNNER_INVOKE_GAS;
        }

        if (ret) {
          std::string runnerPrint;

          // invoke scilla runner
          InvokeInterpreter(RUNNER_CREATE, runnerPrint, scilla_version,
                            is_library, gasRemained, amount, ret, receipt);

          // parse runner output
          try {
            if (ret && !ParseCreateContract(gasRemained, runnerPrint, receipt,
                                            is_library)) {
              ret = false;
            }
            if (!ret) {
              gasRemained = std::min(
                  transaction.GetGasLimit() - createGasPenalty, gasRemained);
            }
          } catch (const std::exception& e) {
            LOG_GENERAL(WARNING,
                        "Exception caught in create account (2): " << e.what());
            ret = false;
          }
        }
      } else {
        gasRemained =
            std::min(transaction.GetGasLimit() - createGasPenalty, gasRemained);
      }

      // *************************************************************************
      // Summary
      boost::multiprecision::uint128_t gasRefund;
      if (!SafeMath<boost::multiprecision::uint128_t>::mul(
              gasRemained, transaction.GetGasPrice(), gasRefund)) {
        this->RemoveAccount(toAddr);
        error_code = ErrTxnStatus::MATH_ERROR;
        return false;
      }
      if (!this->IncreaseBalance(fromAddr, gasRefund)) {
        LOG_GENERAL(FATAL, "IncreaseBalance failed for gasRefund");
      }
      if (!ret || !ret_checker) {
        this->m_addressToAccount->erase(toAddr);

        receipt.SetResult(false);
        if (!ret) {
          receipt.AddError(RUNNER_FAILED);
        }
        if (!ret_checker) {
          receipt.AddError(CHECKER_FAILED);
        }
        receipt.SetCumGas(transaction.GetGasLimit() - gasRemained);
        receipt.update();

        if (!this->IncreaseNonce(fromAddr)) {
          this->RemoveAccount(toAddr);
          error_code = ErrTxnStatus::MATH_ERROR;
          return false;
        }

        LOG_GENERAL(
            INFO,
            "Create contract failed, but return true in order to change state");

        if (LOG_SC) {
          LOG_GENERAL(INFO, "receipt: " << receipt.GetString());
        }

        return true;  // Return true because the states already changed
      }

      if (transaction.GetGasLimit() < gasRemained) {
        LOG_GENERAL(WARNING, "Cumulative Gas calculated Underflow, gasLimit: "
                                 << transaction.GetGasLimit()
                                 << " gasRemained: " << gasRemained
                                 << ". Must be something wrong!");
        error_code = ErrTxnStatus::MATH_ERROR;
        return false;
      }

      if (validToTransferBalance) {
        if (!this->TransferBalance(fromAddr, toAddr, amount)) {
          receipt.SetResult(false);
          receipt.AddError(BALANCE_TRANSFER_FAILED);
          receipt.SetCumGas(transaction.GetGasLimit() - gasRemained);
          receipt.update();

          if (!this->IncreaseNonce(fromAddr)) {
            this->RemoveAccount(toAddr);
            error_code = ErrTxnStatus::MATH_ERROR;
            return false;
          }
          return true;
        }
      }

      toAccount->SetStorageRoot(
          Contract::ContractStorage2::GetContractStorage().GetContractStateHash(
              toAddr, true, true));

      receipt.SetCumGas(transaction.GetGasLimit() - gasRemained);

      if (is_library) {
        m_newLibrariesCreated.emplace_back(toAddr);
      }

      break;
    }
    case Transaction::CONTRACT_CALL: {
      // reset the storageroot update buffer atomic per transaction
      m_storageRootUpdateBufferAtomic.clear();

      Account* fromAccount = this->GetAccount(fromAddr);
      if (fromAccount == nullptr) {
        LOG_GENERAL(WARNING, "Sender has no balance, reject");
        error_code = ErrTxnStatus::INVALID_FROM_ACCOUNT;
        return false;
      }

      LOG_GENERAL(INFO, "Call contract");

      uint64_t callGasPenalty = std::max(
          CONTRACT_INVOKE_GAS, (unsigned int)(transaction.GetData().size()));

      if (transaction.GetGasLimit() < callGasPenalty) {
        LOG_GENERAL(WARNING, "Gas limit " << transaction.GetGasLimit()
                                          << " less than " << callGasPenalty);
        error_code = ErrTxnStatus::INSUFFICIENT_GAS_LIMIT;

        return false;
      }

      if (fromAccount->GetBalance() < gasDeposit + amount) {
        LOG_GENERAL(WARNING, "The account (balance: "
                                 << fromAccount->GetBalance()
                                 << ") "
                                    "has not enough balance to deposit the gas "
                                    "price to deposit ("
                                 << gasDeposit
                                 << ") "
                                    "and transfer the amount ("
                                 << amount
                                 << ") in the txn, "
                                    "rejected");
        error_code = ErrTxnStatus::INSUFFICIENT_BALANCE;
        return false;
      }

      // deduct scilla checker invoke gas
      if (gasRemained < SCILLA_RUNNER_INVOKE_GAS) {
        LOG_GENERAL(WARNING, "Not enough gas to invoke the scilla runner");
        error_code = ErrTxnStatus::INSUFFICIENT_GAS;
        return false;
      } else {
        gasRemained -= SCILLA_RUNNER_INVOKE_GAS;
      }

      m_curSenderAddr = fromAddr;
      m_curEdges = 0;

      Account* toAccount = this->GetAccount(toAddr);
      if (toAccount == nullptr) {
        LOG_GENERAL(WARNING, "The target contract account doesn't exist");
        error_code = ErrTxnStatus::INVALID_TO_ACCOUNT;
        return false;
      }

      bool is_library;
      uint32_t scilla_version;
      std::vector<Address> extlibs;
      if (!toAccount->GetContractAuxiliaries(is_library, scilla_version,
                                             extlibs)) {
        LOG_GENERAL(WARNING, "GetContractAuxiliaries failed");
        error_code = ErrTxnStatus::FAIL_SCILLA_LIB;
        return false;
      }

      if (is_library) {
        LOG_GENERAL(WARNING, "Library being called");
        error_code = ErrTxnStatus::FAIL_SCILLA_LIB;
        return false;
      }

      if (DISABLE_SCILLA_LIB && !extlibs.empty()) {
        LOG_GENERAL(WARNING, "ScillaLib disabled");
        error_code = ErrTxnStatus::FAIL_SCILLA_LIB;
        return false;
      }

      std::map<Address, std::pair<std::string, std::string>> extlibs_exports;
      if (!PopulateExtlibsExports(scilla_version, extlibs, extlibs_exports)) {
        LOG_GENERAL(WARNING, "PopulateExtLibsExports failed");
        error_code = ErrTxnStatus::FAIL_SCILLA_LIB;
        return false;
      }

      m_curBlockNum = blockNum;
      if (!ExportCallContractFiles(*toAccount, transaction, scilla_version,
                                   extlibs_exports)) {
        LOG_GENERAL(WARNING, "ExportCallContractFiles failed");
        error_code = ErrTxnStatus::FAIL_SCILLA_LIB;
        return false;
      }

      DiscardTransferAtomic();

      if (!this->DecreaseBalance(fromAddr, gasDeposit)) {
        LOG_GENERAL(WARNING, "DecreaseBalance failed");
        error_code = ErrTxnStatus::MATH_ERROR;
        return false;
      }

      m_curGasLimit = transaction.GetGasLimit();
      m_curGasPrice = transaction.GetGasPrice();
      m_curContractAddr = toAddr;
      m_curAmount = amount;
      m_curNumShards = numShards;

      std::chrono::system_clock::time_point tpStart;
      if (ENABLE_CHECK_PERFORMANCE_LOG) {
        tpStart = r_timer_start();
      }

      // prepare IPC with current contract address
      m_scillaIPCServer->setContractAddress(toAddr);

      Contract::ContractStorage2::GetContractStorage().BufferCurrentState();

      std::string runnerPrint;
      bool ret = true;

      InvokeInterpreter(RUNNER_CALL, runnerPrint, scilla_version, is_library,
                        gasRemained, this->GetBalance(toAddr), ret, receipt);

      if (ENABLE_CHECK_PERFORMANCE_LOG) {
        LOG_GENERAL(DEBUG, "Executed root transition in "
                               << r_timer_end(tpStart) << " microseconds");
      }

      uint32_t tree_depth = 0;

      if (ret && !ParseCallContract(gasRemained, runnerPrint, receipt,
                                    tree_depth, scilla_version)) {
        Contract::ContractStorage2::GetContractStorage().RevertPrevState();
        receipt.RemoveAllTransitions();
        ret = false;
      }
      if (!ret) {
        DiscardTransferAtomic();
        gasRemained =
            std::min(transaction.GetGasLimit() - callGasPenalty, gasRemained);
      } else {
        CommitTransferAtomic();
      }
      boost::multiprecision::uint128_t gasRefund;
      if (!SafeMath<boost::multiprecision::uint128_t>::mul(
              gasRemained, transaction.GetGasPrice(), gasRefund)) {
        error_code = ErrTxnStatus::MATH_ERROR;
        return false;
      }

      if (!this->IncreaseBalance(fromAddr, gasRefund)) {
        LOG_GENERAL(WARNING, "IncreaseBalance failed for gasRefund");
      }

      if (transaction.GetGasLimit() < gasRemained) {
        LOG_GENERAL(WARNING, "Cumulative Gas calculated Underflow, gasLimit: "
                                 << transaction.GetGasLimit()
                                 << " gasRemained: " << gasRemained
                                 << ". Must be something wrong!");
        error_code = ErrTxnStatus::MATH_ERROR;
        return false;
      }

      receipt.SetCumGas(transaction.GetGasLimit() - gasRemained);
      if (!ret) {
        receipt.SetResult(false);
        receipt.CleanEntry();
        receipt.update();

        if (!this->IncreaseNonce(fromAddr)) {
          error_code = ErrTxnStatus::MATH_ERROR;
          return false;
        }

        LOG_GENERAL(
            INFO,
            "Call contract failed, but return true in order to change state");

        if (LOG_SC) {
          LOG_GENERAL(INFO, "receipt: " << receipt.GetString());
        }

        return true;  // Return true because the states already changed
      }
      break;
    }
    default: {
      LOG_GENERAL(WARNING, "Txn is not typed correctly")
      error_code = ErrTxnStatus::INCORRECT_TXN_TYPE;
      return false;
    }
  }

  if (!this->IncreaseNonce(fromAddr)) {
    error_code = ErrTxnStatus::MATH_ERROR;
    return false;
  }

  receipt.SetResult(true);
  receipt.update();

  switch (Transaction::GetTransactionType(transaction)) {
    case Transaction::CONTRACT_CALL: {
      /// since txn succeeded, commit the atomic buffer
      m_storageRootUpdateBuffer.insert(m_storageRootUpdateBufferAtomic.begin(),
                                       m_storageRootUpdateBufferAtomic.end());
      LOG_GENERAL(INFO, "Executing contract transaction finished");
      break;
    }
    case Transaction::CONTRACT_CREATION: {
      LOG_GENERAL(INFO, "Executing contract transaction finished");
      break;
    }
    default:
      break;
  }

  if (LOG_SC) {
    LOG_GENERAL(INFO, "receipt: " << receipt.GetString());
  }

  return true;
}

template <class MAP>
bool AccountStoreSC<MAP>::PopulateExtlibsExports(
    uint32_t scilla_version, const std::vector<Address>& extlibs,
    std::map<Address, std::pair<std::string, std::string>>& extlibs_exports) {
  LOG_MARKER();
  std::function<bool(const std::vector<Address>&,
                     std::map<Address, std::pair<std::string, std::string>>&)>
      extlibsExporter;
  extlibsExporter = [this, &scilla_version, &extlibsExporter](
                        const std::vector<Address>& extlibs,
                        std::map<Address, std::pair<std::string, std::string>>&
                            extlibs_exports) -> bool {
    // export extlibs
    for (const auto& libAddr : extlibs) {
      if (extlibs_exports.find(libAddr) != extlibs_exports.end()) {
        continue;
      }

      Account* libAcc = this->GetAccount(libAddr);
      if (libAcc == nullptr) {
        LOG_GENERAL(WARNING, "libAcc: " << libAddr << " does not exist");
        return false;
      }

      /// Check whether there are caches
      std::string code_path = EXTLIB_FOLDER + '/' + libAddr.hex();
      code_path += LIBRARY_CODE_EXTENSION;
      std::string json_path = EXTLIB_FOLDER + '/' + libAddr.hex() + ".json";
      if (boost::filesystem::exists(code_path) &&
          boost::filesystem::exists(json_path)) {
        continue;
      }

      uint32_t ext_scilla_version;
      bool ext_is_lib = false;
      std::vector<Address> ext_extlibs;

      if (!libAcc->GetContractAuxiliaries(ext_is_lib, ext_scilla_version,
                                          ext_extlibs)) {
        LOG_GENERAL(WARNING,
                    "libAcc: " << libAddr << " GetContractAuxiliaries failed");
        return false;
      }

      if (!ext_is_lib) {
        LOG_GENERAL(WARNING, "libAcc: " << libAddr << " is not library");
        return false;
      }

      if (ext_scilla_version != scilla_version) {
        LOG_GENERAL(WARNING,
                    "libAcc: " << libAddr << " scilla version mismatch");
        return false;
      }

      extlibs_exports[libAddr] = {
          DataConversion::CharArrayToString(libAcc->GetCode()),
          DataConversion::CharArrayToString(libAcc->GetInitData())};

      if (!extlibsExporter(ext_extlibs, extlibs_exports)) {
        return false;
      }
    }

    return true;
  };

  return extlibsExporter(extlibs, extlibs_exports);
}

template <class MAP>
bool AccountStoreSC<MAP>::ExportCreateContractFiles(
    const Account& contract, bool is_library, uint32_t scilla_version,
    const std::map<Address, std::pair<std::string, std::string>>&
        extlibs_exports) {
  LOG_MARKER();

  boost::filesystem::remove_all("./" + SCILLA_FILES);
  boost::filesystem::create_directories("./" + SCILLA_FILES);

  if (!(boost::filesystem::exists("./" + SCILLA_LOG))) {
    boost::filesystem::create_directories("./" + SCILLA_LOG);
  }

  if (!ScillaUtils::PrepareRootPathWVersion(scilla_version, m_root_w_version)) {
    LOG_GENERAL(WARNING, "PrepareRootPathWVersion failed");
    return false;
  }

  try {
    // Scilla code
    std::ofstream os(INPUT_CODE + (is_library ? LIBRARY_CODE_EXTENSION
                                              : CONTRACT_FILE_EXTENSION));
    os << DataConversion::CharArrayToString(contract.GetCode());
    os.close();

    ExportCommonFiles(os, contract, extlibs_exports);
  } catch (const std::exception& e) {
    LOG_GENERAL(WARNING, "Exception caught: " << e.what());
    return false;
  }

  return true;
}

template <class MAP>
void AccountStoreSC<MAP>::ExportCommonFiles(
    std::ofstream& os, const Account& contract,
    const std::map<Address, std::pair<std::string, std::string>>&
        extlibs_exports) {
  os.open(INIT_JSON);
  if (LOG_SC) {
    LOG_GENERAL(
        INFO, "init data to export: "
                  << DataConversion::CharArrayToString(contract.GetInitData()));
  }
  os << DataConversion::CharArrayToString(contract.GetInitData());
  os.close();

  for (const auto& extlib_export : extlibs_exports) {
    std::string code_path =
        EXTLIB_FOLDER + '/' + "0x" + extlib_export.first.hex();
    code_path += LIBRARY_CODE_EXTENSION;
    boost::filesystem::remove(code_path);

    os.open(code_path);
    os << extlib_export.second.first;
    os.close();

    std::string init_path =
        EXTLIB_FOLDER + '/' + "0x" + extlib_export.first.hex() + ".json";
    boost::filesystem::remove(init_path);

    os.open(init_path);
    os << extlib_export.second.second;
    os.close();
  }

  // Block Json
  JSONUtils::GetInstance().writeJsontoFile(
      INPUT_BLOCKCHAIN_JSON, ScillaUtils::GetBlockStateJson(m_curBlockNum));
}

template <class MAP>
bool AccountStoreSC<MAP>::ExportContractFiles(
    Account& contract, uint32_t scilla_version,
    const std::map<Address, std::pair<std::string, std::string>>&
        extlibs_exports) {
  LOG_MARKER();
  std::chrono::system_clock::time_point tpStart;

  boost::filesystem::remove_all("./" + SCILLA_FILES);
  boost::filesystem::create_directories("./" + SCILLA_FILES);

  if (!(boost::filesystem::exists("./" + SCILLA_LOG))) {
    boost::filesystem::create_directories("./" + SCILLA_LOG);
  }

  if (ENABLE_CHECK_PERFORMANCE_LOG) {
    tpStart = r_timer_start();
  }

  if (!ScillaUtils::PrepareRootPathWVersion(scilla_version, m_root_w_version)) {
    LOG_GENERAL(WARNING, "PrepareRootPathWVersion failed");
    return false;
  }

  try {
    // Scilla code
    std::ofstream os(INPUT_CODE + CONTRACT_FILE_EXTENSION);
    os << DataConversion::CharArrayToString(contract.GetCode());
    os.close();

    ExportCommonFiles(os, contract, extlibs_exports);

    if (ENABLE_CHECK_PERFORMANCE_LOG) {
      LOG_GENERAL(DEBUG, "LDB Read (microsec) = " << r_timer_end(tpStart));
    }
  } catch (const std::exception& e) {
    LOG_GENERAL(WARNING, "Exception caught: " << e.what());
    return false;
  }

  return true;
}

template <class MAP>
bool AccountStoreSC<MAP>::ExportCallContractFiles(
    Account& contract, const Transaction& transaction, uint32_t scilla_version,
    const std::map<Address, std::pair<std::string, std::string>>&
        extlibs_exports) {
  LOG_MARKER();

  if (!ExportContractFiles(contract, scilla_version, extlibs_exports)) {
    LOG_GENERAL(WARNING, "ExportContractFiles failed");
    return false;
  }

  try {
    // Message Json
    std::string dataStr(transaction.GetData().begin(),
                        transaction.GetData().end());
    Json::Value msgObj;
    if (!JSONUtils::GetInstance().convertStrtoJson(dataStr, msgObj)) {
      return false;
    }
    std::string prepend = "0x";
    msgObj["_sender"] =
        prepend +
        Account::GetAddressFromPublicKey(transaction.GetSenderPubKey()).hex();
    msgObj["_amount"] = transaction.GetAmount().convert_to<std::string>();

    JSONUtils::GetInstance().writeJsontoFile(INPUT_MESSAGE_JSON, msgObj);
  } catch (const std::exception& e) {
    LOG_GENERAL(WARNING, "Exception caught: " << e.what());
    return false;
  }

  return true;
}

template <class MAP>
bool AccountStoreSC<MAP>::ExportCallContractFiles(
    Account& contract, const Json::Value& contractData, uint32_t scilla_version,
    const std::map<Address, std::pair<std::string, std::string>>&
        extlibs_exports) {
  LOG_MARKER();

  if (!ExportContractFiles(contract, scilla_version, extlibs_exports)) {
    LOG_GENERAL(WARNING, "ExportContractFiles failed");
    return false;
  }

  try {
    JSONUtils::GetInstance().writeJsontoFile(INPUT_MESSAGE_JSON, contractData);
  } catch (const std::exception& e) {
    LOG_GENERAL(WARNING, "Exception caught: " << e.what());
    return false;
  }

  return true;
}

template <class MAP>
bool AccountStoreSC<MAP>::ParseContractCheckerOutput(
    const std::string& checkerPrint, TransactionReceipt& receipt,
    bytes& map_depth_data, uint64_t& gasRemained, bool is_library) {
  LOG_MARKER();

  LOG_GENERAL(
      INFO,
      "Output: " << std::endl
                 << (checkerPrint.length() > MAX_SCILLA_OUTPUT_SIZE_IN_BYTES
                         ? checkerPrint.substr(
                               0, MAX_SCILLA_OUTPUT_SIZE_IN_BYTES) +
                               "\n ... "
                         : checkerPrint));

  Json::Value root;
  try {
    if (!JSONUtils::GetInstance().convertStrtoJson(checkerPrint, root)) {
      receipt.AddError(JSON_OUTPUT_CORRUPTED);
      return false;
    }

    if (!root.isMember("gas_remaining")) {
      LOG_GENERAL(
          WARNING,
          "The json output of this contract didn't contain gas_remaining");
      if (gasRemained > CONTRACT_CREATE_GAS) {
        gasRemained -= CONTRACT_CREATE_GAS;
      } else {
        gasRemained = 0;
      }
      receipt.AddError(NO_GAS_REMAINING_FOUND);
      return false;
    }
    try {
      gasRemained = std::min(
          gasRemained,
          boost::lexical_cast<uint64_t>(root["gas_remaining"].asString()));
    } catch (...) {
      LOG_GENERAL(WARNING, "_amount " << root["gas_remaining"].asString()
                                      << " is not numeric");
      return false;
    }
    LOG_GENERAL(INFO, "gasRemained: " << gasRemained);

    if (!is_library) {
      if (!root.isMember("contract_info")) {
        receipt.AddError(CHECKER_FAILED);

        if (root.isMember("errors")) {
          receipt.AddException(root["errors"]);
        }

        return false;
      }

      Json::Value map_depth_json;
      if (root["contract_info"].isMember("fields")) {
        for (const auto& field : root["contract_info"]["fields"]) {
          if (field.isMember("vname") && field.isMember("depth") &&
              field["depth"].isNumeric()) {
            map_depth_json[field["vname"].asString()] = field["depth"].asInt();
          }
        }
      }

      if (map_depth_json.empty()) {
        map_depth_json = Json::objectValue;
      }

      map_depth_data = DataConversion::StringToCharArray(
          JSONUtils::GetInstance().convertJsontoStr(map_depth_json));
    }
  } catch (const std::exception& e) {
    LOG_GENERAL(WARNING, "Exception caught: " << e.what() << " checkerPrint: "
                                              << checkerPrint);
    return false;
  }

  return true;
}

template <class MAP>
bool AccountStoreSC<MAP>::ParseCreateContract(uint64_t& gasRemained,
                                              const std::string& runnerPrint,
                                              TransactionReceipt& receipt,
                                              bool is_library) {
  Json::Value jsonOutput;
  if (!ParseCreateContractOutput(jsonOutput, runnerPrint, receipt)) {
    return false;
  }
  return ParseCreateContractJsonOutput(jsonOutput, gasRemained, receipt,
                                       is_library);
}

template <class MAP>
bool AccountStoreSC<MAP>::ParseCreateContractOutput(
    Json::Value& jsonOutput, const std::string& runnerPrint,
    TransactionReceipt& receipt) {
  // LOG_MARKER();

  if (LOG_SC) {
    LOG_GENERAL(
        INFO,
        "Output: " << std::endl
                   << (runnerPrint.length() > MAX_SCILLA_OUTPUT_SIZE_IN_BYTES
                           ? runnerPrint.substr(
                                 0, MAX_SCILLA_OUTPUT_SIZE_IN_BYTES) +
                                 "\n ... "
                           : runnerPrint));
  }

  if (!JSONUtils::GetInstance().convertStrtoJson(runnerPrint, jsonOutput)) {
    receipt.AddError(JSON_OUTPUT_CORRUPTED);

    return false;
  }
  return true;
}

template <class MAP>
bool AccountStoreSC<MAP>::ParseCreateContractJsonOutput(
    const Json::Value& _json, uint64_t& gasRemained,
    TransactionReceipt& receipt, bool is_library) {
  // LOG_MARKER();
  if (!_json.isMember("gas_remaining")) {
    LOG_GENERAL(
        WARNING,
        "The json output of this contract didn't contain gas_remaining");
    if (gasRemained > CONTRACT_CREATE_GAS) {
      gasRemained -= CONTRACT_CREATE_GAS;
    } else {
      gasRemained = 0;
    }
    receipt.AddError(NO_GAS_REMAINING_FOUND);
    return false;
  }
  try {
    gasRemained = std::min(gasRemained, boost::lexical_cast<uint64_t>(
                                            _json["gas_remaining"].asString()));
  } catch (...) {
    LOG_GENERAL(WARNING, "_amount " << _json["gas_remaining"].asString()
                                    << " is not numeric");
    return false;
  }
  LOG_GENERAL(INFO, "gasRemained: " << gasRemained);

  if (!is_library) {
    if (!_json.isMember("messages") || !_json.isMember("events")) {
      if (_json.isMember("errors")) {
        LOG_GENERAL(WARNING, "Contract creation failed");
        receipt.AddError(CREATE_CONTRACT_FAILED);
        receipt.AddException(_json["errors"]);
      } else {
        LOG_GENERAL(WARNING, "JSON output of this contract is corrupted");
        receipt.AddError(OUTPUT_ILLEGAL);
      }
      return false;
    }

    if (_json["messages"].type() == Json::nullValue &&
        _json["states"].type() == Json::arrayValue &&
        _json["events"].type() == Json::arrayValue) {
      return true;
    }

    LOG_GENERAL(WARNING,
                "Didn't get desired json output from the interpreter for "
                "create contract");
    receipt.AddError(OUTPUT_ILLEGAL);
    return false;
  }

  return true;
}

template <class MAP>
bool AccountStoreSC<MAP>::ParseCallContract(uint64_t& gasRemained,
                                            const std::string& runnerPrint,
                                            TransactionReceipt& receipt,
                                            uint32_t tree_depth,
                                            uint32_t scilla_version) {
  Json::Value jsonOutput;
  if (!ParseCallContractOutput(jsonOutput, runnerPrint, receipt)) {
    return false;
  }
  return ParseCallContractJsonOutput(jsonOutput, gasRemained, receipt,
                                     tree_depth, scilla_version);
}

template <class MAP>
bool AccountStoreSC<MAP>::ParseCallContractOutput(
    Json::Value& jsonOutput, const std::string& runnerPrint,
    TransactionReceipt& receipt) {
  std::chrono::system_clock::time_point tpStart;
  if (ENABLE_CHECK_PERFORMANCE_LOG) {
    tpStart = r_timer_start();
  }

  if (LOG_SC) {
    LOG_GENERAL(
        INFO,
        "Output: " << std::endl
                   << (runnerPrint.length() > MAX_SCILLA_OUTPUT_SIZE_IN_BYTES
                           ? runnerPrint.substr(
                                 0, MAX_SCILLA_OUTPUT_SIZE_IN_BYTES) +
                                 "\n ... "
                           : runnerPrint));
  }

  if (!JSONUtils::GetInstance().convertStrtoJson(runnerPrint, jsonOutput)) {
    receipt.AddError(JSON_OUTPUT_CORRUPTED);
    return false;
  }
  if (ENABLE_CHECK_PERFORMANCE_LOG) {
    LOG_GENERAL(DEBUG, "Parse scilla-runner output (microseconds) = "
                           << r_timer_end(tpStart));
  }

  return true;
}

template <class MAP>
bool AccountStoreSC<MAP>::ParseCallContractJsonOutput(
    const Json::Value& _json, uint64_t& gasRemained,
    TransactionReceipt& receipt, uint32_t tree_depth,
    uint32_t pre_scilla_version) {
  std::chrono::system_clock::time_point tpStart;
  if (ENABLE_CHECK_PERFORMANCE_LOG) {
    tpStart = r_timer_start();
  }

  if (!_json.isMember("gas_remaining")) {
    LOG_GENERAL(
        WARNING,
        "The json output of this contract didn't contain gas_remaining");
    if (gasRemained > CONTRACT_INVOKE_GAS) {
      gasRemained -= CONTRACT_INVOKE_GAS;
    } else {
      gasRemained = 0;
    }
    receipt.AddError(NO_GAS_REMAINING_FOUND);
    return false;
  }
  uint64_t startGas = gasRemained;
  try {
    gasRemained = std::min(gasRemained, boost::lexical_cast<uint64_t>(
                                            _json["gas_remaining"].asString()));
  } catch (...) {
    LOG_GENERAL(WARNING, "_amount " << _json["gas_remaining"].asString()
                                    << " is not numeric");
    return false;
  }
  LOG_GENERAL(INFO, "gasRemained: " << gasRemained);

  if (!_json.isMember("messages") || !_json.isMember("events")) {
    if (_json.isMember("errors")) {
      LOG_GENERAL(WARNING, "Call contract failed");
      receipt.AddError(CALL_CONTRACT_FAILED);
      receipt.AddException(_json["errors"]);
    } else {
      LOG_GENERAL(WARNING, "JSON output of this contract is corrupted");
      receipt.AddError(OUTPUT_ILLEGAL);
    }
    return false;
  }

  if (!_json.isMember("_accepted")) {
    LOG_GENERAL(WARNING,
                "The json output of this contract doesn't contain _accepted");
    receipt.AddError(NO_ACCEPTED_FOUND);
    return false;
  }

  bool accepted = (_json["_accepted"].asString() == "true");
  if (accepted) {
    // LOG_GENERAL(INFO, "Contract accept amount transfer");
    if (!TransferBalanceAtomic(m_curSenderAddr, m_curContractAddr,
                               m_curAmount)) {
      LOG_GENERAL(WARNING, "TransferBalance Atomic failed");
      receipt.AddError(BALANCE_TRANSFER_FAILED);
      return false;
    }
  } else {
    LOG_GENERAL(WARNING, "Contract refuse amount transfer");
  }

  if (tree_depth == 0) {
    // first call in a txn
    receipt.AddAccepted(accepted);
  } else {
    if (!receipt.AddAcceptedForLastTransition(accepted)) {
      LOG_GENERAL(WARNING, "AddAcceptedForLastTransition failed");
      return false;
    }
  }

  Account* contractAccount =
      m_accountStoreAtomic->GetAccount(m_curContractAddr);
  if (contractAccount == nullptr) {
    LOG_GENERAL(WARNING, "contractAccount is null ptr");
    receipt.AddError(CONTRACT_NOT_EXIST);
    return false;
  }

  try {
    for (const auto& e : _json["events"]) {
      LogEntry entry;
      if (!entry.Install(e, m_curContractAddr)) {
        receipt.AddError(LOG_ENTRY_INSTALL_FAILED);
        return false;
      }
      receipt.AddEntry(entry);
    }
  } catch (const std::exception& e) {
    LOG_GENERAL(WARNING, "Exception caught: " << e.what());
    return false;
  }

  bool ret = false;

  if (_json["messages"].type() != Json::arrayValue) {
    LOG_GENERAL(INFO, "messages is not in array value");
    return false;
  }

  // If output message is null
  if (_json["messages"].empty()) {
    LOG_GENERAL(INFO,
                "empty message in scilla output when invoking a "
                "contract, transaction finished");
    m_storageRootUpdateBufferAtomic.emplace(m_curContractAddr);
    ret = true;
  }

  Address recipient;
  Account* account = nullptr;

  if (!ret) {
    // Buffer the Addr for current caller
    Address curContractAddr = m_curContractAddr;
    for (const auto& msg : _json["messages"]) {
      LOG_GENERAL(INFO, "Process new message");

      // a buffer for `ret` flag to be reset per loop
      bool t_ret = ret;

      // Non-null messages must have few mandatory fields.
      if (!msg.isMember("_tag") || !msg.isMember("_amount") ||
          !msg.isMember("params") || !msg.isMember("_recipient")) {
        LOG_GENERAL(
            WARNING,
            "The message in the json output of this contract is corrupted");
        receipt.AddError(MESSAGE_CORRUPTED);
        return false;
      }

      try {
        m_curAmount = boost::lexical_cast<uint128_t>(msg["_amount"].asString());
      } catch (...) {
        LOG_GENERAL(WARNING, "_amount " << msg["_amount"].asString()
                                        << " is not numeric");
        return false;
      }

      recipient = Address(msg["_recipient"].asString());
      if (IsNullAddress(recipient)) {
        LOG_GENERAL(WARNING, "The recipient can't be null address");
        receipt.AddError(RECEIPT_IS_NULL);
        return false;
      }

      account = m_accountStoreAtomic->GetAccount(recipient);

      if (account == nullptr) {
        AccountStoreBase<MAP>::AddAccount(recipient, {0, 0});
        account = m_accountStoreAtomic->GetAccount(recipient);
      }

      // Recipient is non-contract
      if (!account->isContract()) {
        LOG_GENERAL(INFO, "The recipient is non-contract");
        if (!TransferBalanceAtomic(curContractAddr, recipient, m_curAmount)) {
          receipt.AddError(BALANCE_TRANSFER_FAILED);
          return false;
        } else {
          t_ret = true;
        }
      }

      // Recipient is contract
      // _tag field is empty
      if (msg["_tag"].asString().empty()) {
        LOG_GENERAL(INFO,
                    "_tag in the scilla output is empty when invoking a "
                    "contract, transaction finished");
        t_ret = true;
      }

      m_storageRootUpdateBufferAtomic.emplace(curContractAddr);
      receipt.AddTransition(curContractAddr, msg, tree_depth);

      if (ENABLE_CHECK_PERFORMANCE_LOG) {
        LOG_GENERAL(DEBUG,
                    "LDB Write (microseconds) = " << r_timer_end(tpStart));
        LOG_GENERAL(DEBUG, "Gas used = " << (startGas - gasRemained));
      }

      if (t_ret) {
        // return true;
        continue;
      }

      LOG_GENERAL(INFO, "Call another contract in chain");
      receipt.AddEdge();
      ++m_curEdges;

      // deduct scilla runner invoke gas
      if (gasRemained < SCILLA_RUNNER_INVOKE_GAS) {
        LOG_GENERAL(WARNING, "Not enough gas to invoke the scilla runner");
        receipt.AddError(GAS_NOT_SUFFICIENT);
        return false;
      } else {
        gasRemained -= SCILLA_RUNNER_INVOKE_GAS;
      }

      // check whether the recipient contract is in the same shard with the
      // current contract
      if (!m_curIsDS &&
          (Transaction::GetShardIndex(curContractAddr, m_curNumShards) !=
           Transaction::GetShardIndex(recipient, m_curNumShards))) {
        LOG_GENERAL(WARNING,
                    "another contract doesn't belong to the same shard with "
                    "current contract");
        receipt.AddError(CHAIN_CALL_DIFF_SHARD);
        return false;
      }

      if (m_curEdges > MAX_CONTRACT_EDGES) {
        LOG_GENERAL(
            WARNING,
            "maximum contract edges reached, cannot call another contract");
        receipt.AddError(MAX_EDGES_REACHED);
        return false;
      }

      Json::Value input_message;
      input_message["_sender"] = "0x" + curContractAddr.hex();
      input_message["_amount"] = msg["_amount"];
      input_message["_tag"] = msg["_tag"];
      input_message["params"] = msg["params"];

      if (account == nullptr) {
        LOG_GENERAL(WARNING, "account still null");
        receipt.AddError(INTERNAL_ERROR);
        return false;
      }

      bool is_library;
      uint32_t scilla_version;
      std::vector<Address> extlibs;

      if (!account->GetContractAuxiliaries(is_library, scilla_version,
                                           extlibs)) {
        LOG_GENERAL(WARNING, "GetContractAuxiliaries failed");
        receipt.AddError(INTERNAL_ERROR);
        return false;
      }

      if (DISABLE_SCILLA_LIB && !extlibs.empty()) {
        LOG_GENERAL(WARNING, "ScillaLib disabled");
        return false;
      }

      if (scilla_version != pre_scilla_version) {
        LOG_GENERAL(WARNING, "Scilla version inconsistent");
        receipt.AddError(VERSION_INCONSISTENT);
        return false;
      }

      if (is_library) {
        LOG_GENERAL(WARNING, "Library being called");
        receipt.AddError(LIBRARY_AS_RECIPIENT);
        return false;
      }

      std::map<Address, std::pair<std::string, std::string>> extlibs_exports;
      if (!PopulateExtlibsExports(scilla_version, extlibs, extlibs_exports)) {
        LOG_GENERAL(WARNING, "PopulateExtlibsExports");
        receipt.AddError(LIBRARY_EXTRACTION_FAILED);
        return false;
      }

      if (!ExportCallContractFiles(*account, input_message, scilla_version,
                                   extlibs_exports)) {
        LOG_GENERAL(WARNING, "ExportCallContractFiles failed");
        receipt.AddError(PREPARATION_FAILED);
        return false;
      }

      // prepare IPC with the recipient contract address
      m_scillaIPCServer->setContractAddress(recipient);
      std::string runnerPrint;
      bool result = true;

      InvokeInterpreter(RUNNER_CALL, runnerPrint, scilla_version, is_library,
                        gasRemained, this->GetBalance(recipient), result,
                        receipt);

      if (ENABLE_CHECK_PERFORMANCE_LOG) {
        LOG_GENERAL(DEBUG, "Executed " << input_message["_tag"] << " in "
                                       << r_timer_end(tpStart)
                                       << " microseconds");
      }

      if (!result) {
        return false;
      }

      m_curSenderAddr = curContractAddr;
      m_curContractAddr = recipient;
      if (!ParseCallContract(gasRemained, runnerPrint, receipt, tree_depth + 1,
                             scilla_version)) {
        LOG_GENERAL(WARNING, "ParseCallContract failed of calling contract: "
                                 << recipient);
        return false;
      }

      if (!this->IncreaseNonce(curContractAddr)) {
        return false;
      }
    }
  }

  return true;
}

template <class MAP>
void AccountStoreSC<MAP>::ProcessStorageRootUpdateBuffer() {
  LOG_MARKER();
  {
    std::lock_guard<std::mutex> g(m_mutexUpdateAccounts);
    for (const auto& addr : m_storageRootUpdateBuffer) {
      Account* account = this->GetAccount(addr);
      if (account == nullptr) {
        continue;
      }
      account->SetStorageRoot(
          Contract::ContractStorage2::GetContractStorage().GetContractStateHash(
              addr, true, true));
    }
  }
  CleanStorageRootUpdateBuffer();
}

template <class MAP>
void AccountStoreSC<MAP>::CleanStorageRootUpdateBuffer() {
  std::lock_guard<std::mutex> g(m_mutexUpdateAccounts);
  m_storageRootUpdateBuffer.clear();
}

template <class MAP>
bool AccountStoreSC<MAP>::TransferBalanceAtomic(const Address& from,
                                                const Address& to,
                                                const uint128_t& delta) {
  // LOG_MARKER();
  return m_accountStoreAtomic->TransferBalance(from, to, delta);
}

template <class MAP>
void AccountStoreSC<MAP>::CommitTransferAtomic() {
  LOG_MARKER();
  for (const auto& entry : *m_accountStoreAtomic->GetAddressToAccount()) {
    Account* account = this->GetAccount(entry.first);
    if (account != nullptr) {
      *account = entry.second;
    } else {
      // this->m_addressToAccount.emplace(std::make_pair(entry.first,
      // entry.second));
      this->AddAccount(entry.first, entry.second);
    }
  }
}

template <class MAP>
void AccountStoreSC<MAP>::DiscardTransferAtomic() {
  LOG_MARKER();
  m_accountStoreAtomic->Init();
}

template <class MAP>
void AccountStoreSC<MAP>::NotifyTimeout() {
  LOG_MARKER();
  m_txnProcessTimeout = true;
  cv_callContract.notify_all();
}

template <class MAP>
void AccountStoreSC<MAP>::SetScillaIPCServer(
    std::shared_ptr<ScillaIPCServer> scillaIPCServer) {
  LOG_MARKER();
  m_scillaIPCServer = scillaIPCServer;
}

template <class MAP>
void AccountStoreSC<MAP>::CleanNewLibrariesCache() {
  for (const auto& addr : m_newLibrariesCreated) {
    boost::filesystem::remove(addr.hex() + LIBRARY_CODE_EXTENSION);
    boost::filesystem::remove(addr.hex() + ".json");
  }
  m_newLibrariesCreated.clear();
}<|MERGE_RESOLUTION|>--- conflicted
+++ resolved
@@ -261,12 +261,8 @@
         }
 
         if (!PopulateExtlibsExports(scilla_version, extlibs, extlibs_exports)) {
-<<<<<<< HEAD
-          LOG_GENERAL(WARNING, "ScillaUtils::PopulateExtLibsExports failed");
-=======
           LOG_GENERAL(WARNING, "PopulateExtLibsExports failed");
           error_code = ErrTxnStatus::FAIL_SCILLA_LIB;
->>>>>>> bc2c9f58
           return false;
         }
 
