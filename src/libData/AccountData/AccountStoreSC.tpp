--- conflicted
+++ resolved
@@ -503,13 +503,8 @@
       return false;
     }
   } else {
-<<<<<<< HEAD
-    std::string outStr = {std::istreambuf_iterator<char>(in),
-                          std::istreambuf_iterator<char>()};
-=======
     outStr = {std::istreambuf_iterator<char>(in),
               std::istreambuf_iterator<char>()};
->>>>>>> d75ad9e8
   }
   LOG_GENERAL(INFO, "Output: " << std::endl << outStr);
 
