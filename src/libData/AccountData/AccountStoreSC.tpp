--- conflicted
+++ resolved
@@ -231,7 +231,6 @@
         ret_checker = false;
       }
 
-<<<<<<< HEAD
       // Undergo scilla runner
       bool ret = true;
 
@@ -258,19 +257,6 @@
                 "Exception caught in SysCommand::ExecuteCmd (2): " << e.what());
             ret = false;
           }
-=======
-    uint128_t gasRefund;
-    if (!SafeMath<uint128_t>::mul(gasRemained, transaction.GetGasPrice(),
-                                  gasRefund)) {
-      this->RemoveAccount(toAddr);
-      return false;
-    }
-    if (!this->IncreaseBalance(fromAddr, gasRefund)) {
-      LOG_GENERAL(FATAL, "IncreaseBalance failed for gasRefund");
-    }
-    if (!ret || !ret_checker) {
-      this->m_addressToAccount->erase(toAddr);
->>>>>>> 23cf0d9c
 
           cv_callContract.notify_all();
         };
@@ -468,23 +454,6 @@
         std::unique_lock<std::mutex> lk(m_MutexCVCallContract);
         cv_callContract.wait(lk);
       }
-<<<<<<< HEAD
-=======
-      ret = false;
-    }
-    if (!ret) {
-      DiscardTransferAtomic();
-      gasRemained =
-          std::min(transaction.GetGasLimit() - callGasPenalty, gasRemained);
-    } else {
-      CommitTransferAtomic();
-    }
-    uint128_t gasRefund;
-    if (!SafeMath<uint128_t>::mul(gasRemained, transaction.GetGasPrice(),
-                                  gasRefund)) {
-      return false;
-    }
->>>>>>> 23cf0d9c
 
       if (m_txnProcessTimeout) {
         LOG_GENERAL(
