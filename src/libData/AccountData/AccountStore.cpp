--- conflicted
+++ resolved
@@ -508,10 +508,7 @@
     RemoveFromTrie(entry.first);
   }
 
-<<<<<<< HEAD
   ContractStorage2::GetContractStorage().RevertContractStates();
-=======
-  ContractStorage::GetContractStorage().RevertContractStates();
 }
 
 bool AccountStore::MigrateContractStates() {
@@ -602,5 +599,4 @@
   }
 
   return true;
->>>>>>> bcaec84b
 }