--- conflicted
+++ resolved
@@ -18,11 +18,7 @@
 #define __ACCOUNTSTORE_H__
 
 #include <json/json.h>
-<<<<<<< HEAD
 #include <map>
-=======
-#include <mutex>
->>>>>>> 29a30f2b
 #include <set>
 #include <unordered_map>
 
@@ -40,12 +36,6 @@
 #include "libCrypto/Schnorr.h"
 #include "libData/AccountData/Transaction.h"
 
-<<<<<<< HEAD
-=======
-template<class KeyType, class DB>
-using SecureTrieDB = dev::SpecificTrieDB<dev::GenericTrieDB<DB>, KeyType>;
-
->>>>>>> 29a30f2b
 using StateHash = dev::h256;
 
 class AccountStore;
@@ -61,7 +51,6 @@
     //     const shared_ptr<unordered_map<Address, Account>>& addressToAccount);
     AccountStoreTemp(AccountStore& parent);
 
-<<<<<<< HEAD
     /// Returns the Account associated with the specified address.
     Account* GetAccount(const Address& address) override;
 
@@ -79,49 +68,12 @@
     friend class Singleton<AccountStore>;
 
     shared_ptr<AccountStoreTemp> m_accountStoreTemp;
-=======
-    uint64_t m_curBlockNum;
-    Address m_curContractAddr;
-
-    AccountStore();
-    ~AccountStore();
-
-    AccountStore(AccountStore const&) = delete;
-    void operator=(AccountStore const&) = delete;
-
-    static bool Compare(const Account& l, const Account& r);
->>>>>>> 29a30f2b
 
     AccountStore();
     ~AccountStore();
 
     /// Store the trie root to leveldb
     void MoveRootToDisk(const h256& root);
-
-    bool ParseCreateContractOutput();
-
-    bool ParseCreateContractJsonOutput(const Json::Value& _json);
-
-    bool ParseCallContractOutput();
-
-    bool ParseCallContractJsonOutput(const Json::Value& _json);
-
-    Json::Value GetBlockStateJson(const uint64_t& BlockNum) const;
-
-    std::string GetCreateContractCmdStr();
-
-    std::string GetCallContractCmdStr();
-
-    // Generate input for interpreter to check the correctness of contract
-    bool ExportCreateContractFiles(Account* contract);
-
-    bool
-    ExportCallContractFiles(Account* contract,
-                            const std::vector<unsigned char>& contractData);
-
-    const std::vector<unsigned char>
-    CompositeContractData(const std::string& funcName,
-                          const std::string& amount, const Json::Value& params);
 
 public:
     /// Returns the singleton AccountStore instance.
@@ -135,13 +87,8 @@
 
     int DeserializeDelta(const vector<unsigned char>& src, unsigned int offset);
 
-<<<<<<< HEAD
     /// Empty the state trie, must be called explicitly otherwise will retrieve the historical data
     void Init() override;
-=======
-    bool UpdateAccounts(const uint64_t& blockNum,
-                        const Transaction& transaction);
->>>>>>> 29a30f2b
 
     Account* GetAccount(const Address& address) override;
 
