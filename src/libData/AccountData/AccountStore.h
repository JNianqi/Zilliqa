/**
* Copyright (c) 2018 Zilliqa
* This source code is being disclosed to you solely for the purpose of your participation in
* testing Zilliqa. You may view, compile and run the code for that purpose and pursuant to
* the protocols and algorithms that are programmed into, and intended by, the code. You may
* not do anything else with the code without express permission from Zilliqa Research Pte. Ltd.,
* including modifying or publishing the code (or any part of it), and developing or forming
* another public or private blockchain network. This source code is provided ‘as is’ and no
* warranties are given as to title or non-infringement, merchantability or fitness for purpose
* and, to the extent permitted by law, all liability for your use of the code is disclaimed.
* Some programs in this code are governed by the GNU General Public License v3.0 (available at
* https://www.gnu.org/licenses/gpl-3.0.en.html) (‘GPLv3’). The programs that are governed by
* GPLv3.0 are those programs that are located in the folders src/depends and tests/depends
* and which include a reference to GPLv3 in their program files.
**/

#ifndef __ACCOUNTSTORE_H__
#define __ACCOUNTSTORE_H__

#include <json/json.h>
#include <map>
#include <set>
#include <unordered_map>

#include <boost/multiprecision/cpp_int.hpp>

#include "Account.h"
#include "AccountStoreSC.h"
#include "AccountStoreTrie.h"
#include "Address.h"
#include "common/Constants.h"
#include "common/Singleton.h"
#include "depends/common/FixedHash.h"
#include "depends/libDatabase/MemoryDB.h"
#include "depends/libDatabase/OverlayDB.h"
#include "depends/libTrie/TrieDB.h"
#include "libCrypto/Schnorr.h"
#include "libData/AccountData/Transaction.h"

using StateHash = dev::h256;

class AccountStore;

class AccountStoreTemp : public AccountStoreSC<map<Address, Account>>
{
    // shared_ptr<unordered_map<Address, Account>> m_superAddressToAccount;
    AccountStore& m_parent;
<<<<<<< HEAD

public:
    // AccountStoreTemp(
    //     const shared_ptr<unordered_map<Address, Account>>& addressToAccount);
    AccountStoreTemp(AccountStore& parent);

    /// Returns the Account associated with the specified address.
    Account* GetAccount(const Address& address) override;

    const shared_ptr<map<Address, Account>>& GetAddressToAccount();
};

class AccountStore
    : public AccountStoreTrie<OverlayDB, unordered_map<Address, Account>>,
      Singleton<AccountStore>
{
    friend class Singleton<AccountStore>;

=======

public:
    // AccountStoreTemp(
    //     const shared_ptr<unordered_map<Address, Account>>& addressToAccount);
    AccountStoreTemp(AccountStore& parent);

    /// Returns the Account associated with the specified address.
    Account* GetAccount(const Address& address) override;

    const shared_ptr<map<Address, Account>>& GetAddressToAccount();
};

class AccountStore
    : public AccountStoreTrie<OverlayDB, unordered_map<Address, Account>>,
      Singleton<AccountStore>
{
>>>>>>> 5cc40105
    unique_ptr<AccountStoreTemp> m_accountStoreTemp;

    std::mutex m_mutexDelta;

    vector<unsigned char> m_stateDeltaSerialized;

    AccountStore();
    ~AccountStore();

    /// Store the trie root to leveldb
    void MoveRootToDisk(const h256& root);

public:
    /// Returns the singleton AccountStore instance.
    static AccountStore& GetInstance();

    int Deserialize(const vector<unsigned char>& src,
                    unsigned int offset) override;

    void SerializeDelta();

    unsigned int GetSerializedDelta(vector<unsigned char>& dst);

    int DeserializeDelta(const vector<unsigned char>& src, unsigned int offset);

    /// Empty the state trie, must be called explicitly otherwise will retrieve the historical data
    void Init() override;

    void MoveUpdatesToDisk();
    void DiscardUnsavedUpdates();

    bool RetrieveFromDisk();

    bool UpdateAccountsTemp(const uint64_t& blockNum,
                            const Transaction& transaction);

    void AddAccountTemp(const Address& address, const Account& account)
    {
        m_accountStoreTemp->AddAccount(address, account);
    }

<<<<<<< HEAD
    bool UpdateCoinbaseTemp(const Address& rewardee,
                            const Address& genesisAddress,
                            const boost::multiprecision::uint256_t& amount);

    StateHash GetStateDeltaHash();

    void CommitTemp();

=======
    StateHash GetStateDeltaHash();

    void CommitTemp();

>>>>>>> 5cc40105
    bool CommitStateDelta(AccountStoreTemp& stateDeltaStore);

    void InitTemp() { m_accountStoreTemp->Init(); }
};

#endif // __ACCOUNTSTORE_H__<|MERGE_RESOLUTION|>--- conflicted
+++ resolved
@@ -45,7 +45,6 @@
 {
     // shared_ptr<unordered_map<Address, Account>> m_superAddressToAccount;
     AccountStore& m_parent;
-<<<<<<< HEAD
 
 public:
     // AccountStoreTemp(
@@ -62,26 +61,6 @@
     : public AccountStoreTrie<OverlayDB, unordered_map<Address, Account>>,
       Singleton<AccountStore>
 {
-    friend class Singleton<AccountStore>;
-
-=======
-
-public:
-    // AccountStoreTemp(
-    //     const shared_ptr<unordered_map<Address, Account>>& addressToAccount);
-    AccountStoreTemp(AccountStore& parent);
-
-    /// Returns the Account associated with the specified address.
-    Account* GetAccount(const Address& address) override;
-
-    const shared_ptr<map<Address, Account>>& GetAddressToAccount();
-};
-
-class AccountStore
-    : public AccountStoreTrie<OverlayDB, unordered_map<Address, Account>>,
-      Singleton<AccountStore>
-{
->>>>>>> 5cc40105
     unique_ptr<AccountStoreTemp> m_accountStoreTemp;
 
     std::mutex m_mutexDelta;
@@ -123,7 +102,6 @@
         m_accountStoreTemp->AddAccount(address, account);
     }
 
-<<<<<<< HEAD
     bool UpdateCoinbaseTemp(const Address& rewardee,
                             const Address& genesisAddress,
                             const boost::multiprecision::uint256_t& amount);
@@ -132,12 +110,6 @@
 
     void CommitTemp();
 
-=======
-    StateHash GetStateDeltaHash();
-
-    void CommitTemp();
-
->>>>>>> 5cc40105
     bool CommitStateDelta(AccountStoreTemp& stateDeltaStore);
 
     void InitTemp() { m_accountStoreTemp->Init(); }
