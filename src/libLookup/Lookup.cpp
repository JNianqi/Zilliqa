--- conflicted
+++ resolved
@@ -2057,8 +2057,6 @@
   for (const auto& txBlock : txBlocks) {
     LOG_EPOCH(INFO, m_mediator.m_currentEpochNum, txBlock);
 
-<<<<<<< HEAD
-=======
     if (m_syncType == SyncType::LOOKUP_SYNC) {
       vector<BlockHash> mbHashes;
 
@@ -2067,11 +2065,10 @@
           mbHashes.emplace_back(mbInfo.m_microBlockHash);
         }
       }
-
-      SendGetMicroBlockFromLookup(mbHashes);
-    }
-
->>>>>>> 47e75b00
+      if (!mbHashes.empty()) {
+        SendGetMicroBlockFromLookup(mbHashes);
+      }
+    }
     m_mediator.m_node->AddBlock(txBlock);
     // Store Tx Block to disk
     bytes serializedTxBlock;
@@ -2119,8 +2116,6 @@
           INFO, m_mediator.m_currentEpochNum,
           "New node - At new DS epoch now, try getting state from lookup");
       GetStateFromSeedNodes();
-<<<<<<< HEAD
-=======
     } else if (m_syncType == SyncType::LOOKUP_SYNC) {
       LOG_EPOCH(INFO, m_mediator.m_currentEpochNum,
                 "Lookup node - Join back to network now.");
@@ -2140,7 +2135,6 @@
       }
 
       m_currDSExpired = false;
->>>>>>> 47e75b00
     } else if (m_syncType == SyncType::NEW_SYNC ||
                m_syncType == SyncType::NORMAL_SYNC) {
       PrepareForStartPow();
@@ -2162,24 +2156,20 @@
         "Lookup / New lookup node - Already should have latest state by now.");
     if (GetDSInfo()) {
       if (!m_currDSExpired) {
-<<<<<<< HEAD
-        if ((!ARCHIVAL_LOOKUP && FinishRejoinAsLookup()) || ARCHIVAL_LOOKUP) {
+        if (ARCHIVAL_LOOKUP || (!ARCHIVAL_LOOKUP && FinishRejoinAsLookup())) {
           SetSyncType(SyncType::NO_SYNC);
-=======
-        SetSyncType(SyncType::NO_SYNC);
-        m_isFirstLoop = true;
-
-        if (m_lookupServer) {
->>>>>>> 47e75b00
-          if (m_lookupServer->StartListening()) {
-            LOG_GENERAL(INFO, "API Server started to listen again");
-          } else {
-            LOG_GENERAL(WARNING, "API Server couldn't start");
+
+          if (m_lookupServer) {
+            if (m_lookupServer->StartListening()) {
+              LOG_GENERAL(INFO, "API Server started to listen again");
+            } else {
+              LOG_GENERAL(WARNING, "API Server couldn't start");
+            }
           }
+          m_isFirstLoop = true;
         }
-        m_isFirstLoop = true;
-      }
-      m_currDSExpired = false;
+        m_currDSExpired = false;
+      }
     }
   }
 
@@ -3409,22 +3399,22 @@
         LOG_GENERAL(INFO, "API Server stopped listen for syncing");
       }
     };
-
-<<<<<<< HEAD
+    DetachedFunction(1, func1);
+
     if (fromLookup) {
       LOG_GENERAL(INFO, "Syncing from lookup ...");
-      auto func = [this]() mutable -> void {
+      auto func2 = [this]() mutable -> void {
         m_mediator.m_lookup->SetSyncType(SyncType::NEW_LOOKUP_SYNC);
         StartSynchronization();
       };
-
-      DetachedFunction(1, func);
+      DetachedFunction(1, func2);
     } else {
       LOG_GENERAL(INFO, "Syncing from S3 ...");
-      auto func = [this]() mutable -> void {
+      auto func2 = [this]() mutable -> void {
         while (true) {
           m_mediator.m_lookup->SetSyncType(SyncType::NEW_LOOKUP_SYNC);
           this->CleanVariables();
+          m_mediator.m_node->CleanUnavailableMicroBlocks();
           while (!m_mediator.m_node->DownloadPersistenceFromS3()) {
             LOG_GENERAL(
                 WARNING,
@@ -3446,37 +3436,8 @@
         }
         InitSync();
       };
-      DetachedFunction(1, func);
-    }
-=======
-    DetachedFunction(1, func1);
-
-    auto func2 = [this]() mutable -> void {
-      while (true) {
-        this->CleanVariables();
-        while (!m_mediator.m_node->DownloadPersistenceFromS3()) {
-          LOG_GENERAL(
-              WARNING,
-              "Downloading persistence from S3 has failed. Will try again!");
-          this_thread::sleep_for(chrono::seconds(RETRY_REJOINING_TIMEOUT));
-        }
-        if (!BlockStorage::GetBlockStorage().RefreshAll()) {
-          LOG_GENERAL(WARNING, "BlockStorage::RefreshAll failed");
-          return;
-        }
-        if (!AccountStore::GetInstance().RefreshDB()) {
-          LOG_GENERAL(WARNING, "BlockStorage::RefreshDB failed");
-          return;
-        }
-        if (m_mediator.m_node->Install(SyncType::NEW_LOOKUP_SYNC, true)) {
-          break;
-        };
-        this_thread::sleep_for(chrono::seconds(RETRY_REJOINING_TIMEOUT));
-      }
-      InitSync();
-    };
-    DetachedFunction(1, func2);
->>>>>>> 47e75b00
+      DetachedFunction(1, func2);
+    }
   }
 }
 
