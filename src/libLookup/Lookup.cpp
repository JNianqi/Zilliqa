--- conflicted
+++ resolved
@@ -1974,7 +1974,6 @@
         txBlock.GetHeader().GetBlockNum(), serializedTxBlock);
   }
 
-<<<<<<< HEAD
   bool getStateFromSeedInVacuous = false;
   if (m_syncType == SyncType::NEW_SYNC ||
       m_syncType == SyncType::NEW_LOOKUP_SYNC) {  // only for new node joining
@@ -1990,12 +1989,6 @@
     }
   }
 
-  bool isVacuousEpoch =
-      (0 == (m_mediator.m_currentEpochNum + NUM_VACUOUS_EPOCHS) %
-                NUM_FINAL_BLOCK_PER_POW);
-
-=======
->>>>>>> 38c913bc
   m_mediator.m_currentEpochNum =
       m_mediator.m_txBlockChain.GetLastBlock().GetHeader().GetBlockNum();
   // To trigger m_isVacuousEpoch calculation
