--- conflicted
+++ resolved
@@ -3456,10 +3456,6 @@
     return false;
   }
 
-<<<<<<< HEAD
-  if (code == 1) {
-    BlockStorage::GetBlockStorage().InitiateHistoricalDB(path);
-=======
   if (!(archPubkey ==
         PubKey(DataConversion::HexStrToUint8Vec(VERIFIER_PUBKEY), 0))) {
     LOG_GENERAL(WARNING, "PubKey not of verifier");
@@ -3470,17 +3466,12 @@
     BlockStorage::GetBlockStorage().InitiateHistoricalDB(VERIFIER_PATH + "/" +
                                                          path);
 
->>>>>>> 14b3ea9b
     m_historicalDB = true;
   } else {
     LOG_GENERAL(WARNING, "Code is errored " << code);
     return false;
   }
 
-<<<<<<< HEAD
-  // Check for archival pubkey
-=======
->>>>>>> 14b3ea9b
   LOG_GENERAL(INFO, "HistDB Success");
   return true;
 }