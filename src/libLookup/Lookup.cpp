/*
 * Copyright (c) 2018 Zilliqa
 * This source code is being disclosed to you solely for the purpose of your
 * participation in testing Zilliqa. You may view, compile and run the code for
 * that purpose and pursuant to the protocols and algorithms that are programmed
 * into, and intended by, the code. You may not do anything else with the code
 * without express permission from Zilliqa Research Pte. Ltd., including
 * modifying or publishing the code (or any part of it), and developing or
 * forming another public or private blockchain network. This source code is
 * provided 'as is' and no warranties are given as to title or non-infringement,
 * merchantability or fitness for purpose and, to the extent permitted by law,
 * all liability for your use of the code is disclaimed. Some programs in this
 * code are governed by the GNU General Public License v3.0 (available at
 * https://www.gnu.org/licenses/gpl-3.0.en.html) ('GPLv3'). The programs that
 * are governed by GPLv3.0 are those programs that are located in the folders
 * src/depends and tests/depends and which include a reference to GPLv3 in their
 * program files.
 */

#include <arpa/inet.h>
#include <errno.h>
#include <netinet/in.h>
#include <stdint.h>
#include <sys/socket.h>
#include <unistd.h>
#include <cstring>
#include <exception>
#include <fstream>
#include <random>

#include <boost/property_tree/ptree.hpp>
#include <boost/property_tree/xml_parser.hpp>

#include "Lookup.h"
#include "common/Messages.h"
#include "libData/AccountData/Account.h"
#include "libData/AccountData/AccountStore.h"
#include "libData/AccountData/Transaction.h"
#include "libData/BlockChainData/BlockChain.h"
#include "libData/BlockChainData/BlockLinkChain.h"
#include "libData/BlockData/Block.h"
#include "libData/BlockData/Block/FallbackBlockWShardingStructure.h"
#include "libMediator/Mediator.h"
#include "libMessage/Messenger.h"
#include "libNetwork/P2PComm.h"
#include "libPersistence/BlockStorage.h"
#include "libUtils/DataConversion.h"
#include "libUtils/DetachedFunction.h"
#include "libUtils/GetTxnFromFile.h"
#include "libUtils/SanityChecks.h"
#include "libUtils/SysCommand.h"

using namespace std;
using namespace boost::multiprecision;

Lookup::Lookup(Mediator& mediator) : m_mediator(mediator) {
  SetLookupNodes();
  if (LOOKUP_NODE_MODE) {
    SetDSCommitteInfo();
  }
}

Lookup::~Lookup() {}

void Lookup::SetLookupNodes() {
  LOG_MARKER();

  m_lookupNodes.clear();
  m_lookupNodesOffline.clear();
  // Populate tree structure pt
  using boost::property_tree::ptree;
  ptree pt;
  read_xml("constants.xml", pt);

  for (const ptree::value_type& v : pt.get_child("node.lookups")) {
    if (v.first == "peer") {
      struct in_addr ip_addr;
      inet_aton(v.second.get<string>("ip").c_str(), &ip_addr);
      Peer lookup_node((uint128_t)ip_addr.s_addr,
                       v.second.get<uint32_t>("port"));
      PubKey pubKey(
          DataConversion::HexStrToUint8Vec(v.second.get<std::string>("pubkey")),
          0);
      m_lookupNodes.emplace_back(pubKey, lookup_node);
    }
  }
}

std::once_flag generateReceiverOnce;

Address GenOneReceiver() {
  static Address receiverAddr;
  std::call_once(generateReceiverOnce, []() {
    auto receiver = Schnorr::GetInstance().GenKeyPair();
    receiverAddr = Account::GetAddressFromPublicKey(receiver.second);
    LOG_GENERAL(INFO, "Generate testing transaction receiver " << receiverAddr);
  });
  return receiverAddr;
}

Transaction CreateValidTestingTransaction(PrivKey& fromPrivKey,
                                          PubKey& fromPubKey,
                                          const Address& toAddr,
                                          uint128_t amount,
                                          uint64_t prevNonce) {
  unsigned int version = 0;
  auto nonce = prevNonce + 1;

  // LOG_GENERAL("fromPrivKey " << fromPrivKey << " / fromPubKey " << fromPubKey
  // << " / toAddr" << toAddr);

  Transaction txn(version, nonce, toAddr, make_pair(fromPrivKey, fromPubKey),
                  amount, 1, 1, {}, {});

  // std::vector<unsigned char> buf;
  // txn.SerializeWithoutSignature(buf, 0);

  // Signature sig;
  // Schnorr::GetInstance().Sign(buf, fromPrivKey, fromPubKey, sig);

  // vector<unsigned char> sigBuf;
  // sig.Serialize(sigBuf, 0);
  // txn.SetSignature(sigBuf);

  return txn;
}

bool Lookup::GenTxnToSend(size_t num_txn,
                          map<uint32_t, vector<Transaction>>& mp,
                          uint32_t numShards) {
  vector<Transaction> txns;

  if (GENESIS_WALLETS.size() == 0) {
    LOG_GENERAL(WARNING, "No genesis accounts found");
    return false;
  }

  unsigned int NUM_TXN_TO_DS = num_txn / GENESIS_WALLETS.size();

  for (auto& addrStr : GENESIS_WALLETS) {
    Address addr{DataConversion::HexStrToUint8Vec(addrStr)};

    if (numShards == 0) {
      return false;
    }
    auto txnShard = Transaction::GetShardIndex(addr, numShards);
    txns.clear();

    uint64_t nonce = AccountStore::GetInstance().GetAccount(addr)->GetNonce();

    if (!GetTxnFromFile::GetFromFile(addr, static_cast<uint32_t>(nonce) + 1,
                                     num_txn, txns)) {
      LOG_GENERAL(WARNING, "Failed to get txns from file");
      return false;
    }

    /*Address receiverAddr = GenOneReceiver();
    unsigned int curr_offset = 0;
    txns.reserve(n);
    for (auto i = 0u; i != n; i++)
    {

        Transaction txn(0, nonce + i + 1, receiverAddr,
                        make_pair(privKey, pubKey), 10 * i + 2, 1, 1, {},
                        {});

        curr_offset = txn.Serialize(txns, curr_offset);
    }*/
    //[Change back here]
    copy(txns.begin(), txns.end(), back_inserter(mp[txnShard]));

    LOG_GENERAL(INFO, "[Batching] Last Nonce sent "
                          << nonce + num_txn << " of Addr " << addr.hex());
    txns.clear();

    if (!GetTxnFromFile::GetFromFile(addr,
                                     static_cast<uint32_t>(nonce) + num_txn + 1,
                                     NUM_TXN_TO_DS, txns)) {
      LOG_GENERAL(WARNING, "Failed to get txns for DS");
    }

    copy(txns.begin(), txns.end(), back_inserter(mp[numShards]));
  }

  return true;
}

VectorOfLookupNode Lookup::GetLookupNodes() const {
  LOG_MARKER();
  lock_guard<mutex> lock(m_mutexLookupNodes);
  return m_lookupNodes;
}

void Lookup::SendMessageToLookupNodes(
    const std::vector<unsigned char>& message) const {
  LOG_MARKER();

  // LOG_GENERAL(INFO, "i am here " <<
  // to_string(m_mediator.m_currentEpochNum).c_str())
  vector<Peer> allLookupNodes;

  for (const auto& node : m_lookupNodes) {
    LOG_EPOCH(INFO, to_string(m_mediator.m_currentEpochNum).c_str(),
              "Sending msg to lookup node "
                  << node.second.GetPrintableIPAddress() << ":"
                  << node.second.m_listenPortHost);

    allLookupNodes.emplace_back(node.second);
  }

  P2PComm::GetInstance().SendBroadcastMessage(allLookupNodes, message);
}

void Lookup::SendMessageToLookupNodesSerial(
    const std::vector<unsigned char>& message) const {
  LOG_MARKER();

  // LOG_GENERAL("i am here " <<
  // to_string(m_mediator.m_currentEpochNum).c_str())
  vector<Peer> allLookupNodes;

  for (const auto& node : m_lookupNodes) {
    LOG_EPOCH(INFO, to_string(m_mediator.m_currentEpochNum).c_str(),
              "Sending msg to lookup node "
                  << node.second.GetPrintableIPAddress() << ":"
                  << node.second.m_listenPortHost);

    allLookupNodes.emplace_back(node.second);
  }

  P2PComm::GetInstance().SendMessage(allLookupNodes, message);
}

void Lookup::SendMessageToRandomLookupNode(
    const std::vector<unsigned char>& message) const {
  LOG_MARKER();

  // int index = rand() % (NUM_LOOKUP_USE_FOR_SYNC) + m_lookupNodes.size()
  // - NUM_LOOKUP_USE_FOR_SYNC;
  if (0 == m_lookupNodes.size()) {
    LOG_GENERAL(WARNING, "There is no lookup node existed yet!");
    return;
  }

  int index = rand() % m_lookupNodes.size();
  P2PComm::GetInstance().SendMessage(m_lookupNodes[index].second, message);
}

void Lookup::SendMessageToSeedNodes(
    const std::vector<unsigned char>& message) const {
  LOG_MARKER();

  for (auto node : m_seedNodes) {
    LOG_EPOCH(INFO, to_string(m_mediator.m_currentEpochNum).c_str(),
              "Sending msg to seed node " << node.GetPrintableIPAddress() << ":"
                                          << node.m_listenPortHost);
    P2PComm::GetInstance().SendMessage(node, message);
  }
}

bool Lookup::GetSeedPeersFromLookup() {
  LOG_MARKER();

  vector<unsigned char> getSeedPeersMessage = {
      MessageType::LOOKUP, LookupInstructionType::GETSEEDPEERS};

  if (!Messenger::SetLookupGetSeedPeers(
          getSeedPeersMessage, MessageOffset::BODY,
          m_mediator.m_selfPeer.m_listenPortHost)) {
    LOG_EPOCH(WARNING, to_string(m_mediator.m_currentEpochNum).c_str(),
              "Messenger::SetLookupGetSeedPeers failed.");
    return false;
  }

  SendMessageToRandomLookupNode(getSeedPeersMessage);

  return true;
}

vector<unsigned char> Lookup::ComposeGetDSInfoMessage(bool initialDS) {
  LOG_MARKER();

  vector<unsigned char> getDSNodesMessage = {
      MessageType::LOOKUP, LookupInstructionType::GETDSINFOFROMSEED};

  if (!Messenger::SetLookupGetDSInfoFromSeed(
          getDSNodesMessage, MessageOffset::BODY,
          m_mediator.m_selfPeer.m_listenPortHost, initialDS)) {
    LOG_EPOCH(WARNING, to_string(m_mediator.m_currentEpochNum).c_str(),
              "Messenger::SetLookupGetDSInfoFromSeed failed.");
    return {};
  }

  return getDSNodesMessage;
}

vector<unsigned char> Lookup::ComposeGetStateMessage() {
  LOG_MARKER();

  vector<unsigned char> getStateMessage = {
      MessageType::LOOKUP, LookupInstructionType::GETSTATEFROMSEED};

  if (!Messenger::SetLookupGetStateFromSeed(
          getStateMessage, MessageOffset::BODY,
          m_mediator.m_selfPeer.m_listenPortHost)) {
    LOG_EPOCH(WARNING, to_string(m_mediator.m_currentEpochNum).c_str(),
              "Messenger::SetLookupGetStateFromSeed failed.");
    return {};
  }

  return getStateMessage;
}

bool Lookup::GetDSInfoFromSeedNodes() {
  LOG_MARKER();
  SendMessageToSeedNodes(ComposeGetDSInfoMessage());
  return true;
}

bool Lookup::GetDSInfoFromLookupNodes(bool initialDS) {
  LOG_MARKER();
  SendMessageToRandomLookupNode(ComposeGetDSInfoMessage(initialDS));
  return true;
}

bool Lookup::GetStateFromLookupNodes() {
  LOG_MARKER();
  SendMessageToRandomLookupNode(ComposeGetStateMessage());

  return true;
}

vector<unsigned char> Lookup::ComposeGetDSBlockMessage(uint64_t lowBlockNum,
                                                       uint64_t highBlockNum) {
  LOG_MARKER();

  vector<unsigned char> getDSBlockMessage = {
      MessageType::LOOKUP, LookupInstructionType::GETDSBLOCKFROMSEED};

  if (!Messenger::SetLookupGetDSBlockFromSeed(
          getDSBlockMessage, MessageOffset::BODY, lowBlockNum, highBlockNum,
          m_mediator.m_selfPeer.m_listenPortHost)) {
    LOG_EPOCH(WARNING, to_string(m_mediator.m_currentEpochNum).c_str(),
              "Messenger::SetLookupGetDSBlockFromSeed failed.");
    return {};
  }

  return getDSBlockMessage;
}

// TODO: Refactor the code to remove the following assumption
// lowBlockNum = 1 => Latest block number
// lowBlockNum = 0 => lowBlockNum set to 1
// highBlockNum = 0 => Latest block number
bool Lookup::GetDSBlockFromLookupNodes(uint64_t lowBlockNum,
                                       uint64_t highBlockNum) {
  LOG_MARKER();
  SendMessageToRandomLookupNode(
      ComposeGetDSBlockMessage(lowBlockNum, highBlockNum));
  return true;
}

vector<unsigned char> Lookup::ComposeGetTxBlockMessage(uint64_t lowBlockNum,
                                                       uint64_t highBlockNum) {
  LOG_MARKER();

  vector<unsigned char> getTxBlockMessage = {
      MessageType::LOOKUP, LookupInstructionType::GETTXBLOCKFROMSEED};

  LOG_EPOCH(INFO, to_string(m_mediator.m_currentEpochNum).c_str(),
            "ComposeGetTxBlockMessage for blocks " << lowBlockNum << " to "
                                                   << highBlockNum);

  if (!Messenger::SetLookupGetTxBlockFromSeed(
          getTxBlockMessage, MessageOffset::BODY, lowBlockNum, highBlockNum,
          m_mediator.m_selfPeer.m_listenPortHost)) {
    LOG_EPOCH(WARNING, to_string(m_mediator.m_currentEpochNum).c_str(),
              "Messenger::SetLookupGetTxBlockFromSeed failed.");
    return {};
  }

  return getTxBlockMessage;
}

vector<unsigned char> Lookup::ComposeGetStateDeltaMessage(uint64_t blockNum) {
  LOG_MARKER();

  vector<unsigned char> getStateDeltaMessage = {
      MessageType::LOOKUP, LookupInstructionType::GETSTATEDELTAFROMSEED};

  if (!Messenger::SetLookupGetStateDeltaFromSeed(
          getStateDeltaMessage, MessageOffset::BODY, blockNum,
          m_mediator.m_selfPeer.m_listenPortHost)) {
    LOG_EPOCH(WARNING, to_string(m_mediator.m_currentEpochNum).c_str(),
              "Messenger::SetLookupGetStateDeltaFromSeed failed.");
    return {};
  }

  return getStateDeltaMessage;
}

// TODO: Refactor the code to remove the following assumption
// lowBlockNum = 1 => Latest block number
// lowBlockNum = 0 => lowBlockNum set to 1
// highBlockNum = 0 => Latest block number
bool Lookup::GetTxBlockFromLookupNodes(uint64_t lowBlockNum,
                                       uint64_t highBlockNum) {
  LOG_MARKER();

  SendMessageToRandomLookupNode(
      ComposeGetTxBlockMessage(lowBlockNum, highBlockNum));

  return true;
}

bool Lookup::GetStateDeltaFromLookupNodes(const uint64_t& blockNum) {
  LOG_MARKER();

  SendMessageToRandomLookupNode(ComposeGetStateDeltaMessage(blockNum));

  return true;
}

bool Lookup::GetTxBodyFromSeedNodes(string txHashStr) {
  LOG_MARKER();

  vector<unsigned char> getTxBodyMessage = {
      MessageType::LOOKUP, LookupInstructionType::GETTXBODYFROMSEED};

  if (!Messenger::SetLookupGetTxBodyFromSeed(
          getTxBodyMessage, MessageOffset::BODY,
          DataConversion::HexStrToUint8Vec(txHashStr),
          m_mediator.m_selfPeer.m_listenPortHost)) {
    LOG_EPOCH(WARNING, to_string(m_mediator.m_currentEpochNum).c_str(),
              "Messenger::SetLookupGetTxBodyFromSeed failed.");
    return false;
  }

  SendMessageToSeedNodes(getTxBodyMessage);

  return true;
}

bool Lookup::SetDSCommitteInfo() {
  if (!LOOKUP_NODE_MODE) {
    LOG_GENERAL(WARNING,
                "Lookup::SetDSCommitteInfo not expected to be called from "
                "other than the LookUp node.");
    return true;
  }
  // Populate tree structure pt

  LOG_MARKER();

  using boost::property_tree::ptree;
  ptree pt;
  read_xml("config.xml", pt);

  lock_guard<mutex> g(m_mediator.m_mutexDSCommittee);

  for (ptree::value_type const& v : pt.get_child("nodes")) {
    if (v.first == "peer") {
      PubKey key(DataConversion::HexStrToUint8Vec(v.second.get<string>("pubk")),
                 0);

      struct in_addr ip_addr;
      inet_aton(v.second.get<string>("ip").c_str(), &ip_addr);
      Peer peer((uint128_t)ip_addr.s_addr, v.second.get<unsigned int>("port"));
      m_mediator.m_DSCommittee->emplace_back(make_pair(key, peer));
    }
  }

  return true;
}

DequeOfShard Lookup::GetShardPeers() {
  if (!LOOKUP_NODE_MODE) {
    LOG_GENERAL(WARNING,
                "Lookup::GetShardPeers not expected to be called from "
                "other than the LookUp node.");
    return DequeOfShard();
  }

  lock_guard<mutex> g(m_mediator.m_ds->m_mutexShards);
  return m_mediator.m_ds->m_shards;
}

vector<Peer> Lookup::GetNodePeers() {
  if (!LOOKUP_NODE_MODE) {
    LOG_GENERAL(WARNING,
                "Lookup::GetNodePeers not expected to be called from other "
                "than the LookUp node.");
    return vector<Peer>();
  }

  lock_guard<mutex> g(m_mutexNodesInNetwork);
  return m_nodesInNetwork;
}

bool Lookup::ProcessEntireShardingStructure() {
  LOG_MARKER();

  if (!LOOKUP_NODE_MODE) {
    LOG_GENERAL(WARNING,
                "Lookup::ProcessEntireShardingStructure not expected to be "
                "called from other than the LookUp node.");
    return true;
  }

  LOG_GENERAL(INFO, "[LOOKUP received sharding structure]");

  lock(m_mediator.m_ds->m_mutexShards, m_mutexNodesInNetwork);
  lock_guard<mutex> g(m_mediator.m_ds->m_mutexShards, adopt_lock);
  lock_guard<mutex> h(m_mutexNodesInNetwork, adopt_lock);

  m_nodesInNetwork.clear();
  unordered_set<Peer> t_nodesInNetwork;
  unsigned int totalNodeCount = 0;

  for (unsigned int i = 0; i < m_mediator.m_ds->m_shards.size(); i++) {
    unsigned int index = 0;

    totalNodeCount += m_mediator.m_ds->m_shards.at(i).size();
    LOG_STATE("[SHARD " << to_string(i) << "] Num nodes = "
                        << m_mediator.m_ds->m_shards.at(i).size());

    for (const auto& shardNode : m_mediator.m_ds->m_shards.at(i)) {
      const PubKey& key = std::get<SHARD_NODE_PUBKEY>(shardNode);
      const Peer& peer = std::get<SHARD_NODE_PEER>(shardNode);

      m_nodesInNetwork.emplace_back(peer);
      t_nodesInNetwork.emplace(peer);

      LOG_GENERAL(INFO, "[SHARD "
                            << to_string(i) << "] "
                            << "[PEER " << to_string(index) << "] "
                            << "Inserting Pubkey to shard : " << string(key));
      LOG_GENERAL(INFO, "[SHARD " << to_string(i) << "] "
                                  << "[PEER " << to_string(index) << "] "
                                  << "Corresponding peer : " << string(peer));

      index++;
    }
  }

  LOG_STATE("[SHARDS] Total num nodes = " << totalNodeCount);

  for (auto& peer : t_nodesInNetwork) {
    if (!l_nodesInNetwork.erase(peer)) {
      LOG_STATE("[JOINPEER]["
                << std::setw(15) << std::left
                << m_mediator.m_selfPeer.GetPrintableIPAddress() << "]["
                << std::setw(6) << std::left << m_mediator.m_currentEpochNum
                << "][" << std::setw(4) << std::left
                << m_mediator.GetNodeMode(peer) << "]" << string(peer));
    }
  }

  for (auto& peer : l_nodesInNetwork) {
    LOG_STATE("[LOSTPEER]["
              << std::setw(15) << std::left
              << m_mediator.m_selfPeer.GetPrintableIPAddress() << "]["
              << std::setw(6) << std::left << m_mediator.m_currentEpochNum
              << "][" << std::setw(4) << std::left
              << m_mediator.GetNodeMode(peer) << "]" << string(peer));
  }

  l_nodesInNetwork = t_nodesInNetwork;

  return true;
}

bool Lookup::ProcessGetSeedPeersFromLookup(const vector<unsigned char>& message,
                                           unsigned int offset,
                                           const Peer& from) {
  LOG_MARKER();

  if (!LOOKUP_NODE_MODE) {
    LOG_GENERAL(WARNING,
                "Lookup::ProcessGetSeedPeersFromLookup not expected to be "
                "called from other than the LookUp node.");
    return true;
  }

  uint32_t portNo = 0;

  if (!Messenger::GetLookupGetSeedPeers(message, offset, portNo)) {
    LOG_EPOCH(WARNING, to_string(m_mediator.m_currentEpochNum).c_str(),
              "Messenger::GetLookupGetSeedPeers failed.");
    return false;
  }

  uint128_t ipAddr = from.m_ipAddress;
  Peer peer(ipAddr, portNo);

  lock_guard<mutex> g(m_mutexNodesInNetwork);

  uint32_t numPeersInNetwork = m_nodesInNetwork.size();

  if (numPeersInNetwork < SEED_PEER_LIST_SIZE) {
    LOG_GENERAL(WARNING,
                "[Lookup Node] numPeersInNetwork < SEED_PEER_LIST_SIZE");
    return false;
  }

  // Which of the following two implementations is more efficient and
  // parallelizable?
  // ================================================

  unordered_set<uint32_t> indicesAlreadyAdded;

  random_device rd;
  mt19937 gen(rd());
  uniform_int_distribution<> dis(0, numPeersInNetwork - 1);

  vector<Peer> candidateSeeds;

  for (unsigned int i = 0; i < SEED_PEER_LIST_SIZE; i++) {
    uint32_t index = dis(gen);
    while (indicesAlreadyAdded.find(index) != indicesAlreadyAdded.end()) {
      index = dis(gen);
    }
    indicesAlreadyAdded.insert(index);

    candidateSeeds.emplace_back(m_nodesInNetwork[index]);
  }

  // ================================================

  // auto nodesInNetworkCopy = m_nodesInNetwork;
  // int upperLimit = numPeersInNetwork-1;
  // random_device rd;
  // mt19937 gen(rd());

  // for(unsigned int i = 0; i < SEED_PEER_LIST_SIZE; ++i, --upperLimit)
  // {
  //     uniform_int_distribution<> dis(0, upperLimit);
  //     uint32_t index = dis(gen);

  //     Peer candidateSeed = m_nodesInNetwork[index];
  //     candidateSeed.Serialize(seedPeersMessage, curr_offset);
  //     curr_offset += (IP_SIZE + PORT_SIZE);

  //     swap(nodesInNetworkCopy[index], nodesInNetworkCopy[upperLimit]);
  // }

  // ================================================

  vector<unsigned char> seedPeersMessage = {
      MessageType::LOOKUP, LookupInstructionType::SETSEEDPEERS};

  if (!Messenger::SetLookupSetSeedPeers(seedPeersMessage, MessageOffset::BODY,
                                        m_mediator.m_selfKey, candidateSeeds)) {
    LOG_EPOCH(WARNING, to_string(m_mediator.m_currentEpochNum).c_str(),
              "Messenger::SetLookupSetSeedPeers failed.");
    return false;
  }

  P2PComm::GetInstance().SendMessage(peer, seedPeersMessage);

  return true;
}

bool Lookup::ProcessGetDSInfoFromSeed(const vector<unsigned char>& message,
                                      unsigned int offset, const Peer& from) {
  //#ifndef IS_LOOKUP_NODE

  LOG_MARKER();

  uint32_t portNo = 0;
  bool initialDS;

  if (!Messenger::GetLookupGetDSInfoFromSeed(message, offset, portNo,
                                             initialDS)) {
    LOG_EPOCH(WARNING, to_string(m_mediator.m_currentEpochNum).c_str(),
              "Messenger::GetLookupGetDSInfoFromSeed failed.");
    return false;
  }

  vector<unsigned char> dsInfoMessage = {
      MessageType::LOOKUP, LookupInstructionType::SETDSINFOFROMSEED};

  if (initialDS) {
    LOG_GENERAL(WARNING, "[DSINFOVERIF]"
                             << "Recvd call to send initial ds "
                             << " Unsupported");

  }

  else {
    lock_guard<mutex> g(m_mediator.m_mutexDSCommittee);

    for (const auto& ds : *m_mediator.m_DSCommittee) {
      LOG_EPOCH(INFO, to_string(m_mediator.m_currentEpochNum).c_str(),
                "IP:" << ds.second.GetPrintableIPAddress());
    }

    if (!Messenger::SetLookupSetDSInfoFromSeed(
            dsInfoMessage, MessageOffset::BODY, m_mediator.m_selfKey,
            *m_mediator.m_DSCommittee, false)) {
      LOG_EPOCH(WARNING, to_string(m_mediator.m_currentEpochNum).c_str(),
                "Messenger::SetLookupSetDSInfoFromSeed failed.");
      return false;
    }
  }

  uint128_t ipAddr = from.m_ipAddress;
  Peer requestingNode(ipAddr, portNo);
  P2PComm::GetInstance().SendMessage(requestingNode, dsInfoMessage);

  //#endif // IS_LOOKUP_NODE

  return true;
}

// TODO: Refactor the code to remove the following assumption
// lowBlockNum = 1 => Latest block number
// lowBlockNum = 0 => lowBlockNum set to 1
// highBlockNum = 0 => Latest block number
bool Lookup::ProcessGetDSBlockFromSeed(const vector<unsigned char>& message,
                                       unsigned int offset, const Peer& from) {
  //#ifndef IS_LOOKUP_NODE // TODO: remove the comment

  LOG_MARKER();

  uint64_t lowBlockNum = 0;
  uint64_t highBlockNum = 0;
  uint32_t portNo = 0;

  if (!Messenger::GetLookupGetDSBlockFromSeed(message, offset, lowBlockNum,
                                              highBlockNum, portNo)) {
    LOG_EPOCH(WARNING, to_string(m_mediator.m_currentEpochNum).c_str(),
              "Messenger::GetLookupGetDSBlockFromSeed failed.");
    return false;
  }

  vector<DSBlock> dsBlocks;
  RetrieveDSBlocks(dsBlocks, lowBlockNum, highBlockNum);
  LOG_EPOCH(INFO, to_string(m_mediator.m_currentEpochNum).c_str(),
            "ProcessGetDSBlockFromSeed requested by " << from << " for blocks "
                                                      << lowBlockNum << " to "
                                                      << highBlockNum);

  vector<unsigned char> dsBlockMessage = {
      MessageType::LOOKUP, LookupInstructionType::SETDSBLOCKFROMSEED};

  if (!Messenger::SetLookupSetDSBlockFromSeed(
          dsBlockMessage, MessageOffset::BODY, lowBlockNum, highBlockNum,
          m_mediator.m_selfKey, dsBlocks)) {
    LOG_EPOCH(WARNING, to_string(m_mediator.m_currentEpochNum).c_str(),
              "Messenger::SetLookupSetDSBlockFromSeed failed.");
    return false;
  }

  Peer requestingNode(from.m_ipAddress, portNo);
  LOG_GENERAL(INFO, requestingNode);
  P2PComm::GetInstance().SendMessage(requestingNode, dsBlockMessage);

  //#endif // IS_LOOKUP_NODE

  return true;
}

// TODO: Refactor the code to remove the following assumption
// lowBlockNum = 1 => Latest block number
// lowBlockNum = 0 => lowBlockNum set to 1
// highBlockNum = 0 => Latest block number
void Lookup::RetrieveDSBlocks(vector<DSBlock>& dsBlocks, uint64_t& lowBlockNum,
                              uint64_t& highBlockNum, bool partialRetrieve) {
  lock_guard<mutex> g(m_mediator.m_node->m_mutexDSBlock);

  uint64_t curBlockNum =
      m_mediator.m_dsBlockChain.GetLastBlock().GetHeader().GetBlockNum();
  uint64_t minBlockNum = (curBlockNum > MEAN_GAS_PRICE_DS_NUM)
                             ? (curBlockNum - MEAN_GAS_PRICE_DS_NUM)
                             : 1;

  if (lowBlockNum == 1) {
    lowBlockNum = minBlockNum;
  } else if (lowBlockNum == 0) {
    // give all the blocks in the ds blockchain
    lowBlockNum = 1;
  }

  lowBlockNum = partialRetrieve ? max(minBlockNum, lowBlockNum)
                                : min(minBlockNum, lowBlockNum);

  if (highBlockNum == 0) {
    highBlockNum = curBlockNum;
  }

  uint64_t blockNum;
  for (blockNum = lowBlockNum; blockNum <= highBlockNum; blockNum++) {
    try {
      dsBlocks.emplace_back(m_mediator.m_dsBlockChain.GetBlock(blockNum));
    } catch (const char* e) {
      LOG_GENERAL(INFO, "Block Number " << blockNum
                                        << " absent. Didn't include it in "
                                           "response message. Reason: "
                                        << e);
      break;
    }
  }

  // Reset the highBlockNum value if retrieval failed
  if (blockNum != highBlockNum + 1) {
    highBlockNum = blockNum - 1;
  }
}

bool Lookup::ProcessGetStateFromSeed(const vector<unsigned char>& message,
                                     unsigned int offset, const Peer& from) {
  LOG_MARKER();

  uint32_t portNo = 0;

  if (!Messenger::GetLookupGetStateFromSeed(message, offset, portNo)) {
    LOG_EPOCH(WARNING, to_string(m_mediator.m_currentEpochNum).c_str(),
              "Messenger::GetLookupGetStateFromSeed failed.");
    return false;
  }

  Peer requestingNode(from.m_ipAddress, portNo);
  vector<unsigned char> setStateMessage = {
      MessageType::LOOKUP, LookupInstructionType::SETSTATEFROMSEED};

  if (!Messenger::SetLookupSetStateFromSeed(
          setStateMessage, MessageOffset::BODY, m_mediator.m_selfKey,
          AccountStore::GetInstance())) {
    LOG_EPOCH(WARNING, to_string(m_mediator.m_currentEpochNum).c_str(),
              "Messenger::SetLookupSetStateFromSeed failed.");
    return false;
  }

  P2PComm::GetInstance().SendMessage(requestingNode, setStateMessage);
  // #endif // IS_LOOKUP_NODE

  return true;
}

// TODO: Refactor the code to remove the following assumption
// lowBlockNum = 1 => Latest block number
// lowBlockNum = 0 => lowBlockNum set to 1
// highBlockNum = 0 => Latest block number
bool Lookup::ProcessGetTxBlockFromSeed(const vector<unsigned char>& message,
                                       unsigned int offset, const Peer& from) {
  // #ifndef IS_LOOKUP_NODE // TODO: remove the comment

  LOG_MARKER();

  uint64_t lowBlockNum = 0;
  uint64_t highBlockNum = 0;
  uint32_t portNo = 0;

  if (!Messenger::GetLookupGetTxBlockFromSeed(message, offset, lowBlockNum,
                                              highBlockNum, portNo)) {
    LOG_EPOCH(WARNING, to_string(m_mediator.m_currentEpochNum).c_str(),
              "Messenger::GetLookupGetTxBlockFromSeed failed.");
    return false;
  }

  vector<TxBlock> txBlocks;
  RetrieveTxBlocks(txBlocks, lowBlockNum, highBlockNum);

  LOG_EPOCH(INFO, to_string(m_mediator.m_currentEpochNum).c_str(),
            "ProcessGetTxBlockFromSeed requested by " << from << " for blocks "
                                                      << lowBlockNum << " to "
                                                      << highBlockNum);
  vector<unsigned char> txBlockMessage = {
      MessageType::LOOKUP, LookupInstructionType::SETTXBLOCKFROMSEED};
  if (!Messenger::SetLookupSetTxBlockFromSeed(
          txBlockMessage, MessageOffset::BODY, lowBlockNum, highBlockNum,
          m_mediator.m_selfKey, txBlocks)) {
    LOG_EPOCH(WARNING, to_string(m_mediator.m_currentEpochNum).c_str(),
              "Messenger::SetLookupSetTxBlockFromSeed failed.");
    return false;
  }

  Peer requestingNode(from.m_ipAddress, portNo);
  P2PComm::GetInstance().SendMessage(requestingNode, txBlockMessage);

  // #endif // IS_LOOKUP_NODE

  return true;
}

// TODO: Refactor the code to remove the following assumption
// lowBlockNum = 1 => Latest block number
// lowBlockNum = 0 => lowBlockNum set to 1
// highBlockNum = 0 => Latest block number
void Lookup::RetrieveTxBlocks(vector<TxBlock>& txBlocks, uint64_t& lowBlockNum,
                              uint64_t& highBlockNum) {
  lock_guard<mutex> g(m_mediator.m_node->m_mutexFinalBlock);

  if (lowBlockNum == 1) {
    // To get block num from dsblockchain instead of txblock chain as node
    // recover from the last ds epoch
    lowBlockNum =
        m_mediator.m_dsBlockChain.GetLastBlock().GetHeader().GetEpochNum();
  } else if (lowBlockNum == 0) {
    // give all the blocks till now in blockchain
    lowBlockNum = 1;
  }

  if (highBlockNum == 0) {
    highBlockNum =
        m_mediator.m_txBlockChain.GetLastBlock().GetHeader().GetBlockNum();
  }

  uint64_t blockNum;
  for (blockNum = lowBlockNum; blockNum <= highBlockNum; blockNum++) {
    try {
      txBlocks.emplace_back(m_mediator.m_txBlockChain.GetBlock(blockNum));
    } catch (const char* e) {
      LOG_GENERAL(INFO, "Block Number " << blockNum
                                        << " absent. Didn't include it in "
                                           "response message. Reason: "
                                        << e);
      break;
    }
  }

  // if serialization got interrupted in between, reset the highBlockNum value
  // in msg
  if (blockNum != highBlockNum + 1) {
    highBlockNum = blockNum - 1;
  }
}

bool Lookup::ProcessGetStateDeltaFromSeed(const vector<unsigned char>& message,
                                          unsigned int offset,
                                          const Peer& from) {
  LOG_MARKER();

  uint64_t blockNum = 0;
  uint32_t portNo = 0;

  if (!Messenger::GetLookupGetStateDeltaFromSeed(message, offset, blockNum,
                                                 portNo)) {
    LOG_EPOCH(WARNING, to_string(m_mediator.m_currentEpochNum).c_str(),
              "Messenger::GetLookupGetStateDeltaFromSeed failed.");
    return false;
  }

  LOG_EPOCH(INFO, to_string(m_mediator.m_currentEpochNum).c_str(),
            "ProcessGetStateDeltaFromSeed requested by "
                << from << " for block " << blockNum);

  vector<unsigned char> stateDelta;

  if (!BlockStorage::GetBlockStorage().GetStateDelta(blockNum, stateDelta)) {
    LOG_GENERAL(INFO, "Block Number "
                          << blockNum
                          << " absent. Didn't include it in response message.");
  }

  vector<unsigned char> stateDeltaMessage = {
      MessageType::LOOKUP, LookupInstructionType::SETSTATEDELTAFROMSEED};

  if (!Messenger::SetLookupSetStateDeltaFromSeed(
          stateDeltaMessage, MessageOffset::BODY, blockNum,
          m_mediator.m_selfKey, stateDelta)) {
    LOG_EPOCH(WARNING, to_string(m_mediator.m_currentEpochNum).c_str(),
              "Messenger::SetLookupSetStateDeltaFromSeed failed.");
    return false;
  }

  uint128_t ipAddr = from.m_ipAddress;
  Peer requestingNode(ipAddr, portNo);
  LOG_GENERAL(INFO, requestingNode);
  P2PComm::GetInstance().SendMessage(requestingNode, stateDeltaMessage);
  return true;
}

bool Lookup::ProcessGetTxBodyFromSeed(const vector<unsigned char>& message,
                                      unsigned int offset, const Peer& from) {
  // #ifndef IS_LOOKUP_NODE // TODO: remove the comment

  LOG_MARKER();

  TxnHash tranHash;
  uint32_t portNo = 0;

  if (!Messenger::GetLookupGetTxBodyFromSeed(message, offset, tranHash,
                                             portNo)) {
    LOG_EPOCH(WARNING, to_string(m_mediator.m_currentEpochNum).c_str(),
              "Messenger::GetLookupGetTxBodyFromSeed failed.");
    return false;
  }

  TxBodySharedPtr tptr;

  BlockStorage::GetBlockStorage().GetTxBody(TxnHash(tranHash), tptr);

  vector<unsigned char> txBodyMessage = {
      MessageType::LOOKUP, LookupInstructionType::SETTXBODYFROMSEED};

  if (!Messenger::SetLookupSetTxBodyFromSeed(txBodyMessage, MessageOffset::BODY,
                                             tranHash, *tptr)) {
    LOG_EPOCH(WARNING, to_string(m_mediator.m_currentEpochNum).c_str(),
              "Messenger::SetLookupSetTxBodyFromSeed failed.");
    return false;
  }

  Peer requestingNode(from.m_ipAddress, portNo);
  P2PComm::GetInstance().SendMessage(requestingNode, txBodyMessage);

  // #endif // IS_LOOKUP_NODE

  return true;
}

bool Lookup::ProcessGetShardFromSeed(const vector<unsigned char>& message,
                                     unsigned int offset, const Peer& from) {
  LOG_MARKER();

  uint32_t portNo = 0;

  if (!Messenger::GetLookupGetShardsFromSeed(message, offset, portNo)) {
    LOG_EPOCH(WARNING, to_string(m_mediator.m_currentEpochNum).c_str(),
              "Messenger::GetLookupGetShardsFromSeed failed.");
    return false;
  }

  Peer requestingNode(from.m_ipAddress, portNo);
  vector<unsigned char> msg = {MessageType::LOOKUP,
                               LookupInstructionType::SETSHARDSFROMSEED};

  lock_guard<mutex> g(m_mediator.m_ds->m_mutexShards);

  if (!Messenger::SetLookupSetShardsFromSeed(msg, MessageOffset::BODY,
                                             m_mediator.m_selfKey,
                                             m_mediator.m_ds->m_shards)) {
    LOG_EPOCH(WARNING, to_string(m_mediator.m_currentEpochNum).c_str(),
              "Messenger::SetLookupSetShardsFromSeed failed.");
    return false;
  }

  P2PComm::GetInstance().SendMessage(requestingNode, msg);

  return true;
}

bool Lookup::ProcessSetShardFromSeed(const vector<unsigned char>& message,
                                     unsigned int offset, const Peer& from) {
  LOG_MARKER();

  DequeOfShard shards;
  PubKey lookupPubKey;
  if (!Messenger::GetLookupSetShardsFromSeed(message, offset, lookupPubKey,
                                             shards)) {
    LOG_EPOCH(WARNING, to_string(m_mediator.m_currentEpochNum).c_str(),
              "Messenger::GetLookupSetShardsFromSeed failed.");
    return false;
  }

  if (!VerifyLookupNode(GetLookupNodes(), lookupPubKey)) {
    LOG_EPOCH(WARNING, std::to_string(m_mediator.m_currentEpochNum).c_str(),
              "The message sender pubkey: "
                  << lookupPubKey << " is not in my lookup node list.");
    return false;
  }

  LOG_GENERAL(INFO, "Sharding Structure Recvd from " << from);

  uint32_t i = 0;
  for (const auto& shard : shards) {
    LOG_GENERAL(INFO, "Size of shard " << i << " " << shard.size());
    i++;
  }
  lock_guard<mutex> g(m_mediator.m_ds->m_mutexShards);

  m_mediator.m_ds->m_shards = move(shards);

  return true;
}

bool Lookup::GetShardFromLookup() {
  LOG_MARKER();

  vector<unsigned char> msg = {MessageType::LOOKUP,
                               LookupInstructionType::GETSHARDSFROMSEED};

  if (!Messenger::SetLookupGetShardsFromSeed(
          msg, MessageOffset::BODY, m_mediator.m_selfPeer.m_listenPortHost)) {
    LOG_EPOCH(WARNING, to_string(m_mediator.m_currentEpochNum).c_str(),
              "Messenger::SetLookupGetShardsFromSeed failed.");
    return false;
  }

  SendMessageToRandomLookupNode(msg);

  return true;
}

bool Lookup::ProcessGetNetworkId(const vector<unsigned char>& message,
                                 unsigned int offset, const Peer& from) {
  // #ifndef IS_LOOKUP_NODE
  LOG_MARKER();

  // 4-byte portNo
  uint32_t portNo =
      Serializable::GetNumber<uint32_t>(message, offset, sizeof(uint32_t));
  offset += sizeof(uint32_t);

  Peer requestingNode(from.m_ipAddress, portNo);

  vector<unsigned char> networkIdMessage = {
      MessageType::LOOKUP, LookupInstructionType::SETNETWORKIDFROMSEED};
  unsigned int curr_offset = MessageOffset::BODY;

  string networkId = "TESTNET";  // TODO: later convert it to a enum

  copy(networkId.begin(), networkId.end(),
       networkIdMessage.begin() + curr_offset);
  P2PComm::GetInstance().SendMessage(requestingNode, networkIdMessage);

  return true;
  // #endif // IS_LOOKUP_NODE
}

bool Lookup::ProcessSetSeedPeersFromLookup(const vector<unsigned char>& message,
                                           unsigned int offset,
                                           [[gnu::unused]] const Peer& from) {
  LOG_MARKER();

  if (LOOKUP_NODE_MODE) {
    LOG_GENERAL(WARNING,
                "Lookup::ProcessSetSeedPeersFromLookup not expected to be "
                "called from LookUp node.");
    return true;
  }

  std::vector<Peer> candidateSeeds;
  PubKey lookupPubKey;

  if (!Messenger::GetLookupSetSeedPeers(message, offset, lookupPubKey,
                                        candidateSeeds)) {
    LOG_EPOCH(WARNING, to_string(m_mediator.m_currentEpochNum).c_str(),
              "Messenger::GetLookupSetSeedPeers failed.");
    return false;
  }

  if (!VerifyLookupNode(GetLookupNodes(), lookupPubKey)) {
    LOG_EPOCH(WARNING, std::to_string(m_mediator.m_currentEpochNum).c_str(),
              "The message sender pubkey: "
                  << lookupPubKey << " is not in my lookup node list.");
    return false;
  }

  m_seedNodes = std::move(candidateSeeds);

  unsigned int i = 0;
  for (const auto& candidateSeed : candidateSeeds) {
    LOG_GENERAL(INFO, "Peer " << i++ << ": " << candidateSeed);
  }

  return true;
}

bool Lookup::AddMicroBlockToStorage(const MicroBlock& microblock) {
  TxBlock txblk =
      m_mediator.m_txBlockChain.GetBlock(microblock.GetHeader().GetEpochNum());
  LOG_GENERAL(INFO, "[SendMB]"
                        << "Add MicroBlock hash: "
                        << microblock.GetBlockHash());
  unsigned int i = 0;

  if (txblk == TxBlock()) {
    LOG_GENERAL(WARNING, "Failed to fetch Txblock");
    return false;
  }
  for (i = 0; i < txblk.GetMicroBlockInfos().size(); i++) {
    if (txblk.GetMicroBlockInfos().at(i).m_microBlockHash ==
        microblock.GetBlockHash()) {
      break;
    }
  }
  if (i == txblk.GetMicroBlockInfos().size()) {
    LOG_GENERAL(WARNING, "Failed to find mbHash " << microblock.GetBlockHash());
    return false;
  }

  vector<unsigned char> body;
  microblock.Serialize(body, 0);
  if (!BlockStorage::GetBlockStorage().PutMicroBlock(microblock.GetBlockHash(),
                                                     body)) {
    LOG_GENERAL(WARNING, "Failed to put microblock in body");
    return false;
  }

  return true;
}

bool Lookup::ProcessGetMicroBlockFromLookup(
    const vector<unsigned char>& message, unsigned int offset,
    const Peer& from) {
  LOG_MARKER();

  if (!LOOKUP_NODE_MODE) {
    LOG_GENERAL(WARNING,
                "Function not expected to be called from non-lookup node");
    return false;
  }
  vector<BlockHash> microBlockHashes;
  uint32_t portNo = 0;

  if (!Messenger::GetLookupGetMicroBlockFromLookup(message, offset,
                                                   microBlockHashes, portNo)) {
    LOG_GENERAL(WARNING, "Failed to process");
    return false;
  }

  if (microBlockHashes.size() == 0) {
    LOG_GENERAL(INFO, "No MicroBlock requested");
    return true;
  }

  LOG_GENERAL(INFO, "Reques for " << microBlockHashes.size() << " blocks");

  uint128_t ipAddr = from.m_ipAddress;
  Peer requestingNode(ipAddr, portNo);
  vector<MicroBlock> retMicroBlocks;

  for (const auto& mbhash : microBlockHashes) {
    LOG_GENERAL(INFO, "[SendMB]"
                          << "Request for microBlockHash " << mbhash);
    shared_ptr<MicroBlock> mbptr;
    if (!BlockStorage::GetBlockStorage().GetMicroBlock(mbhash, mbptr)) {
      LOG_GENERAL(WARNING, "Failed to fetch micro block Hash " << mbhash);
      continue;
    } else {
      retMicroBlocks.push_back(*mbptr);
    }
  }

  vector<unsigned char> retMsg = {
      MessageType::LOOKUP, LookupInstructionType::SETMICROBLOCKFROMLOOKUP};

  if (retMicroBlocks.size() == 0) {
    LOG_GENERAL(WARNING, "return size 0 for microblocks");
    return true;
  }

  if (!Messenger::SetLookupSetMicroBlockFromLookup(
          retMsg, MessageOffset::BODY, m_mediator.m_selfKey, retMicroBlocks)) {
    LOG_GENERAL(WARNING, "Failed to Process ");
    return false;
  }

  P2PComm::GetInstance().SendMessage(requestingNode, retMsg);
  return true;
}

bool Lookup::ProcessSetMicroBlockFromLookup(
    const vector<unsigned char>& message, unsigned int offset,
    [[gnu::unused]] const Peer& from) {
  //[numberOfMicroBlocks][microblock1][microblock2]...

  vector<MicroBlock> mbs;
  PubKey lookupPubKey;
  if (!Messenger::GetLookupSetMicroBlockFromLookup(message, offset,
                                                   lookupPubKey, mbs)) {
    LOG_GENERAL(WARNING, "Failed to process");
    return false;
  }

  if (!VerifyLookupNode(GetLookupNodes(), lookupPubKey)) {
    LOG_EPOCH(WARNING, std::to_string(m_mediator.m_currentEpochNum).c_str(),
              "The message sender pubkey: "
                  << lookupPubKey << " is not in my lookup node list.");
    return false;
  }

  for (const auto& mb : mbs) {
    LOG_GENERAL(INFO, "[SendMB]"
                          << " Recvd " << mb.GetHeader().GetEpochNum()
                          << " MBHash:" << mb.GetBlockHash());

    if (ARCHIVAL_NODE) {
      if (!m_mediator.m_archival->RemoveFromFetchMicroBlockInfo(
              mb.GetBlockHash())) {
        LOG_GENERAL(WARNING, "Error in remove fetch micro block");
        continue;
      }
      m_mediator.m_archival->AddToUnFetchedTxn(mb.GetTranHashes());
    }
  }

  return true;
}

void Lookup::SendGetMicroBlockFromLookup(const vector<BlockHash>& mbHashes) {
  vector<unsigned char> msg = {MessageType::LOOKUP,
                               LookupInstructionType::GETMICROBLOCKFROMLOOKUP};

  if (mbHashes.size() == 0) {
    LOG_GENERAL(INFO, "No microBlock requested");
    return;
  }

  if (!Messenger::SetLookupGetMicroBlockFromLookup(
          msg, MessageOffset::BODY, mbHashes,
          m_mediator.m_selfPeer.m_listenPortHost)) {
    LOG_GENERAL(WARNING, "Failed to process");
    return;
  }

  SendMessageToRandomLookupNode(msg);
}

void Lookup::CommitMicroBlockStorage() {
  LOG_MARKER();
  lock_guard<mutex> g(m_mutexMicroBlocksBuffer);
  const uint64_t& currentEpoch = m_mediator.m_currentEpochNum;
  LOG_GENERAL(INFO, "[SendMB]" << currentEpoch);

  for (auto& epochMBpair : m_microBlocksBuffer) {
    if (epochMBpair.first > currentEpoch) {
      continue;
    }
    for (auto& mb : epochMBpair.second) {
      AddMicroBlockToStorage(mb);
    }
    epochMBpair.second.clear();
  }
}

bool Lookup::ProcessSetMicroBlockFromSeed(const vector<unsigned char>& message,
                                          unsigned int offset,
                                          const Peer& from) {
  // message = [epochNum][microblock]

  unsigned int curr_offset = offset;

  uint64_t epochNum = Serializable::GetNumber<uint64_t>(message, curr_offset,

                                                        sizeof(uint64_t));
  if (!LOOKUP_NODE_MODE) {
    LOG_GENERAL(WARNING,
                "Function not expected to be called from non-lookup node");
    return false;
  }
  if (epochNum <= 1) {
    return false;
  }
  curr_offset += sizeof(uint64_t);

  MicroBlock microblock(message, curr_offset);

  uint32_t id = microblock.GetHeader().GetShardId();

  LOG_GENERAL(INFO, "[SendMB]"
                        << "Recvd from " << from << " EpochNum:" << epochNum
                        << " ShardId:" << id);

  if (epochNum > m_mediator.m_currentEpochNum) {
    LOG_GENERAL(INFO, "[SendMB]"
                          << "Save MicroBlock , epoch:" << epochNum
                          << " id:" << id);
    lock_guard<mutex> g(m_mutexMicroBlocksBuffer);
    m_microBlocksBuffer[epochNum].push_back(microblock);
    return true;
  } else if (epochNum <= m_mediator.m_currentEpochNum) {
    AddMicroBlockToStorage(microblock);
  }

  return true;
}

bool Lookup::ProcessSetDSInfoFromSeed(const vector<unsigned char>& message,
                                      unsigned int offset, const Peer& from) {
  //#ifndef IS_LOOKUP_NODE

  LOG_MARKER();

  bool initialDS = false;

  PubKey senderPubKey;
  std::deque<std::pair<PubKey, Peer>> dsNodes;
  if (!Messenger::GetLookupSetDSInfoFromSeed(message, offset, senderPubKey,
                                             dsNodes, initialDS)) {
    LOG_EPOCH(WARNING, to_string(m_mediator.m_currentEpochNum).c_str(),
              "Messenger::GetLookupSetDSInfoFromSeed failed.");
    return false;
  }

  if (!LOOKUP_NODE_MODE) {
    if (!VerifyLookupNode(GetLookupNodes(), senderPubKey)) {
      LOG_EPOCH(WARNING, std::to_string(m_mediator.m_currentEpochNum).c_str(),
                "The message sender pubkey: "
                    << senderPubKey << " is not in my lookup node list.");
      return false;
    }
  }

  if (initialDS && !LOOKUP_NODE_MODE) {
    LOG_GENERAL(INFO, "[DSINFOVERIF]"
                          << "Recvd inital ds config "
                          << "Call Unsupported");
    return false;
  }

  else {
    bool isVerif = true;

    if (m_mediator.m_currentEpochNum == 1 && LOOKUP_NODE_MODE) {
      lock_guard<mutex> h(m_mediator.m_mutexInitialDSCommittee);
      LOG_GENERAL(INFO, "[DSINFOVERIF]"
                            << "Recvd initial ds config");
      if (dsNodes.size() != m_mediator.m_initialDSCommittee->size()) {
        LOG_GENERAL(WARNING, "The initial ds comm recvd and from file differs "
                                 << dsNodes.size() << " "
                                 << m_mediator.m_initialDSCommittee->size());
      }
      for (unsigned int i = 0; i < dsNodes.size(); i++) {
        if (!(m_mediator.m_initialDSCommittee->at(i) == dsNodes.at(i).first)) {
          LOG_GENERAL(WARNING,
                      "The key from ds comm recvd and from file differs "
                          << dsNodes.at(i).first << " "
                          << m_mediator.m_initialDSCommittee->at(i));
        }
      }

      m_mediator.m_blocklinkchain.SetBuiltDSComm(dsNodes);
    }

    lock_guard<mutex> g(m_mediator.m_mutexDSCommittee);
    *m_mediator.m_DSCommittee = move(dsNodes);

    LOG_EPOCH(INFO, to_string(m_mediator.m_currentEpochNum).c_str(),
              "ProcessSetDSInfoFromSeed sent by "
                  << from << " for numPeers "
                  << m_mediator.m_DSCommittee->size());

    unsigned int i = 0;
    for (auto& ds : *m_mediator.m_DSCommittee) {
      if (m_syncType == SyncType::DS_SYNC &&
          ds.second == m_mediator.m_selfPeer) {
        ds.second = Peer();
      }
      LOG_EPOCH(
          INFO, to_string(m_mediator.m_currentEpochNum).c_str(),
          "ProcessSetDSInfoFromSeed recvd peer " << i++ << ": " << ds.second);
    }

    if (m_mediator.m_blocklinkchain.GetBuiltDSComm().size() !=
        m_mediator.m_DSCommittee->size()) {
      isVerif = false;
      LOG_GENERAL(WARNING,
                  "Size of "
                      << m_mediator.m_blocklinkchain.GetBuiltDSComm().size()
                      << " " << m_mediator.m_DSCommittee->size()
                      << " does not match");
    }

    for (i = 0; i < m_mediator.m_blocklinkchain.GetBuiltDSComm().size(); i++) {
      if (!(m_mediator.m_DSCommittee->at(i).first ==
            m_mediator.m_blocklinkchain.GetBuiltDSComm().at(i).first)) {
        LOG_GENERAL(WARNING, "Mis-match of ds comm at" << i);
        isVerif = false;
        break;
      }
    }

    if (isVerif) {
      LOG_GENERAL(INFO, "[DSINFOVERIF]"
                            << " Sucess ");
    }
  }

  //    Data::GetInstance().SetDSPeers(dsPeers);
  //#endif // IS_LOOKUP_NODE

  if (!LOOKUP_NODE_MODE && m_dsInfoWaitingNotifying &&
      (m_mediator.m_currentEpochNum % NUM_FINAL_BLOCK_PER_POW == 0)) {
    LOG_EPOCH(
        INFO, to_string(m_mediator.m_currentEpochNum).c_str(),
        "Notifying ProcessSetStateFromSeed that DSInfo has been received");
    unique_lock<mutex> lock(m_mutexDSInfoUpdation);
    m_fetchedDSInfo = true;
    cv_dsInfoUpdate.notify_one();
  }

  return true;
}

bool Lookup::ProcessSetDSBlockFromSeed(const vector<unsigned char>& message,
                                       unsigned int offset,
                                       [[gnu::unused]] const Peer& from) {
  // #ifndef IS_LOOKUP_NODE TODO: uncomment later

  LOG_MARKER();

  unique_lock<mutex> lock(m_mutexSetDSBlockFromSeed);

  uint64_t lowBlockNum;
  uint64_t highBlockNum;
  PubKey lookupPubKey;
  std::vector<DSBlock> dsBlocks;
  if (!Messenger::GetLookupSetDSBlockFromSeed(
          message, offset, lowBlockNum, highBlockNum, lookupPubKey, dsBlocks)) {
    LOG_EPOCH(WARNING, to_string(m_mediator.m_currentEpochNum).c_str(),
              "Messenger::SetLookupGetDSBlockFromSeed failed.");
    return false;
  }

  if (!VerifyLookupNode(GetLookupNodes(), lookupPubKey)) {
    LOG_EPOCH(WARNING, std::to_string(m_mediator.m_currentEpochNum).c_str(),
              "The message sender pubkey: "
                  << lookupPubKey << " is not in my lookup node list.");
    return false;
  }

  uint64_t latestSynBlockNum =
      m_mediator.m_dsBlockChain.GetLastBlock().GetHeader().GetBlockNum() + 1;

  if (latestSynBlockNum > highBlockNum) {
    // TODO: We should get blocks from n nodes.
    LOG_EPOCH(INFO, to_string(m_mediator.m_currentEpochNum).c_str(),
              "I already have the block");
  } else {
    if (AlreadyJoinedNetwork()) {
      m_fetchedLatestDSBlock = true;
      cv_latestDSBlock.notify_all();
      return true;
    }

    for (const auto& dsblock : dsBlocks) {
      if (!(m_mediator.m_dsBlockChain.GetBlock(
                dsblock.GetHeader().GetBlockNum()) == DSBlock())) {
        continue;
      }
      m_mediator.m_dsBlockChain.AddBlock(dsblock);
      // Store DS Block to disk
      if (!ARCHIVAL_NODE) {
        vector<unsigned char> serializedDSBlock;
        dsblock.Serialize(serializedDSBlock, 0);
        BlockStorage::GetBlockStorage().PutDSBlock(
            dsblock.GetHeader().GetBlockNum(), serializedDSBlock);
      } else {
        m_mediator.m_archDB->InsertDSBlock(dsblock);
      }
    }

    if (m_syncType == SyncType::DS_SYNC ||
        m_syncType == SyncType::LOOKUP_SYNC) {
      if (!m_isFirstLoop) {
        m_currDSExpired = true;
      } else {
        m_isFirstLoop = false;
      }
    }
    m_mediator.UpdateDSBlockRand();
  }

  return true;
}

bool Lookup::ProcessSetTxBlockFromSeed(const vector<unsigned char>& message,
                                       unsigned int offset, const Peer& from) {
  //#ifndef IS_LOOKUP_NODE
  LOG_MARKER();

  if (AlreadyJoinedNetwork()) {
    cv_setTxBlockFromSeed.notify_all();
    return true;
  }

  unique_lock<mutex> lock(m_mutexSetTxBlockFromSeed);

  uint64_t lowBlockNum = 0;
  uint64_t highBlockNum = 0;
  std::vector<TxBlock> txBlocks;
  PubKey lookupPubKey;

  if (!Messenger::GetLookupSetTxBlockFromSeed(
          message, offset, lowBlockNum, highBlockNum, lookupPubKey, txBlocks)) {
    LOG_EPOCH(WARNING, to_string(m_mediator.m_currentEpochNum).c_str(),
              "Messenger::GetLookupSetTxBlockFromSeed failed.");
    return false;
  }

  if (!VerifyLookupNode(GetLookupNodes(), lookupPubKey)) {
    LOG_EPOCH(WARNING, std::to_string(m_mediator.m_currentEpochNum).c_str(),
              "The message sender pubkey: "
                  << lookupPubKey << " is not in my lookup node list.");
    return false;
  }

  LOG_EPOCH(INFO, to_string(m_mediator.m_currentEpochNum).c_str(),
            "ProcessSetTxBlockFromSeed sent by " << from << " for blocks "
                                                 << lowBlockNum << " to "
                                                 << highBlockNum);

  if (lowBlockNum > highBlockNum) {
    LOG_GENERAL(
        WARNING,
        "The lowBlockNum is higher the highblocknum, maybe DS epoch ongoing");
    return false;
  }

  if (txBlocks.empty()) {
    LOG_GENERAL(WARNING, "No block actually sent");
    return false;
  }

  uint64_t latestSynBlockNum =
      m_mediator.m_txBlockChain.GetLastBlock().GetHeader().GetBlockNum() + 1;

  if (latestSynBlockNum > highBlockNum) {
    // TODO: We should get blocks from n nodes.
    LOG_EPOCH(INFO, to_string(m_mediator.m_currentEpochNum).c_str(),
              "I already have the block");
    return false;
  } else {
    auto res = m_mediator.m_validator->CheckTxBlocks(
        txBlocks, m_mediator.m_blocklinkchain.GetBuiltDSComm(),
        m_mediator.m_blocklinkchain.GetLatestBlockLink());
    switch (res) {
      case ValidatorBase::TxBlockValidationMsg::VALID:
        CommitTxBlocks(txBlocks);
        break;
      case ValidatorBase::TxBlockValidationMsg::INVALID:
        LOG_GENERAL(INFO, "[TxBlockVerif]"
                              << "Invalid blocks");
        break;
      case ValidatorBase::TxBlockValidationMsg::STALEDSINFO:
        LOG_GENERAL(INFO, "[TxBlockVerif]"
                              << "Saved to buffer");
        m_txBlockBuffer.clear();
        for (const auto& txBlock : txBlocks) {
          m_txBlockBuffer.emplace_back(txBlock);
        }
        break;
      default:;
    }
  }

  return true;
}

void LogTxBlock(const TxBlock& txBlock, const uint64_t& epochNum) {
  LOG_EPOCH(INFO, to_string(epochNum).c_str(),
            "txBlock.GetHeader().GetType(): " << txBlock.GetHeader().GetType());
  LOG_EPOCH(
      INFO, to_string(epochNum).c_str(),
      "txBlock.GetHeader().GetVersion(): " << txBlock.GetHeader().GetVersion());
  LOG_EPOCH(INFO, to_string(epochNum).c_str(),
            "txBlock.GetHeader().GetGasLimit(): "
                << txBlock.GetHeader().GetGasLimit());
  LOG_EPOCH(
      INFO, to_string(epochNum).c_str(),
      "txBlock.GetHeader().GetGasUsed(): " << txBlock.GetHeader().GetGasUsed());
  LOG_EPOCH(INFO, to_string(epochNum).c_str(),
            "txBlock.GetHeader().GetBlockNum(): "
                << txBlock.GetHeader().GetBlockNum());
  LOG_EPOCH(INFO, to_string(epochNum).c_str(),
            "txBlock.GetHeader().GetMicroBlockInfos().size(): "
                << txBlock.GetMicroBlockInfos().size());
  LOG_EPOCH(
      INFO, to_string(epochNum).c_str(),
      "txBlock.GetHeader().GetNumTxs(): " << txBlock.GetHeader().GetNumTxs());
  LOG_EPOCH(INFO, to_string(epochNum).c_str(),
            "txBlock.GetHeader().GetMinerPubKey(): "
                << txBlock.GetHeader().GetMinerPubKey());
  LOG_EPOCH(INFO, to_string(epochNum).c_str(),
            "txBlock.GetHeader().GetStateRootHash(): "
                << txBlock.GetHeader().GetStateRootHash());
}

void Lookup::CommitTxBlocks(const vector<TxBlock>& txBlocks) {
  LOG_GENERAL(INFO, "[TxBlockVerif]"
                        << "Success");
  for (const auto& txBlock : txBlocks) {
    LogTxBlock(txBlock, m_mediator.m_currentEpochNum);

    m_mediator.m_node->AddBlock(txBlock);

    // Store Tx Block to disk
    if (!ARCHIVAL_NODE) {
      vector<unsigned char> serializedTxBlock;
      txBlock.Serialize(serializedTxBlock, 0);
      BlockStorage::GetBlockStorage().PutTxBlock(
          txBlock.GetHeader().GetBlockNum(), serializedTxBlock);
    } else {
      for (const auto& info : txBlock.GetMicroBlockInfos()) {
        if (!info.m_isMicroBlockEmpty) {
          m_mediator.m_archival->AddToFetchMicroBlockInfo(
              info.m_microBlockHash);
        } else {
          LOG_GENERAL(INFO, "MicroBlock of hash " << info.m_microBlockHash.hex()
                                                  << " empty");
        }
      }
      m_mediator.m_archDB->InsertTxBlock(txBlock);
    }
  }

  m_mediator.m_currentEpochNum =
      m_mediator.m_txBlockChain.GetLastBlock().GetHeader().GetBlockNum() + 1;

  m_mediator.UpdateTxBlockRand();

  if ((m_mediator.m_currentEpochNum % NUM_FINAL_BLOCK_PER_POW == 0) &&
      !ARCHIVAL_NODE) {
    LOG_EPOCH(INFO, to_string(m_mediator.m_currentEpochNum).c_str(),
              "At new DS epoch now, try getting state from lookup");
    GetStateFromLookupNodes();
  }

  cv_setTxBlockFromSeed.notify_all();
}

bool Lookup::ProcessSetStateDeltaFromSeed(const vector<unsigned char>& message,
                                          unsigned int offset,
                                          const Peer& from) {
  LOG_MARKER();

  if (AlreadyJoinedNetwork()) {
    cv_setStateDeltaFromSeed.notify_all();
    return true;
  }

  unique_lock<mutex> lock(m_mutexSetStateDeltaFromSeed);

  uint64_t blockNum = 0;
  std::vector<unsigned char> stateDelta;
  PubKey lookupPubKey;

  if (!Messenger::GetLookupSetStateDeltaFromSeed(message, offset, blockNum,
                                                 lookupPubKey, stateDelta)) {
    LOG_EPOCH(WARNING, to_string(m_mediator.m_currentEpochNum).c_str(),
              "Messenger::GetLookupSetStateDeltaFromSeed failed.");
    return false;
  }

  if (!VerifyLookupNode(GetLookupNodes(), lookupPubKey)) {
    LOG_EPOCH(WARNING, std::to_string(m_mediator.m_currentEpochNum).c_str(),
              "The message sender pubkey: "
                  << lookupPubKey << " is not in my lookup node list.");
    return false;
  }

  LOG_EPOCH(INFO, to_string(m_mediator.m_currentEpochNum).c_str(),
            "ProcessSetStateDeltaFromSeed sent by " << from << " for block "
                                                    << blockNum);

  if (!AccountStore::GetInstance().DeserializeDelta(stateDelta, 0)) {
    LOG_GENERAL(WARNING, "AccountStore::GetInstance().DeserializeDelta failed");
    return false;
  }
  m_mediator.m_ds->SaveCoinbase(
      m_mediator.m_txBlockChain.GetLastBlock().GetB1(),
      m_mediator.m_txBlockChain.GetLastBlock().GetB2(),
      CoinbaseReward::FINALBLOCK_REWARD, m_mediator.m_currentEpochNum);
  cv_setStateDeltaFromSeed.notify_all();
  return true;
}

bool Lookup::ProcessSetStateFromSeed(const vector<unsigned char>& message,
                                     unsigned int offset,
                                     [[gnu::unused]] const Peer& from) {
  LOG_MARKER();

  if (AlreadyJoinedNetwork()) {
    return true;
  }

  unique_lock<mutex> lock(m_mutexSetState);
  PubKey lookupPubKey;
  vector<unsigned char> accountStoreBytes;
  if (!Messenger::GetLookupSetStateFromSeed(message, offset, lookupPubKey,
                                            accountStoreBytes)) {
    LOG_EPOCH(WARNING, to_string(m_mediator.m_currentEpochNum).c_str(),
              "Messenger::GetLookupSetStateFromSeed failed.");
    return false;
  }

  if (!VerifyLookupNode(GetLookupNodes(), lookupPubKey)) {
    LOG_EPOCH(WARNING, std::to_string(m_mediator.m_currentEpochNum).c_str(),
              "The message sender pubkey: "
                  << lookupPubKey << " is not in my lookup node list.");
    return false;
  }

  if (!AccountStore::GetInstance().Deserialize(accountStoreBytes, 0)) {
    LOG_GENERAL(WARNING, "Deserialize AccountStore Failed");
<<<<<<< HEAD
=======
    return false;
>>>>>>> 390ce798
  }

  if (ARCHIVAL_NODE) {
    LOG_GENERAL(INFO, "Succesfull state change");
    return true;
  }

  if (!LOOKUP_NODE_MODE) {
    if (m_syncType == SyncType::NEW_SYNC ||
        m_syncType == SyncType::NORMAL_SYNC) {
      m_dsInfoWaitingNotifying = true;

      GetDSInfoFromLookupNodes();

      {
        unique_lock<mutex> lock(m_mutexDSInfoUpdation);
        while (!m_fetchedDSInfo) {
          LOG_EPOCH(INFO, to_string(m_mediator.m_currentEpochNum).c_str(),
                    "Waiting for DSInfo");

          if (cv_dsInfoUpdate.wait_for(
                  lock, chrono::seconds(NEW_NODE_SYNC_INTERVAL)) ==
              std::cv_status::timeout) {
            // timed out
            LOG_EPOCH(INFO, to_string(m_mediator.m_currentEpochNum).c_str(),
                      "Timed out waiting for DSInfo");
            m_dsInfoWaitingNotifying = false;
            return false;
          }
          LOG_EPOCH(INFO, to_string(m_mediator.m_currentEpochNum).c_str(),
                    "Get ProcessDsInfo Notified");
          m_dsInfoWaitingNotifying = false;
        }
        m_fetchedDSInfo = false;
      }

      LOG_EPOCH(INFO, to_string(m_mediator.m_currentEpochNum).c_str(),
                "DSInfo received -> Ask lookup to let me know when to "
                "start PoW");

      // Ask lookup to inform me when it's time to do PoW
      vector<unsigned char> getpowsubmission_message = {
          MessageType::LOOKUP, LookupInstructionType::GETSTARTPOWFROMSEED};

      if (!Messenger::SetLookupGetStartPoWFromSeed(
              getpowsubmission_message, MessageOffset::BODY,
              m_mediator.m_selfPeer.m_listenPortHost)) {
        LOG_EPOCH(WARNING, to_string(m_mediator.m_currentEpochNum).c_str(),
                  "Messenger::SetLookupGetStartPoWFromSeed failed.");
        return false;
      }

      m_mediator.m_lookup->SendMessageToRandomLookupNode(
          getpowsubmission_message);
    } else if (m_syncType == SyncType::DS_SYNC) {
      if (!m_currDSExpired && m_mediator.m_ds->m_latestActiveDSBlockNum <
                                  m_mediator.m_dsBlockChain.GetLastBlock()
                                      .GetHeader()
                                      .GetBlockNum()) {
        m_isFirstLoop = true;
        m_syncType = SyncType::NO_SYNC;
        m_mediator.m_ds->FinishRejoinAsDS();
      }
      m_currDSExpired = false;
    }
  } else if (m_syncType == SyncType::LOOKUP_SYNC) {
    // rsync the txbodies here
    if (RsyncTxBodies() && !m_currDSExpired) {
      if (FinishRejoinAsLookup()) {
        m_syncType = SyncType::NO_SYNC;
      }
    }
    m_currDSExpired = false;
  }

  return true;
}

bool Lookup::ProcessGetTxnsFromLookup(const vector<unsigned char>& message,
                                      unsigned int offset, const Peer& from) {
  vector<TxnHash> txnhashes;
  txnhashes.clear();

  uint32_t portNo = 0;
  if (!Messenger::GetLookupGetTxnsFromLookup(message, offset, txnhashes,
                                             portNo)) {
    LOG_GENERAL(WARNING, "Failed to Process");
    return false;
  }

  if (txnhashes.size() == 0) {
    LOG_GENERAL(INFO, "No txn requested");
    return true;
  }

  vector<TransactionWithReceipt> txnvector;
  for (const auto& txnhash : txnhashes) {
    shared_ptr<TransactionWithReceipt> txn;
    if (!BlockStorage::GetBlockStorage().GetTxBody(txnhash, txn)) {
      LOG_GENERAL(WARNING, "Could not find " << txnhash);
      continue;
    }
    txnvector.emplace_back(*txn);
  }
  uint128_t ipAddr = from.m_ipAddress;
  Peer requestingNode(ipAddr, portNo);

  vector<unsigned char> setTxnMsg = {MessageType::LOOKUP,
                                     LookupInstructionType::SETTXNFROMLOOKUP};

  if (!Messenger::SetLookupSetTxnsFromLookup(setTxnMsg, MessageOffset::BODY,
                                             m_mediator.m_selfKey, txnvector)) {
    LOG_GENERAL(WARNING, "Unable to Process");
    return false;
  }

  P2PComm::GetInstance().SendMessage(requestingNode, setTxnMsg);

  return true;
}

bool Lookup::ProcessSetTxnsFromLookup(const vector<unsigned char>& message,
                                      unsigned int offset,
                                      [[gnu::unused]] const Peer& from) {
  vector<TransactionWithReceipt> txns;
  PubKey lookupPubKey;

  if (!Messenger::GetLookupSetTxnsFromLookup(message, offset, lookupPubKey,
                                             txns)) {
    LOG_GENERAL(WARNING, "Failed to Process");
    return false;
  }

  if (!VerifyLookupNode(GetLookupNodes(), lookupPubKey)) {
    LOG_EPOCH(WARNING, std::to_string(m_mediator.m_currentEpochNum).c_str(),
              "The message sender pubkey: "
                  << lookupPubKey << " is not in my lookup node list.");
    return false;
  }

  if (ARCHIVAL_NODE) {
    m_mediator.m_archival->AddTxnToDB(txns, *m_mediator.m_archDB);
  }
  return true;
}

void Lookup::SendGetTxnFromLookup(const vector<TxnHash>& txnhashes) {
  vector<unsigned char> msg = {MessageType::LOOKUP,
                               LookupInstructionType::GETTXNFROMLOOKUP};

  if (txnhashes.size() == 0) {
    LOG_GENERAL(INFO, "No txn requested");
    return;
  }

  if (!Messenger::SetLookupGetTxnsFromLookup(
          msg, MessageOffset::BODY, txnhashes,
          m_mediator.m_selfPeer.m_listenPortHost)) {
    LOG_GENERAL(WARNING, "Failed to process");
    return;
  }

  SendMessageToRandomLookupNode(msg);
}

bool Lookup::ProcessSetTxBodyFromSeed(const vector<unsigned char>& message,
                                      unsigned int offset,
                                      [[gnu::unused]] const Peer& from) {
  LOG_MARKER();

  if (AlreadyJoinedNetwork()) {
    return true;
  }

  unique_lock<mutex> lock(m_mutexSetTxBodyFromSeed);

  TxnHash tranHash;
  TransactionWithReceipt twr;

  if (!Messenger::GetLookupSetTxBodyFromSeed(message, offset, tranHash, twr)) {
    LOG_EPOCH(WARNING, to_string(m_mediator.m_currentEpochNum).c_str(),
              "Messenger::GetLookupSetTxBodyFromSeed failed.");
    return false;
  }

  // if (!AccountStore::GetInstance().UpdateAccounts(
  //         m_mediator.m_currentEpochNum - 1, transaction))
  // {
  //     LOG_GENERAL(WARNING, "UpdateAccounts failed");
  //     return false;
  // }
  vector<unsigned char> serializedTxBody;
  twr.Serialize(serializedTxBody, 0);
  BlockStorage::GetBlockStorage().PutTxBody(tranHash, serializedTxBody);

  return true;
}

bool Lookup::CheckStateRoot() {
  if (LOOKUP_NODE_MODE) {
    LOG_GENERAL(WARNING,
                "Lookup::CheckStateRoot not expected to be called from "
                "LookUp node.");
    return true;
  }

  StateHash stateRoot = AccountStore::GetInstance().GetStateRootHash();
  StateHash rootInFinalBlock =
      m_mediator.m_txBlockChain.GetLastBlock().GetHeader().GetStateRootHash();

  if (stateRoot == rootInFinalBlock) {
    LOG_GENERAL(INFO, "CheckStateRoot match");
    return true;
  } else {
    LOG_GENERAL(WARNING, "State root doesn't match. Calculated = "
                             << stateRoot << ". "
                             << "StoredInBlock = " << rootInFinalBlock);

    return false;
  }
}

bool Lookup::InitMining(uint32_t lookupIndex) {
  if (LOOKUP_NODE_MODE) {
    LOG_GENERAL(
        WARNING,
        "Lookup::InitMining not expected to be called from LookUp node.");
    return true;
  }

  LOG_MARKER();

  // General check
  if (m_mediator.m_currentEpochNum % NUM_FINAL_BLOCK_PER_POW != 0) {
    LOG_EPOCH(WARNING, to_string(m_mediator.m_currentEpochNum).c_str(),
              "New DS epoch check failed");
    return false;
  }

  uint64_t curDsBlockNum =
      m_mediator.m_dsBlockChain.GetLastBlock().GetHeader().GetBlockNum();

  m_mediator.UpdateDSBlockRand();
  auto dsBlockRand = m_mediator.m_dsBlockRand;
  array<unsigned char, 32> txBlockRand{};

  if (CheckStateRoot()) {
    // Attempt PoW
    m_startedPoW = true;
    dsBlockRand = m_mediator.m_dsBlockRand;
    txBlockRand = m_mediator.m_txBlockRand;

    m_mediator.m_node->SetState(Node::POW_SUBMISSION);
    POW::GetInstance().EthashConfigureLightClient(
        m_mediator.m_dsBlockChain.GetLastBlock().GetHeader().GetBlockNum() + 1);

    this_thread::sleep_for(chrono::seconds(NEW_NODE_POW_DELAY));

    LOG_EPOCH(INFO, to_string(m_mediator.m_currentEpochNum).c_str(),
              "Starting PoW for new ds block number " << curDsBlockNum + 1);

    m_mediator.m_node->StartPoW(
        curDsBlockNum + 1,
        m_mediator.m_dsBlockChain.GetLastBlock().GetHeader().GetDSDifficulty(),
        m_mediator.m_dsBlockChain.GetLastBlock().GetHeader().GetDifficulty(),
        dsBlockRand, txBlockRand, lookupIndex);
  } else {
    LOG_GENERAL(WARNING, "State root check failed");
    return false;
  }

  // Check whether is the new node connected to the network. Else, initiate
  // re-sync process again.
  this_thread::sleep_for(
      chrono::seconds(POW_WINDOW_IN_SECONDS + 2 * NEW_NODE_SYNC_INTERVAL));
  m_startedPoW = false;
  if (m_syncType != SyncType::NO_SYNC) {
    LOG_EPOCH(INFO, to_string(m_mediator.m_currentEpochNum).c_str(),
              "Not yet connected to network");
    m_mediator.m_node->SetState(Node::SYNC);
  } else {
    LOG_EPOCH(INFO, to_string(m_mediator.m_currentEpochNum).c_str(),
              "I have successfully join the network");
  }

  return true;
}

bool Lookup::ProcessSetLookupOffline(const vector<unsigned char>& message,
                                     unsigned int offset, const Peer& from) {
  LOG_MARKER();
  if (!LOOKUP_NODE_MODE) {
    LOG_GENERAL(WARNING,
                "Lookup::ProcessSetLookupOffline not expected to be called "
                "from other than the LookUp node.");
    return true;
  }

  uint32_t portNo = 0;

  if (!Messenger::GetLookupSetLookupOffline(message, offset, portNo)) {
    LOG_EPOCH(WARNING, to_string(m_mediator.m_currentEpochNum).c_str(),
              "Messenger::GetLookupSetLookupOffline failed.");
    return false;
  }

  uint128_t ipAddr = from.m_ipAddress;
  Peer requestingNode(ipAddr, portNo);

  {
    lock_guard<mutex> lock(m_mutexLookupNodes);
    auto iter =
        std::find_if(m_lookupNodes.begin(), m_lookupNodes.end(),
                     [&requestingNode](const std::pair<PubKey, Peer>& node) {
                       return node.second == requestingNode;
                     });
    if (iter != m_lookupNodes.end()) {
      m_lookupNodesOffline.emplace_back(*iter);
      m_lookupNodes.erase(iter);
    } else {
      LOG_GENERAL(WARNING, "The Peer Info is not in m_lookupNodes");
      return false;
    }
  }
  return true;
}

bool Lookup::ProcessSetLookupOnline(const vector<unsigned char>& message,
                                    unsigned int offset, const Peer& from) {
  LOG_MARKER();

  if (!LOOKUP_NODE_MODE) {
    LOG_GENERAL(WARNING,
                "Lookup::ProcessSetLookupOnline not expected to be called "
                "from other than the LookUp node.");
    return true;
  }

  uint32_t portNo = 0;
  PubKey lookupPubKey;
  if (!Messenger::GetLookupSetLookupOnline(message, offset, portNo,
                                           lookupPubKey)) {
    LOG_EPOCH(WARNING, to_string(m_mediator.m_currentEpochNum).c_str(),
              "Messenger::GetLookupSetLookupOnline failed.");
    return false;
  }

  if (!VerifyLookupNode(GetLookupNodes(), lookupPubKey)) {
    LOG_EPOCH(WARNING, std::to_string(m_mediator.m_currentEpochNum).c_str(),
              "The message sender pubkey: "
                  << lookupPubKey << " is not in my lookup node list.");
    return false;
  }

  uint128_t ipAddr = from.m_ipAddress;
  Peer requestingNode(ipAddr, portNo);

  {
    lock_guard<mutex> lock(m_mutexLookupNodes);
    auto iter =
        std::find_if(m_lookupNodesOffline.cbegin(), m_lookupNodesOffline.cend(),
                     [&requestingNode](const std::pair<PubKey, Peer>& node) {
                       return node.second == requestingNode;
                     });
    if (iter != m_lookupNodesOffline.end()) {
      m_lookupNodes.emplace_back(*iter);
      m_lookupNodesOffline.erase(iter);
    } else {
      LOG_GENERAL(WARNING, "The Peer Info is not in m_lookupNodesOffline");
      return false;
    }
  }
  return true;
}

bool Lookup::ProcessGetOfflineLookups(const std::vector<unsigned char>& message,
                                      unsigned int offset, const Peer& from) {
  LOG_MARKER();
  if (!LOOKUP_NODE_MODE) {
    LOG_GENERAL(WARNING,
                "Lookup::ProcessGetOfflineLookups not expected to be "
                "called from other than the LookUp node.");
    return true;
  }

  uint32_t portNo = 0;

  if (!Messenger::GetLookupGetOfflineLookups(message, offset, portNo)) {
    LOG_EPOCH(WARNING, to_string(m_mediator.m_currentEpochNum).c_str(),
              "Messenger::GetLookupGetOfflineLookups failed.");
    return false;
  }

  uint128_t ipAddr = from.m_ipAddress;
  Peer requestingNode(ipAddr, portNo);
  LOG_GENERAL(INFO, requestingNode);

  vector<unsigned char> offlineLookupsMessage = {
      MessageType::LOOKUP, LookupInstructionType::SETOFFLINELOOKUPS};

  {
    lock_guard<mutex> lock(m_mutexLookupNodes);
    std::vector<Peer> lookupNodesOffline;
    for (const auto& pairPubKeyPeer : m_lookupNodesOffline)
      lookupNodesOffline.push_back(pairPubKeyPeer.second);

    if (!Messenger::SetLookupSetOfflineLookups(
            offlineLookupsMessage, MessageOffset::BODY, m_mediator.m_selfKey,
            lookupNodesOffline)) {
      LOG_EPOCH(WARNING, to_string(m_mediator.m_currentEpochNum).c_str(),
                "Messenger::SetLookupSetOfflineLookups failed.");
      return false;
    }

    for (const auto& peer : m_lookupNodesOffline) {
      LOG_EPOCH(INFO, to_string(m_mediator.m_currentEpochNum).c_str(),
                "IP:" << peer.second.GetPrintableIPAddress());
    }
  }

  P2PComm::GetInstance().SendMessage(requestingNode, offlineLookupsMessage);
  return true;
}

bool Lookup::ProcessSetOfflineLookups(const std::vector<unsigned char>& message,
                                      unsigned int offset, const Peer& from) {
  LOG_MARKER();

  if (LOOKUP_NODE_MODE) {
    LOG_GENERAL(WARNING,
                "Lookup::ProcessSetOfflineLookups not expected to be "
                "called from the LookUp node.");
    return true;
  }

  vector<Peer> nodes;
  PubKey lookupPubKey;

  if (!Messenger::GetLookupSetOfflineLookups(message, offset, lookupPubKey,
                                             nodes)) {
    LOG_EPOCH(WARNING, to_string(m_mediator.m_currentEpochNum).c_str(),
              "Messenger::GetLookupSetOfflineLookups failed.");
    return false;
  }

  if (!VerifyLookupNode(GetLookupNodes(), lookupPubKey)) {
    LOG_EPOCH(WARNING, std::to_string(m_mediator.m_currentEpochNum).c_str(),
              "The message sender pubkey: "
                  << lookupPubKey << " is not in my lookup node list.");
    return false;
  }

  LOG_EPOCH(INFO, to_string(m_mediator.m_currentEpochNum).c_str(),
            "ProcessSetOfflineLookups sent by "
                << from << " for numOfflineLookups " << nodes.size());

  unsigned int i = 0;
  for (const auto& peer : nodes) {
    std::lock_guard<std::mutex> lock(m_mutexLookupNodes);
    // Remove selfPeerInfo from m_lookupNodes
    auto iter = std::find_if(m_lookupNodes.begin(), m_lookupNodes.end(),
                             [&peer](const std::pair<PubKey, Peer>& node) {
                               return node.second == peer;
                             });
    if (iter != m_lookupNodes.end()) {
      m_lookupNodesOffline.emplace_back(*iter);
      m_lookupNodes.erase(iter);

      LOG_EPOCH(INFO, to_string(m_mediator.m_currentEpochNum).c_str(),
                "ProcessSetOfflineLookups recvd offline lookup " << i << ": "
                                                                 << peer);
    }

    i++;
  }

  {
    unique_lock<mutex> lock(m_mutexOfflineLookupsUpdation);
    m_fetchedOfflineLookups = true;
    cv_offlineLookups.notify_all();
  }
  return true;
}

bool Lookup::ProcessRaiseStartPoW(
    [[gnu::unused]] const vector<unsigned char>& message,
    [[gnu::unused]] unsigned int offset, [[gnu::unused]] const Peer& from) {
  // Message = empty

  LOG_MARKER();

  if (!LOOKUP_NODE_MODE) {
    LOG_GENERAL(WARNING,
                "Lookup::ProcessRaiseStartPoW not expected to be called "
                "from other than the LookUp node.");
    return true;
  }

  // DS leader has informed me that it's time to start PoW
  m_receivedRaiseStartPoW = true;
  cv_startPoWSubmission.notify_all();

  LOG_EPOCH(INFO, to_string(m_mediator.m_currentEpochNum).c_str(),
            "Threads running ProcessGetStartPoWFromSeed notified to start PoW");

  // Sleep for a while, then let all remaining threads running
  // ProcessGetStartPoWFromSeed know that it's too late to do PoW Sleep time =
  // time it takes for new node to try getting DSInfo + actual PoW window
  this_thread::sleep_for(
      chrono::seconds(NEW_NODE_SYNC_INTERVAL + POW_WINDOW_IN_SECONDS));
  m_receivedRaiseStartPoW = false;
  cv_startPoWSubmission.notify_all();

  LOG_EPOCH(INFO, to_string(m_mediator.m_currentEpochNum).c_str(),
            "Threads running ProcessGetStartPoWFromSeed notified it's too "
            "late to start PoW");

  return true;
}

bool Lookup::ProcessGetStartPoWFromSeed(const vector<unsigned char>& message,
                                        unsigned int offset, const Peer& from) {
  LOG_MARKER();

  if (!LOOKUP_NODE_MODE) {
    LOG_GENERAL(WARNING,
                "Lookup::ProcessGetStartPoWFromSeed not expected to be "
                "called from other than the LookUp node.");
    return true;
  }

  uint32_t portNo = 0;

  if (!Messenger::GetLookupGetStartPoWFromSeed(message, offset, portNo)) {
    LOG_EPOCH(WARNING, to_string(m_mediator.m_currentEpochNum).c_str(),
              "Messenger::GetLookupGetStartPoWFromSeed failed.");
    return false;
  }

  // Normally I'll get this message from new nodes at the vacuous epoch
  // Wait a while if I haven't received RAISESTARTPOW from DS leader yet
  // Wait time = time it takes to finish the vacuous epoch (or at least part of
  // it) + actual PoW window
  if (!m_receivedRaiseStartPoW) {
    std::unique_lock<std::mutex> cv_lk(m_MutexCVStartPoWSubmission);

    if (cv_startPoWSubmission.wait_for(
            cv_lk, std::chrono::seconds(POW_WINDOW_IN_SECONDS)) ==
        std::cv_status::timeout) {
      LOG_EPOCH(INFO, to_string(m_mediator.m_currentEpochNum).c_str(),
                "Timed out waiting for DS leader to raise startPoW");
      return false;
    }

    if (!m_receivedRaiseStartPoW) {
      LOG_EPOCH(INFO, to_string(m_mediator.m_currentEpochNum).c_str(),
                "PoW duration already passed");
      return false;
    }
  }

  // Tell the new node that it's time to start PoW
  vector<unsigned char> setstartpow_message = {
      MessageType::LOOKUP, LookupInstructionType::SETSTARTPOWFROMSEED};
  if (!Messenger::SetLookupSetStartPoWFromSeed(
          setstartpow_message, MessageOffset::BODY,
          m_mediator.m_currentEpochNum, m_mediator.m_selfKey)) {
    LOG_EPOCH(WARNING, to_string(m_mediator.m_currentEpochNum).c_str(),
              "Messenger::SetLookupSetStartPoWFromSeed failed.");
    return false;
  }
  P2PComm::GetInstance().SendMessage(Peer(from.m_ipAddress, portNo),
                                     setstartpow_message);

  return true;
}

bool Lookup::ProcessSetStartPoWFromSeed(
    [[gnu::unused]] const vector<unsigned char>& message,
    [[gnu::unused]] unsigned int offset, [[gnu::unused]] const Peer& from) {
  // Message = empty

  LOG_MARKER();

  if (LOOKUP_NODE_MODE) {
    LOG_GENERAL(WARNING,
                "Lookup::ProcessSetStartPoWFromSeed not expected to be "
                "called from the LookUp node.");
    return true;
  }

  PubKey lookupPubKey;

  if (!Messenger::GetLookupSetStartPoWFromSeed(message, offset, lookupPubKey)) {
    LOG_EPOCH(WARNING, to_string(m_mediator.m_currentEpochNum).c_str(),
              "Messenger::GetLookupGetStartPoWFromSeed failed.");
    return false;
  }

  auto vecLookupNodes = GetLookupNodes();
  auto it = std::find_if(vecLookupNodes.cbegin(), vecLookupNodes.cend(),
                         [&lookupPubKey](const std::pair<PubKey, Peer>& node) {
                           return node.first == lookupPubKey;
                         });
  uint32_t index;
  if (it != vecLookupNodes.cend()) {
    index = distance(vecLookupNodes.cbegin(), it);
  } else {
    LOG_EPOCH(WARNING, std::to_string(m_mediator.m_currentEpochNum).c_str(),
              "The message sender pubkey: "
                  << lookupPubKey << " is not in my lookup node list.");
    return false;
  }

  InitMining(index);

  if (m_syncType == SyncType::DS_SYNC) {
    if (!m_currDSExpired && m_mediator.m_ds->m_latestActiveDSBlockNum <
                                m_mediator.m_dsBlockChain.GetLastBlock()
                                    .GetHeader()
                                    .GetBlockNum()) {
      m_isFirstLoop = true;
      m_syncType = SyncType::NO_SYNC;
      m_mediator.m_ds->FinishRejoinAsDS();
    }

    m_currDSExpired = false;
  }

  return true;
}

void Lookup::StartSynchronization() {
  if (!LOOKUP_NODE_MODE) {
    LOG_GENERAL(WARNING,
                "Lookup::StartSynchronization not expected to be called "
                "from other than the LookUp node.");
    return;
  }

  LOG_MARKER();

  this->CleanVariables();

  auto func = [this]() -> void {
    GetMyLookupOffline();
    GetDSInfoFromLookupNodes();
    while (m_syncType != SyncType::NO_SYNC) {
      GetDSBlockFromLookupNodes(m_mediator.m_dsBlockChain.GetBlockCount(), 0);
      GetTxBlockFromLookupNodes(m_mediator.m_txBlockChain.GetBlockCount(), 0);
      this_thread::sleep_for(chrono::seconds(NEW_NODE_SYNC_INTERVAL));
    }
  };
  DetachedFunction(1, func);
}

Peer Lookup::GetLookupPeerToRsync() {
  if (!LOOKUP_NODE_MODE) {
    LOG_GENERAL(WARNING,
                "Lookup::GetLookupPeerToRsync not expected to be called "
                "from other than the LookUp node.");
    return Peer();
  }

  LOG_MARKER();

  std::vector<Peer> t_Peers;
  for (const auto& p : m_lookupNodes) {
    if (p.second != m_mediator.m_selfPeer) {
      t_Peers.emplace_back(p.second);
    }
  }

  int index = rand() % t_Peers.size();

  return t_Peers[index];
}

std::vector<unsigned char> Lookup::ComposeGetLookupOfflineMessage() {
  if (!LOOKUP_NODE_MODE) {
    LOG_GENERAL(WARNING,
                "Lookup::ComposeGetLookupOfflineMessage not expected to be "
                "called from other than the LookUp node.");
    return std::vector<unsigned char>();
  }

  LOG_MARKER();

  vector<unsigned char> getLookupOfflineMessage = {
      MessageType::LOOKUP, LookupInstructionType::SETLOOKUPOFFLINE};

  if (!Messenger::SetLookupSetLookupOffline(
          getLookupOfflineMessage, MessageOffset::BODY,
          m_mediator.m_selfPeer.m_listenPortHost)) {
    LOG_EPOCH(WARNING, to_string(m_mediator.m_currentEpochNum).c_str(),
              "Messenger::SetLookupSetLookupOffline failed.");
    return {};
  }

  return getLookupOfflineMessage;
}

std::vector<unsigned char> Lookup::ComposeGetLookupOnlineMessage() {
  if (!LOOKUP_NODE_MODE) {
    LOG_GENERAL(WARNING,
                "Lookup::ComposeGetLookupOnlineMessage not expected to be "
                "called from other than the LookUp node.");
    return std::vector<unsigned char>();
  }

  LOG_MARKER();

  vector<unsigned char> getLookupOnlineMessage = {
      MessageType::LOOKUP, LookupInstructionType::SETLOOKUPONLINE};

  if (!Messenger::SetLookupSetLookupOnline(
          getLookupOnlineMessage, MessageOffset::BODY,
          m_mediator.m_selfPeer.m_listenPortHost,
          m_mediator.m_selfKey.second)) {
    LOG_EPOCH(WARNING, to_string(m_mediator.m_currentEpochNum).c_str(),
              "Messenger::SetLookupSetLookupOnline failed.");
    return {};
  }

  return getLookupOnlineMessage;
}

bool Lookup::GetMyLookupOffline() {
  if (!LOOKUP_NODE_MODE) {
    LOG_GENERAL(WARNING,
                "Lookup::GetMyLookupOffline not expected to be called from "
                "other than the LookUp node.");
    return true;
  }

  LOG_MARKER();

  std::lock_guard<std::mutex> lock(m_mutexLookupNodes);
  // Remove selfPeerInfo from m_lookupNodes
  auto selfPeer(m_mediator.m_selfPeer);
  auto iter = std::find_if(m_lookupNodes.begin(), m_lookupNodes.end(),
                           [&selfPeer](const std::pair<PubKey, Peer>& node) {
                             return node.second == selfPeer;
                           });
  if (iter != m_lookupNodes.end()) {
    m_lookupNodesOffline.emplace_back(*iter);
    m_lookupNodes.erase(iter);
  } else {
    LOG_GENERAL(WARNING, "My Peer Info is not in m_lookupNodes");
    return false;
  }

  SendMessageToLookupNodesSerial(ComposeGetLookupOfflineMessage());
  return true;
}

bool Lookup::GetMyLookupOnline() {
  if (!LOOKUP_NODE_MODE) {
    LOG_GENERAL(WARNING,
                "Lookup::GetMyLookupOnline not expected to be called from "
                "other than the LookUp node.");
    return true;
  }

  LOG_MARKER();

  std::lock_guard<std::mutex> lock(m_mutexLookupNodes);
  auto selfPeer(m_mediator.m_selfPeer);
  auto iter =
      std::find_if(m_lookupNodesOffline.begin(), m_lookupNodesOffline.end(),
                   [&selfPeer](const std::pair<PubKey, Peer>& node) {
                     return node.second == selfPeer;
                   });
  if (iter != m_lookupNodesOffline.end()) {
    SendMessageToLookupNodesSerial(ComposeGetLookupOnlineMessage());
    m_lookupNodes.emplace_back(*iter);
    m_lookupNodesOffline.erase(iter);
  } else {
    LOG_GENERAL(WARNING, "My Peer Info is not in m_lookupNodesOffline");
    return false;
  }
  return true;
}

bool Lookup::RsyncTxBodies() {
  if (!LOOKUP_NODE_MODE) {
    LOG_GENERAL(WARNING,
                "Lookup::RsyncTxBodies not expected to be called from "
                "other than the LookUp node.");
    return true;
  }

  LOG_MARKER();
  const Peer& p = GetLookupPeerToRsync();
  string ipAddr = std::string(p.GetPrintableIPAddress());
  string port = std::to_string(p.m_listenPortHost);
  string dbNameStr =
      BlockStorage::GetBlockStorage().GetDBName(BlockStorage::TX_BODY)[0];
  string cmdStr;
  if (ipAddr == "127.0.0.1" || ipAddr == "localhost") {
    string indexStr = port;
    indexStr.erase(indexStr.begin());
    cmdStr = "rsync -iraz --size-only ../node_0" + indexStr + "/" +
             PERSISTENCE_PATH + "/" + dbNameStr + "/* " + PERSISTENCE_PATH +
             "/" + dbNameStr + "/";
  } else {
    cmdStr =
        "rsync -iraz --size-only -e \"ssh -o "
        "StrictHostKeyChecking=no\" ubuntu@" +
        ipAddr + ":" + REMOTE_TEST_DIR + "/" + PERSISTENCE_PATH + "/" +
        dbNameStr + "/* " + PERSISTENCE_PATH + "/" + dbNameStr + "/";
  }
  LOG_GENERAL(INFO, cmdStr);

  string output;
  if (!SysCommand::ExecuteCmdWithOutput(cmdStr, output)) {
    return false;
  }
  LOG_GENERAL(INFO, "RunRsync: " << output);
  return true;
}

void Lookup::RejoinAsLookup() {
  if (!LOOKUP_NODE_MODE) {
    LOG_GENERAL(WARNING,
                "Lookup::RejoinAsLookup not expected to be called from "
                "other than the LookUp node.");
    return;
  }

  LOG_MARKER();
  if (m_syncType == SyncType::NO_SYNC) {
    auto func = [this]() mutable -> void {
      m_syncType = SyncType::LOOKUP_SYNC;
      AccountStore::GetInstance().InitSoft();
      m_mediator.m_node->Install(SyncType::LOOKUP_SYNC, true);
      this->StartSynchronization();
    };
    DetachedFunction(1, func);
  }
}

bool Lookup::FinishRejoinAsLookup() {
  if (!LOOKUP_NODE_MODE) {
    LOG_GENERAL(WARNING,
                "Lookup::FinishRejoinAsLookup not expected to be called "
                "from other than the LookUp node.");
    return true;
  }

  return GetMyLookupOnline();
}

bool Lookup::CleanVariables() {
  if (!LOOKUP_NODE_MODE) {
    LOG_GENERAL(WARNING,
                "Lookup::CleanVariables not expected to be called from "
                "other than the LookUp node.");
    return true;
  }

  m_seedNodes.clear();
  m_currDSExpired = false;
  m_isFirstLoop = true;
  {
    std::lock_guard<mutex> lock(m_mediator.m_ds->m_mutexShards);
    m_mediator.m_ds->m_shards.clear();
  }
  {
    std::lock_guard<mutex> lock(m_mutexNodesInNetwork);
    m_nodesInNetwork.clear();
    l_nodesInNetwork.clear();
  }

  return true;
}

bool Lookup::ToBlockMessage(unsigned char ins_byte) {
  if (!LOOKUP_NODE_MODE) {
    LOG_GENERAL(WARNING,
                "Lookup::ToBlockMessage not expected to be called from "
                "other than the LookUp node.");
    return true;
  }

  return m_syncType != SyncType::NO_SYNC &&
         (ins_byte != LookupInstructionType::SETDSBLOCKFROMSEED &&
          ins_byte != LookupInstructionType::SETDSINFOFROMSEED &&
          ins_byte != LookupInstructionType::SETTXBLOCKFROMSEED &&
          ins_byte != LookupInstructionType::SETSTATEFROMSEED &&
          ins_byte != LookupInstructionType::SETLOOKUPOFFLINE &&
          ins_byte != LookupInstructionType::SETLOOKUPONLINE);
}

std::vector<unsigned char> Lookup::ComposeGetOfflineLookupNodes() {
  if (LOOKUP_NODE_MODE) {
    LOG_GENERAL(WARNING,
                "Lookup::ComposeGetOfflineLookupNodes not expected to be "
                "called from the LookUp node.");
    return std::vector<unsigned char>();
  }

  LOG_MARKER();

  vector<unsigned char> getCurrLookupsMessage = {
      MessageType::LOOKUP, LookupInstructionType::GETOFFLINELOOKUPS};

  if (!Messenger::SetLookupGetOfflineLookups(
          getCurrLookupsMessage, MessageOffset::BODY,
          m_mediator.m_selfPeer.m_listenPortHost)) {
    LOG_EPOCH(WARNING, to_string(m_mediator.m_currentEpochNum).c_str(),
              "Messenger::SetLookupGetOfflineLookups failed.");
    return {};
  }

  return getCurrLookupsMessage;
}

bool Lookup::GetOfflineLookupNodes() {
  if (LOOKUP_NODE_MODE) {
    LOG_GENERAL(WARNING,
                "Lookup::GetOfflineLookupNodes not expected to be called "
                "from the LookUp node.");
    return true;
  }

  LOG_MARKER();
  // Reset m_lookupNodes/m_lookupNodesOffline
  SetLookupNodes();
  SendMessageToLookupNodesSerial(ComposeGetOfflineLookupNodes());
  return true;
}

bool Lookup::ProcessGetDirectoryBlocksFromSeed(
    const vector<unsigned char>& message, unsigned int offset,
    const Peer& from) {
  uint64_t index_num;
  uint32_t portNo;

  LOG_MARKER();

  if (!Messenger::GetLookupGetDirectoryBlocksFromSeed(message, offset, portNo,
                                                      index_num)) {
    LOG_GENERAL(WARNING,
                "Messenger::GetLookupGetDirectoryBlocksFromSeed failed");
    return false;
  }

  vector<unsigned char> msg = {MessageType::LOOKUP,
                               LookupInstructionType::SETDIRBLOCKSFROMSEED};

  vector<boost::variant<DSBlock, VCBlock, FallbackBlockWShardingStructure>>
      dirBlocks;

  for (uint64_t i = index_num;
       i <= m_mediator.m_blocklinkchain.GetLatestIndex(); i++) {
    BlockLink b = m_mediator.m_blocklinkchain.GetBlockLink(i);

    if (get<BlockLinkIndex::BLOCKTYPE>(b) == BlockType::DS) {
      dirBlocks.emplace_back(
          m_mediator.m_dsBlockChain.GetBlock(get<BlockLinkIndex::DSINDEX>(b)));
    } else if (get<BlockLinkIndex::BLOCKTYPE>(b) == BlockType::VC) {
      VCBlockSharedPtr vcblockptr;
      if (!BlockStorage::GetBlockStorage().GetVCBlock(
              get<BlockLinkIndex::BLOCKHASH>(b), vcblockptr)) {
        LOG_GENERAL(WARNING, "could not get vc block "
                                 << get<BlockLinkIndex::BLOCKHASH>(b));
        continue;
      }
      dirBlocks.emplace_back(*vcblockptr);
    } else if (get<BlockLinkIndex::BLOCKTYPE>(b) == BlockType::FB) {
      FallbackBlockSharedPtr fallbackwsharding;
      if (!BlockStorage::GetBlockStorage().GetFallbackBlock(
              get<BlockLinkIndex::BLOCKHASH>(b), fallbackwsharding)) {
        LOG_GENERAL(WARNING, "could not get fb block "
                                 << get<BlockLinkIndex::BLOCKHASH>(b));
        continue;
      }
      dirBlocks.emplace_back(*fallbackwsharding);
    }
  }

  uint128_t ipAddr = from.m_ipAddress;
  Peer peer(ipAddr, portNo);

  if (!Messenger::SetLookupSetDirectoryBlocksFromSeed(msg, MessageOffset::BODY,
                                                      dirBlocks, index_num)) {
    LOG_GENERAL(WARNING,
                "Messenger::SetLookupSetDirectoryBlocksFromSeed failed");
    return false;
  }

  P2PComm::GetInstance().SendMessage(peer, msg);

  return true;
}

bool Lookup::ProcessSetDirectoryBlocksFromSeed(
    const vector<unsigned char>& message, unsigned int offset,
    [[gnu::unused]] const Peer& from) {
  vector<boost::variant<DSBlock, VCBlock, FallbackBlockWShardingStructure>>
      dirBlocks;
  uint64_t index_num;

  if (!Messenger::GetLookupSetDirectoryBlocksFromSeed(message, offset,
                                                      dirBlocks, index_num)) {
    LOG_GENERAL(WARNING,
                "Messenger::GetLookupSetDirectoryBlocksFromSeed failed");
    return false;
  }

  if (dirBlocks.empty()) {
    LOG_GENERAL(WARNING, "No Directory blocks sent/ I have the latest blocks");
    return false;
  }

  if (m_mediator.m_blocklinkchain.GetLatestIndex() >= index_num) {
    LOG_GENERAL(INFO, "Already have dir blocks");
    return true;
  }

  deque<pair<PubKey, Peer>> newDScomm;

  uint64_t dsblocknumbefore =
      m_mediator.m_dsBlockChain.GetLastBlock().GetHeader().GetBlockNum();
  LOG_GENERAL(INFO, "[DSINFOVERIF]"
                        << "Recvd " << dirBlocks.size() << " from lookup");
  {
    if (m_mediator.m_blocklinkchain.GetBuiltDSComm().size() == 0) {
      LOG_GENERAL(WARNING, "Initial DS comm size 0, it is unset")
      return true;
    }

    if (!m_mediator.m_validator->CheckDirBlocks(
            dirBlocks, m_mediator.m_blocklinkchain.GetBuiltDSComm(), index_num,
            newDScomm)) {
      LOG_GENERAL(WARNING, "Verification of ds information failed");
    } else {
      LOG_GENERAL(INFO, "[DSINFOVERIF]"
                            << "Verified successfully");
    }

    m_mediator.m_blocklinkchain.SetBuiltDSComm(newDScomm);
  }
  uint64_t dsblocknumafter =
      m_mediator.m_dsBlockChain.GetLastBlock().GetHeader().GetBlockNum();

  if (dsblocknumafter > dsblocknumbefore) {
    if (m_syncType == SyncType::NO_SYNC &&
        m_mediator.m_node->m_stillMiningPrimary) {
      m_fetchedLatestDSBlock = true;
      cv_latestDSBlock.notify_all();
      return true;
    }

    if (m_syncType == SyncType::DS_SYNC ||
        m_syncType == SyncType::LOOKUP_SYNC) {
      if (!m_isFirstLoop) {
        m_currDSExpired = true;
      } else {
        GetDSInfoFromLookupNodes();
        m_isFirstLoop = false;
      }
    }
    m_mediator.UpdateDSBlockRand();
  }

  CheckBufferTxBlocks();

  return true;
}

void Lookup::CheckBufferTxBlocks() {
  unique_lock<mutex> lock(m_mutexSetTxBlockFromSeed);

  if (!m_txBlockBuffer.empty()) {
    ValidatorBase::TxBlockValidationMsg res =
        m_mediator.m_validator->CheckTxBlocks(
            m_txBlockBuffer, m_mediator.m_blocklinkchain.GetBuiltDSComm(),
            m_mediator.m_blocklinkchain.GetLatestBlockLink());

    switch (res) {
      case ValidatorBase::TxBlockValidationMsg::VALID:
        CommitTxBlocks(m_txBlockBuffer);
        m_txBlockBuffer.clear();
        break;
      case ValidatorBase::TxBlockValidationMsg::STALEDSINFO:
        LOG_GENERAL(
            WARNING,
            "Even after the recving latest ds info, the information is stale ");
        break;
      case ValidatorBase::TxBlockValidationMsg::INVALID:
        LOG_GENERAL(WARNING, "The blocks in buffer are invalid ");
        m_txBlockBuffer.clear();
        break;
      default:
        LOG_GENERAL(WARNING,
                    "The return value of ValidatorBase::CheckTxBlocks does not "
                    "match any type");
    }
  }
}

void Lookup::ComposeAndSendGetDirectoryBlocksFromSeed(
    const uint64_t& index_num) {
  vector<unsigned char> message = {MessageType::LOOKUP,
                                   LookupInstructionType::GETDIRBLOCKSFROMSEED};

  if (!Messenger::SetLookupGetDirectoryBlocksFromSeed(
          message, MessageOffset::BODY, m_mediator.m_selfPeer.m_listenPortHost,
          index_num)) {
    LOG_GENERAL(WARNING, "Messenger::SetLookupGetDirectoryBlocksFromSeed");
    return;
  }

  SendMessageToRandomLookupNode(message);
}

bool Lookup::Execute(const vector<unsigned char>& message, unsigned int offset,
                     const Peer& from) {
  LOG_MARKER();

  bool result = true;

  typedef bool (Lookup::*InstructionHandler)(const vector<unsigned char>&,
                                             unsigned int, const Peer&);

  InstructionHandler ins_handlers[] = {
      &Lookup::ProcessGetSeedPeersFromLookup,
      &Lookup::ProcessSetSeedPeersFromLookup,
      &Lookup::ProcessGetDSInfoFromSeed,
      &Lookup::ProcessSetDSInfoFromSeed,
      &Lookup::ProcessGetDSBlockFromSeed,
      &Lookup::ProcessSetDSBlockFromSeed,
      &Lookup::ProcessGetTxBlockFromSeed,
      &Lookup::ProcessSetTxBlockFromSeed,
      &Lookup::ProcessGetTxBodyFromSeed,
      &Lookup::ProcessSetTxBodyFromSeed,
      &Lookup::ProcessGetNetworkId,
      &Lookup::ProcessGetNetworkId,
      &Lookup::ProcessGetStateFromSeed,
      &Lookup::ProcessSetStateFromSeed,
      &Lookup::ProcessSetLookupOffline,
      &Lookup::ProcessSetLookupOnline,
      &Lookup::ProcessGetOfflineLookups,
      &Lookup::ProcessSetOfflineLookups,
      &Lookup::ProcessRaiseStartPoW,
      &Lookup::ProcessGetStartPoWFromSeed,
      &Lookup::ProcessSetStartPoWFromSeed,
      &Lookup::ProcessGetShardFromSeed,
      &Lookup::ProcessSetShardFromSeed,
      &Lookup::ProcessSetMicroBlockFromSeed,
      &Lookup::ProcessGetMicroBlockFromLookup,
      &Lookup::ProcessSetMicroBlockFromLookup,
      &Lookup::ProcessGetTxnsFromLookup,
      &Lookup::ProcessSetTxnsFromLookup,
      &Lookup::ProcessGetDirectoryBlocksFromSeed,
      &Lookup::ProcessSetDirectoryBlocksFromSeed,
      &Lookup::ProcessGetStateDeltaFromSeed,
      &Lookup::ProcessSetStateDeltaFromSeed,
      &Lookup::ProcessVCGetLatestDSTxBlockFromSeed};
  const unsigned char ins_byte = message.at(offset);
  const unsigned int ins_handlers_count =
      sizeof(ins_handlers) / sizeof(InstructionHandler);

  if (LOOKUP_NODE_MODE) {
    if (ToBlockMessage(ins_byte)) {
      LOG_EPOCH(INFO, to_string(m_mediator.m_currentEpochNum).c_str(),
                "Ignore lookup message");
      return false;
    }
  }

  if (ins_byte < ins_handlers_count) {
    result = (this->*ins_handlers[ins_byte])(message, offset + 1, from);
    if (!result) {
      // To-do: Error recovery
    }
  } else {
    LOG_GENERAL(WARNING,
                "Unknown instruction byte " << hex << (unsigned int)ins_byte);
  }

  return result;
}

bool Lookup::AlreadyJoinedNetwork() {
  if (ARCHIVAL_NODE) {
    return false;
  }
  return m_syncType == SyncType::NO_SYNC;
}

bool Lookup::AddToTxnShardMap(const Transaction& tx, uint32_t shardId) {
  if (!LOOKUP_NODE_MODE) {
    LOG_GENERAL(WARNING,
                "Lookup::AddToTxnShardMap not expected to be called from "
                "other than the LookUp node.");
    return true;
  }

  lock_guard<mutex> g(m_txnShardMapMutex);

  m_txnShardMap[shardId].push_back(tx);

  return true;
}

bool Lookup::DeleteTxnShardMap(uint32_t shardId) {
  if (!LOOKUP_NODE_MODE) {
    LOG_GENERAL(WARNING,
                "Lookup::DeleteTxnShardMap not expected to be called from "
                "other than the LookUp node.");
    return true;
  }

  lock_guard<mutex> g(m_txnShardMapMutex);

  m_txnShardMap[shardId].clear();

  return true;
}

void Lookup::SenderTxnBatchThread() {
  if (!LOOKUP_NODE_MODE) {
    LOG_GENERAL(WARNING,
                "Lookup::SenderTxnBatchThread not expected to be called from "
                "other than the LookUp node.");
    return;
  }
  LOG_MARKER();

  auto main_func = [this]() mutable -> void {
    uint32_t numShards = 0;
    while (true) {
      if (!m_mediator.GetIsVacuousEpoch()) {
        {
          lock_guard<mutex> g(m_mediator.m_ds->m_mutexShards);
          numShards = m_mediator.m_ds->m_shards.size();
        }
        if (numShards == 0) {
          this_thread::sleep_for(chrono::milliseconds(1000));
          continue;
        }
        SendTxnPacketToNodes(numShards);
      }
      break;
    }
  };
  DetachedFunction(1, main_func);
}

void Lookup::SendTxnPacketToNodes(uint32_t numShards) {
  LOG_MARKER();

  if (!LOOKUP_NODE_MODE) {
    LOG_GENERAL(WARNING,
                "Lookup::SendTxnPacketToNodes not expected to be called from "
                "other than the LookUp node.");
    return;
  }

  map<uint32_t, vector<Transaction>> mp;

  if (!GenTxnToSend(NUM_TXN_TO_SEND_PER_ACCOUNT, mp, numShards)) {
    LOG_GENERAL(WARNING, "GenTxnToSend failed");
    // return;
  }

  for (unsigned int i = 0; i < numShards + 1; i++) {
    vector<unsigned char> msg = {MessageType::NODE,
                                 NodeInstructionType::FORWARDTXNPACKET};
    bool result = false;

    {
      lock_guard<mutex> g(m_txnShardMapMutex);
      auto transactionNumber = mp[i].size();

      LOG_GENERAL(INFO, "Transaction number generated: " << transactionNumber);

      result = Messenger::SetNodeForwardTxnBlock(
          msg, MessageOffset::BODY, m_mediator.m_currentEpochNum, i,
          m_mediator.m_selfKey, m_txnShardMap[i], mp[i]);
    }

    if (!result) {
      LOG_EPOCH(WARNING, to_string(m_mediator.m_currentEpochNum).c_str(),
                "Messenger::SetNodeForwardTxnBlock failed.");
      LOG_GENERAL(WARNING, "Cannot create packet for " << i << " shard");
      continue;
    }
    vector<Peer> toSend;
    if (i < numShards) {
      {
        lock_guard<mutex> g(m_mediator.m_ds->m_mutexShards);
        auto it = m_mediator.m_ds->m_shards.at(i).begin();

        for (unsigned int j = 0; j < NUM_NODES_TO_SEND_LOOKUP &&
                                 it != m_mediator.m_ds->m_shards.at(i).end();
             j++, it++) {
          toSend.push_back(std::get<SHARD_NODE_PEER>(*it));
        }
      }

      P2PComm::GetInstance().SendBroadcastMessage(toSend, msg);

      LOG_GENERAL(INFO, "Packet disposed off to " << i << " shard");

      DeleteTxnShardMap(i);
    } else if (i == numShards) {
      // To send DS
      {
        lock_guard<mutex> g(m_mediator.m_mutexDSCommittee);
        auto it = m_mediator.m_DSCommittee->begin();

        for (unsigned int j = 0; j < NUM_NODES_TO_SEND_LOOKUP &&
                                 it != m_mediator.m_DSCommittee->end();
             j++, it++) {
          toSend.push_back(it->second);
        }
      }

      P2PComm::GetInstance().SendBroadcastMessage(toSend, msg);

      LOG_GENERAL(INFO, "[DSMB]"
                            << " Sent DS the txns");
    }
  }
}

void Lookup::SetServerTrue() {
  if (!LOOKUP_NODE_MODE) {
    LOG_GENERAL(WARNING,
                "Lookup::SetServerTrue not expected to be called from "
                "other than the LookUp node.");
    return;
  }

  m_isServer = true;
}

bool Lookup::GetIsServer() {
  if (!LOOKUP_NODE_MODE) {
    LOG_GENERAL(WARNING,
                "Lookup::GetIsServer not expected to be called from "
                "other than the LookUp node.");
    return true;
  }

  return m_isServer;
}

bool Lookup::VerifyLookupNode(const VectorOfLookupNode& vecLookupNodes,
                              const PubKey& pubKeyToVerify) {
  auto iter =
      std::find_if(vecLookupNodes.cbegin(), vecLookupNodes.cend(),
                   [&pubKeyToVerify](const std::pair<PubKey, Peer>& node) {
                     return node.first == pubKeyToVerify;
                   });
  return vecLookupNodes.cend() != iter;
}

bool Lookup::ProcessVCGetLatestDSTxBlockFromSeed(
    const vector<unsigned char>& message, unsigned int offset,
    const Peer& from) {
  LOG_MARKER();

  if (!LOOKUP_NODE_MODE) {
    LOG_GENERAL(
        WARNING,
        "Lookup::ProcessVCGetLatestDSTxBlockFromSeed not expected to be "
        "called from other than the LookUp node.");
    return true;
  }

  uint64_t dsLowBlockNum = 0;
  uint64_t dsHighBlockNum = 0;
  uint64_t txLowBlockNum = 0;
  uint64_t txHighBlockNum = 0;
  uint32_t listenPort = 0;

  if (!Messenger::GetLookupGetDSTxBlockFromSeed(message, offset, dsLowBlockNum,
                                                dsHighBlockNum, txLowBlockNum,
                                                txHighBlockNum, listenPort)) {
    LOG_EPOCH(WARNING, to_string(m_mediator.m_currentEpochNum).c_str(),
              "Messenger::GetLookupGetSeedPeers failed.");
    return false;
  }

  LOG_EPOCH(INFO, to_string(m_mediator.m_currentEpochNum).c_str(),
            "ProcessVCGetLatestDSTxBlockFromSeed (pre) requested by "
                << from << " for ds blocks " << dsLowBlockNum << " to "
                << dsHighBlockNum << " and tx blocks " << txLowBlockNum
                << " to " << txHighBlockNum << " with receiving port "
                << listenPort);

  vector<DSBlock> dsBlocks;
  RetrieveDSBlocks(dsBlocks, dsLowBlockNum, dsHighBlockNum, true);

  vector<TxBlock> txBlocks;
  RetrieveTxBlocks(txBlocks, txLowBlockNum, txHighBlockNum);

  LOG_EPOCH(INFO, to_string(m_mediator.m_currentEpochNum).c_str(),
            "ProcessVCGetLatestDSTxBlockFromSeed (final) requested by "
                << from << " for ds blocks " << dsLowBlockNum << " to "
                << dsHighBlockNum << " and tx blocks " << txLowBlockNum
                << " to " << txHighBlockNum << " with receiving port "
                << listenPort);

  vector<unsigned char> dsTxBlocksMessage = {
      MessageType::DIRECTORY, DSInstructionType::VCPUSHLATESTDSTXBLOCK};

  if (!Messenger::SetVCNodeSetDSTxBlockFromSeed(
          dsTxBlocksMessage, MessageOffset::BODY, m_mediator.m_selfKey,
          dsBlocks, txBlocks)) {
    LOG_EPOCH(WARNING, to_string(m_mediator.m_currentEpochNum).c_str(),
              "Messenger::SetVCNodeSetDSTxBlockFromSeed failed.");
    return false;
  }

  Peer requestingNode(from.m_ipAddress, listenPort);
  P2PComm::GetInstance().SendMessage(requestingNode, dsTxBlocksMessage);
  return true;
}<|MERGE_RESOLUTION|>--- conflicted
+++ resolved
@@ -1786,10 +1786,7 @@
 
   if (!AccountStore::GetInstance().Deserialize(accountStoreBytes, 0)) {
     LOG_GENERAL(WARNING, "Deserialize AccountStore Failed");
-<<<<<<< HEAD
-=======
-    return false;
->>>>>>> 390ce798
+    return false;
   }
 
   if (ARCHIVAL_NODE) {
