--- conflicted
+++ resolved
@@ -1962,6 +1962,34 @@
                         << "Success");
   uint64_t lowBlockNum = txBlocks.front().GetHeader().GetBlockNum();
   uint64_t highBlockNum = txBlocks.back().GetHeader().GetBlockNum();
+
+  if (m_syncType != SyncType::RECOVERY_ALL_SYNC) {
+    unsigned int retry = 1;
+    while (retry <= RETRY_REJOINING_COUNT) {
+      // Get the state-delta for all txBlocks from random lookup nodes
+      GetStateDeltasFromSeedNodes(lowBlockNum, highBlockNum);
+      std::unique_lock<std::mutex> cv_lk(m_mutexSetStateDeltaFromSeed);
+      if (cv_setStateDeltasFromSeed.wait_for(
+              cv_lk, std::chrono::seconds(GETSTATEDELTAS_TIMEOUT_IN_SECONDS)) ==
+          std::cv_status::timeout) {
+        LOG_GENERAL(
+            WARNING,
+            "[Retry: " << retry
+                       << "] Didn't receive statedeltas! Will try again");
+        retry++;
+      } else {
+        break;
+      }
+    }
+    if (retry > RETRY_REJOINING_COUNT) {
+      LOG_GENERAL(WARNING, "Failed to receive state-deltas for txBlks: "
+                               << lowBlockNum << "-" << highBlockNum);
+      cv_setTxBlockFromSeed.notify_all();
+      cv_waitJoined.notify_all();
+      return;
+    }
+  }
+
   for (const auto& txBlock : txBlocks) {
     LOG_EPOCH(INFO, m_mediator.m_currentEpochNum, txBlock);
 
@@ -1973,38 +2001,6 @@
         txBlock.GetHeader().GetBlockNum(), serializedTxBlock);
   }
 
-<<<<<<< HEAD
-  bool getStateFromSeedInVacuous = true;
-  if (m_syncType != SyncType::RECOVERY_ALL_SYNC) {
-    // Get the state-delta for all txBlocks from random lookup nodes
-    GetStateDeltasFromSeedNodes(lowBlockNum, highBlockNum);
-    std::unique_lock<std::mutex> cv_lk(m_mutexSetStateDeltaFromSeed);
-    if (cv_setStateDeltasFromSeed.wait_for(
-            cv_lk, std::chrono::seconds(GETSTATEDELTAS_TIMEOUT_IN_SECONDS)) ==
-        std::cv_status::timeout) {
-      LOG_GENERAL(WARNING, "Didn't receive statedeltas!");
-    } else {
-      getStateFromSeedInVacuous = false;
-=======
-  bool getStateFromSeedInVacuous = false;
-  if (m_syncType == SyncType::NEW_SYNC ||
-      m_syncType == SyncType::NEW_LOOKUP_SYNC) {  // only for new node joining
-    while (true) {
-      // Get the state-delta for all txBlocks from random lookup nodes
-      GetStateDeltasFromSeedNodes(lowBlockNum, highBlockNum);
-
-      std::unique_lock<std::mutex> cv_lk(m_mutexSetStateDeltaFromSeed);
-      if (cv_setStateDeltasFromSeed.wait_for(
-              cv_lk, std::chrono::seconds(GETSTATEDELTAS_TIMEOUT_IN_SECONDS)) ==
-          std::cv_status::timeout) {
-        LOG_GENERAL(WARNING, "Didn't receive statedeltas! Will try again");
-      } else {
-        break;
-      }
->>>>>>> f0760260
-    }
-  }
-
   m_mediator.m_currentEpochNum =
       m_mediator.m_txBlockChain.GetLastBlock().GetHeader().GetBlockNum();
   // To trigger m_isVacuousEpoch calculation
@@ -2017,7 +2013,7 @@
 
   if ((m_mediator.m_currentEpochNum % NUM_FINAL_BLOCK_PER_POW == 0) &&
       (m_syncType != SyncType::NEW_LOOKUP_SYNC)) {
-    if (getStateFromSeedInVacuous) {  // getting statedeltas must have failed.
+    if (m_syncType == SyncType::RECOVERY_ALL_SYNC) {
       LOG_EPOCH(
           INFO, m_mediator.m_currentEpochNum,
           "New node - At new DS epoch now, try getting state from lookup");
@@ -2037,22 +2033,16 @@
       m_currDSExpired = false;
     }
   } else if (m_syncType == SyncType::NEW_LOOKUP_SYNC) {
-    if (getStateFromSeedInVacuous) {  // getting statedeltas must have failed.
-      LOG_EPOCH(INFO, m_mediator.m_currentEpochNum,
-                "New lookup node - Try getting state from lookup");
-      GetStateFromSeedNodes();
-    } else {
-      LOG_EPOCH(INFO, m_mediator.m_currentEpochNum,
-                "New lookup node - Already should have latest state by now.");
-      if (GetDSInfo()) {
-        if (!m_currDSExpired) {
-          if (FinishNewJoinAsLookup()) {
-            SetSyncType(SyncType::NO_SYNC);
-            m_isFirstLoop = true;
-          }
+    LOG_EPOCH(INFO, m_mediator.m_currentEpochNum,
+              "New lookup node - Already should have latest state by now.");
+    if (GetDSInfo()) {
+      if (!m_currDSExpired) {
+        if (FinishNewJoinAsLookup()) {
+          SetSyncType(SyncType::NO_SYNC);
+          m_isFirstLoop = true;
         }
-        m_currDSExpired = false;
       }
+      m_currDSExpired = false;
     }
   }
 
