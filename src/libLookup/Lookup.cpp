/**
* Copyright (c) 2018 Zilliqa 
* This source code is being disclosed to you solely for the purpose of your participation in 
* testing Zilliqa. You may view, compile and run the code for that purpose and pursuant to 
* the protocols and algorithms that are programmed into, and intended by, the code. You may 
* not do anything else with the code without express permission from Zilliqa Research Pte. Ltd., 
* including modifying or publishing the code (or any part of it), and developing or forming 
* another public or private blockchain network. This source code is provided ‘as is’ and no 
* warranties are given as to title or non-infringement, merchantability or fitness for purpose 
* and, to the extent permitted by law, all liability for your use of the code is disclaimed. 
* Some programs in this code are governed by the GNU General Public License v3.0 (available at 
* https://www.gnu.org/licenses/gpl-3.0.en.html) (‘GPLv3’). The programs that are governed by 
* GPLv3.0 are those programs that are located in the folders src/depends and tests/depends 
* and which include a reference to GPLv3 in their program files.
**/

#include <arpa/inet.h>
#include <cstring>
#include <errno.h>
#include <exception>
#include <fstream>
#include <netinet/in.h>
#include <random>
#include <stdint.h>
#include <sys/socket.h>
#include <unistd.h>
#include <unordered_set>

#include <boost/property_tree/ptree.hpp>
#include <boost/property_tree/xml_parser.hpp>

#include "Lookup.h"
#include "common/Messages.h"
#include "libData/AccountData/Account.h"
#include "libData/AccountData/AccountStore.h"
#include "libData/AccountData/Transaction.h"
#include "libData/BlockChainData/BlockChain.h"
#include "libData/BlockData/Block.h"
#include "libMediator/Mediator.h"
#include "libNetwork/P2PComm.h"
#include "libPersistence/BlockStorage.h"
#include "libUtils/DataConversion.h"
#include "libUtils/DetachedFunction.h"
#include "libUtils/SanityChecks.h"
#include "libUtils/SysCommand.h"

using namespace std;
using namespace boost::multiprecision;

Lookup::Lookup(Mediator& mediator)
    : m_mediator(mediator)
{
    SetLookupNodes();
#ifdef IS_LOOKUP_NODE
    SetDSCommitteInfo();
#endif // IS_LOOKUP_NODE
}

Lookup::~Lookup() {}

void Lookup::AppendTimestamp(vector<unsigned char>& message,
                             unsigned int& offset)
{
    // Append a sending time to avoid message to be discarded
    uint256_t milliseconds_since_epoch
        = std::chrono::system_clock::now().time_since_epoch()
        / std::chrono::seconds(1);

    Serializable::SetNumber<uint256_t>(message, offset,
                                       milliseconds_since_epoch, UINT256_SIZE);

    offset += UINT256_SIZE;
}

void Lookup::SetLookupNodes()
{
    LOG_MARKER();

    m_lookupNodes.clear();
    m_lookupNodesOffline.clear();
    // Populate tree structure pt
    using boost::property_tree::ptree;
    ptree pt;
    read_xml("constants.xml", pt);

    for (const ptree::value_type& v : pt.get_child("node.lookups"))
    {
        if (v.first == "peer")
        {
            struct in_addr ip_addr;
            inet_aton(v.second.get<string>("ip").c_str(), &ip_addr);
            Peer lookup_node((uint128_t)ip_addr.s_addr,
                             v.second.get<uint32_t>("port"));
            m_lookupNodes.emplace_back(lookup_node);
        }
    }
}

vector<Peer> Lookup::GetLookupNodes()
{
    LOG_MARKER();

    return m_lookupNodes;
}

void Lookup::SendMessageToLookupNodes(
    const std::vector<unsigned char>& message) const
{
    LOG_MARKER();

    // LOG_GENERAL(INFO, "i am here " << to_string(m_mediator.m_currentEpochNum).c_str())
    vector<Peer> allLookupNodes;

    for (auto node : m_lookupNodes)
    {
        LOG_EPOCH(INFO, to_string(m_mediator.m_currentEpochNum).c_str(),
                  "Sending msg to lookup node " << node.GetPrintableIPAddress()
                                                << ":"
                                                << node.m_listenPortHost);

        allLookupNodes.emplace_back(node);
    }

    P2PComm::GetInstance().SendBroadcastMessage(allLookupNodes, message);
}

void Lookup::SendMessageToLookupNodesSerial(
    const std::vector<unsigned char>& message) const
{
    LOG_MARKER();

    // LOG_GENERAL("i am here " << to_string(m_mediator.m_currentEpochNum).c_str())
    vector<Peer> allLookupNodes;

    for (auto node : m_lookupNodes)
    {
        LOG_EPOCH(INFO, to_string(m_mediator.m_currentEpochNum).c_str(),
                  "Sending msg to lookup node " << node.GetPrintableIPAddress()
                                                << ":"
                                                << node.m_listenPortHost);

        allLookupNodes.emplace_back(node);
    }

    P2PComm::GetInstance().SendMessage(allLookupNodes, message);
}

void Lookup::SendMessageToRandomLookupNode(
    const std::vector<unsigned char>& message) const
{
    LOG_MARKER();

    // int index = rand() % (NUM_LOOKUP_USE_FOR_SYNC) + m_lookupNodes.size()
    // - NUM_LOOKUP_USE_FOR_SYNC;
    int index = rand() % m_lookupNodes.size();

    P2PComm::GetInstance().SendMessage(m_lookupNodes[index], message);
}

void Lookup::SendMessageToSeedNodes(
    const std::vector<unsigned char>& message) const
{
    LOG_MARKER();

    for (auto node : m_seedNodes)
    {
        LOG_EPOCH(INFO, to_string(m_mediator.m_currentEpochNum).c_str(),
                  "Sending msg to seed node " << node.GetPrintableIPAddress()
                                              << ":" << node.m_listenPortHost);
        P2PComm::GetInstance().SendMessage(node, message);
    }
}

bool Lookup::GetSeedPeersFromLookup()
{
    LOG_MARKER();

    vector<unsigned char> getSeedPeersMessage
        = {MessageType::LOOKUP, LookupInstructionType::GETSEEDPEERS};
    unsigned int curr_offset = MessageOffset::BODY;

    Serializable::SetNumber<uint32_t>(getSeedPeersMessage, curr_offset,
                                      m_mediator.m_selfPeer.m_listenPortHost,
                                      sizeof(uint32_t));
    curr_offset += sizeof(uint32_t);

    SendMessageToRandomLookupNode(getSeedPeersMessage);

    return true;
}

vector<unsigned char> Lookup::ComposeGetDSInfoMessage()
{
    LOG_MARKER();

    // getDSNodesMessage = [Port]
    vector<unsigned char> getDSNodesMessage
        = {MessageType::LOOKUP, LookupInstructionType::GETDSINFOFROMSEED};
    unsigned int curr_offset = MessageOffset::BODY;

    Serializable::SetNumber<uint32_t>(getDSNodesMessage, curr_offset,
                                      m_mediator.m_selfPeer.m_listenPortHost,
                                      sizeof(uint32_t));
    curr_offset += sizeof(uint32_t);

    return getDSNodesMessage;
}

vector<unsigned char> Lookup::ComposeGetStateMessage()
{
    LOG_MARKER();

    // getStateMessage = [Port]
    vector<unsigned char> getStateMessage
        = {MessageType::LOOKUP, LookupInstructionType::GETSTATEFROMSEED};
    unsigned int curr_offset = MessageOffset::BODY;

    Serializable::SetNumber<uint32_t>(getStateMessage, curr_offset,
                                      m_mediator.m_selfPeer.m_listenPortHost,
                                      sizeof(uint32_t));
    curr_offset += sizeof(uint32_t);

    return getStateMessage;
}

bool Lookup::GetDSInfoFromSeedNodes()
{
    LOG_MARKER();
    SendMessageToSeedNodes(ComposeGetDSInfoMessage());
    return true;
}

bool Lookup::GetDSInfoFromLookupNodes()
{
    LOG_MARKER();
    SendMessageToRandomLookupNode(ComposeGetDSInfoMessage());
    return true;
}

bool Lookup::GetStateFromLookupNodes()
{
    LOG_MARKER();
    SendMessageToRandomLookupNode(ComposeGetStateMessage());

    return true;
}

vector<unsigned char> Lookup::ComposeGetDSBlockMessage(uint64_t lowBlockNum,
                                                       uint64_t highBlockNum)
{
    LOG_MARKER();

    // getDSBlockMessage = [lowBlockNum][highBlockNum][Port]
    vector<unsigned char> getDSBlockMessage
        = {MessageType::LOOKUP, LookupInstructionType::GETDSBLOCKFROMSEED};
    unsigned int curr_offset = MessageOffset::BODY;

    Serializable::SetNumber<uint64_t>(getDSBlockMessage, curr_offset,
                                      lowBlockNum, sizeof(uint64_t));
    curr_offset += sizeof(uint64_t);

    Serializable::SetNumber<uint64_t>(getDSBlockMessage, curr_offset,
                                      highBlockNum, sizeof(uint64_t));
    curr_offset += sizeof(uint64_t);

    Serializable::SetNumber<uint32_t>(getDSBlockMessage, curr_offset,
                                      m_mediator.m_selfPeer.m_listenPortHost,
                                      sizeof(uint32_t));
    curr_offset += sizeof(uint32_t);

    return getDSBlockMessage;
}

// low and high denote the range of blocknumbers being requested(inclusive).
// use 0 to denote the latest blocknumber since obviously no one will request for the genesis block
bool Lookup::GetDSBlockFromSeedNodes(uint64_t lowBlockNum,
                                     uint64_t highBlockNum)
{
    LOG_MARKER();
    SendMessageToSeedNodes(ComposeGetDSBlockMessage(lowBlockNum, highBlockNum));
    return true;
}

bool Lookup::GetDSBlockFromLookupNodes(uint64_t lowBlockNum,
                                       uint64_t highBlockNum)
{
    LOG_MARKER();
    SendMessageToRandomLookupNode(
        ComposeGetDSBlockMessage(lowBlockNum, highBlockNum));
    return true;
}

vector<unsigned char> Lookup::ComposeGetTxBlockMessage(uint64_t lowBlockNum,
                                                       uint64_t highBlockNum)
{
    LOG_MARKER();

    // getTxBlockMessage = [lowBlockNum][highBlockNum][Port]
    vector<unsigned char> getTxBlockMessage
        = {MessageType::LOOKUP, LookupInstructionType::GETTXBLOCKFROMSEED};
    unsigned int curr_offset = MessageOffset::BODY;

    Serializable::SetNumber<uint64_t>(getTxBlockMessage, curr_offset,
                                      lowBlockNum, sizeof(uint64_t));
    curr_offset += sizeof(uint64_t);

    Serializable::SetNumber<uint64_t>(getTxBlockMessage, curr_offset,
                                      highBlockNum, sizeof(uint64_t));
    curr_offset += sizeof(uint64_t);

    Serializable::SetNumber<uint32_t>(getTxBlockMessage, curr_offset,
                                      m_mediator.m_selfPeer.m_listenPortHost,
                                      sizeof(uint32_t));
    curr_offset += sizeof(uint32_t);

    return getTxBlockMessage;
}

// low and high denote the range of blocknumbers being requested(inclusive).
// use 0 to denote the latest blocknumber since obviously no one will request for the genesis block
bool Lookup::GetTxBlockFromSeedNodes(uint64_t lowBlockNum,
                                     uint64_t highBlockNum)
{
    LOG_MARKER();
    SendMessageToSeedNodes(ComposeGetTxBlockMessage(lowBlockNum, highBlockNum));
    return true;
}

bool Lookup::GetTxBlockFromLookupNodes(uint64_t lowBlockNum,
                                       uint64_t highBlockNum)
{
    LOG_MARKER();

    SendMessageToRandomLookupNode(
        ComposeGetTxBlockMessage(lowBlockNum, highBlockNum));

    return true;
}

bool Lookup::GetTxBodyFromSeedNodes(string txHashStr)
{
    LOG_MARKER();

    // getTxBodyMessage = [TRAN_HASH_SIZE txHashStr][4-byte Port]
    vector<unsigned char> getTxBodyMessage
        = {MessageType::LOOKUP, LookupInstructionType::GETTXBODYFROMSEED};
    unsigned int curr_offset = MessageOffset::BODY;

    std::array<unsigned char, TRAN_HASH_SIZE> hash
        = DataConversion::HexStrToStdArray(txHashStr);

    getTxBodyMessage.resize(curr_offset + TRAN_HASH_SIZE);

    copy(hash.begin(), hash.end(), getTxBodyMessage.begin() + curr_offset);
    curr_offset += TRAN_HASH_SIZE;

    Serializable::SetNumber<uint32_t>(getTxBodyMessage, curr_offset,
                                      m_mediator.m_selfPeer.m_listenPortHost,
                                      sizeof(uint32_t));
    curr_offset += sizeof(uint32_t);

    SendMessageToSeedNodes(getTxBodyMessage);

    return true;
}

#ifdef IS_LOOKUP_NODE
bool Lookup::SetDSCommitteInfo()
{
    // Populate tree structure pt
    using boost::property_tree::ptree;
    ptree pt;
    read_xml("config.xml", pt);

    lock_guard<mutex> g(m_mediator.m_mutexDSCommittee);

    for (ptree::value_type const& v : pt.get_child("nodes"))
    {
        if (v.first == "peer")
        {
            PubKey key(
                DataConversion::HexStrToUint8Vec(v.second.get<string>("pubk")),
                0);

            struct in_addr ip_addr;
            inet_aton(v.second.get<string>("ip").c_str(), &ip_addr);
            Peer peer((uint128_t)ip_addr.s_addr,
                      v.second.get<unsigned int>("port"));
            m_mediator.m_DSCommittee.emplace_back(make_pair(key, peer));
        }
    }

    return true;
}

vector<map<PubKey, Peer>> Lookup::GetShardPeers()
{
    lock_guard<mutex> g(m_mutexShards);
    return m_shards;
}

vector<Peer> Lookup::GetNodePeers()
{
    lock_guard<mutex> g(m_mutexNodesInNetwork);
    return m_nodesInNetwork;
}
#endif // IS_LOOKUP_NODE

bool Lookup::ProcessEntireShardingStructure(
    [[gnu::unused]] const vector<unsigned char>& message,
    [[gnu::unused]] unsigned int offset, [[gnu::unused]] const Peer& from)
{
    LOG_MARKER();

#ifdef IS_LOOKUP_NODE

    LOG_GENERAL(INFO, "[LOOKUP received sharding structure]");

    lock(m_mutexShards, m_mutexNodesInNetwork);
    lock_guard<mutex> g(m_mutexShards, adopt_lock);
    lock_guard<mutex> h(m_mutexNodesInNetwork, adopt_lock);

    m_shards.clear();

    ShardingStructure::Deserialize(message, offset, m_shards);

    m_nodesInNetwork.clear();
    unordered_set<Peer> t_nodesInNetwork;

    for (unsigned int i = 0; i < m_shards.size(); i++)
    {
        unsigned int index = 0;
        for (auto& j : m_shards.at(i))
        {
            const PubKey& key = j.first;
            const Peer& peer = j.second;

            m_nodesInNetwork.emplace_back(peer);
            t_nodesInNetwork.emplace(peer);

            LOG_GENERAL(INFO,
                        "[SHARD "
                            << to_string(i) << "] "
                            << "[PEER " << to_string(index) << "] "
                            << "Inserting Pubkey to shard : " << string(key));
            LOG_GENERAL(INFO,
                        "[SHARD " << to_string(i) << "] "
                                  << "[PEER " << to_string(index) << "] "
                                  << "Corresponding peer : " << string(peer));

            index++;
        }
    }

    for (auto& peer : t_nodesInNetwork)
    {
        if (!l_nodesInNetwork.erase(peer))
        {
            LOG_STATE("[JOINPEER]["
                      << std::setw(15) << std::left
                      << m_mediator.m_selfPeer.GetPrintableIPAddress() << "]["
                      << std::setw(6) << std::left
                      << m_mediator.m_currentEpochNum << "][" << std::setw(4)
                      << std::left << m_mediator.GetNodeMode(peer) << "]"
                      << string(peer));
        }
    }

    for (auto& peer : l_nodesInNetwork)
    {
        LOG_STATE("[LOSTPEER]["
                  << std::setw(15) << std::left
                  << m_mediator.m_selfPeer.GetPrintableIPAddress() << "]["
                  << std::setw(6) << std::left << m_mediator.m_currentEpochNum
                  << "][" << std::setw(4) << std::left
                  << m_mediator.GetNodeMode(peer) << "]" << string(peer));
    }

    l_nodesInNetwork = t_nodesInNetwork;

#endif // IS_LOOKUP_NODE

    return true;
}

bool Lookup::ProcessGetSeedPeersFromLookup(
    [[gnu::unused]] const vector<unsigned char>& message,
    [[gnu::unused]] unsigned int offset, [[gnu::unused]] const Peer& from)
{
    LOG_MARKER();

#ifdef IS_LOOKUP_NODE
    // Message = [4-byte listening port]

    const unsigned int length_available = message.size() - offset;
    const unsigned int min_length_needed = sizeof(uint32_t);

    if (min_length_needed > length_available)
    {
        LOG_GENERAL(WARNING, "Malformed message");
        return false;
    }

    // 4-byte listening port
    uint32_t portNo
        = Serializable::GetNumber<uint32_t>(message, offset, sizeof(uint32_t));
    offset += sizeof(uint32_t);

    uint128_t ipAddr = from.m_ipAddress;
    Peer peer(ipAddr, portNo);

    lock_guard<mutex> g(m_mutexNodesInNetwork);

    uint32_t numPeersInNetwork = m_nodesInNetwork.size();

    if (numPeersInNetwork < SEED_PEER_LIST_SIZE)
    {
        LOG_GENERAL(WARNING,
                    "[Lookup Node] numPeersInNetwork < SEED_PEER_LIST_SIZE");
        return false;
    }

    vector<unsigned char> seedPeersMessage
        = {MessageType::LOOKUP, LookupInstructionType::SETSEEDPEERS};
    unsigned int curr_offset = MessageOffset::BODY;

    Serializable::SetNumber<uint32_t>(seedPeersMessage, curr_offset,
                                      SEED_PEER_LIST_SIZE, sizeof(uint32_t));
    curr_offset += sizeof(uint32_t);

    // Which of the following two implementations is more efficient and parallelizable?
    // ================================================

    unordered_set<uint32_t> indicesAlreadyAdded;

    random_device rd;
    mt19937 gen(rd());
    uniform_int_distribution<> dis(0, numPeersInNetwork - 1);

    for (unsigned int i = 0; i < SEED_PEER_LIST_SIZE; i++)
    {
        uint32_t index = dis(gen);
        while (indicesAlreadyAdded.find(index) != indicesAlreadyAdded.end())
        {
            index = dis(gen);
        }
        indicesAlreadyAdded.insert(index);

        Peer candidateSeed = m_nodesInNetwork[index];

        candidateSeed.Serialize(seedPeersMessage, curr_offset);
        curr_offset += (IP_SIZE + PORT_SIZE);
    }

    // ================================================

    // auto nodesInNetworkCopy = m_nodesInNetwork;
    // int upperLimit = numPeersInNetwork-1;
    // random_device rd;
    // mt19937 gen(rd());

    // for(unsigned int i = 0; i < SEED_PEER_LIST_SIZE; ++i, --upperLimit)
    // {
    //     uniform_int_distribution<> dis(0, upperLimit);
    //     uint32_t index = dis(gen);

    //     Peer candidateSeed = m_nodesInNetwork[index];
    //     candidateSeed.Serialize(seedPeersMessage, curr_offset);
    //     curr_offset += (IP_SIZE + PORT_SIZE);

    //     swap(nodesInNetworkCopy[index], nodesInNetworkCopy[upperLimit]);
    // }

    // ================================================

    P2PComm::GetInstance().SendMessage(peer, seedPeersMessage);

#endif // IS_LOOKUP_NODE

    return true;
}

bool Lookup::ProcessGetDSInfoFromSeed(const vector<unsigned char>& message,
                                      unsigned int offset, const Peer& from)
{
    //#ifndef IS_LOOKUP_NODE
    // Message = [Port]
    LOG_MARKER();
    // dsInfoMessage = [num_ds_peers][DSPeer][DSPeer]... num_ds_peers times
    vector<unsigned char> dsInfoMessage
        = {MessageType::LOOKUP, LookupInstructionType::SETDSINFOFROMSEED};
    unsigned int curr_offset = MessageOffset::BODY;

    {
        lock_guard<mutex> g(m_mediator.m_mutexDSCommittee);
        Serializable::SetNumber<uint32_t>(dsInfoMessage, curr_offset,
                                          m_mediator.m_DSCommittee.size(),
                                          sizeof(uint32_t));
        curr_offset += sizeof(uint32_t);

        for (unsigned int i = 0; i < m_mediator.m_DSCommittee.size(); i++)
        {
            PubKey& pubKey = m_mediator.m_DSCommittee.at(i).first;
            pubKey.Serialize(dsInfoMessage, curr_offset);
            curr_offset += (PUB_KEY_SIZE);

            Peer& peer = m_mediator.m_DSCommittee.at(i).second;
            peer.Serialize(dsInfoMessage, curr_offset);
            curr_offset += (IP_SIZE + PORT_SIZE);

            LOG_EPOCH(INFO, to_string(m_mediator.m_currentEpochNum).c_str(),
                      "IP:" << peer.GetPrintableIPAddress());
        }
    }

    if (IsMessageSizeInappropriate(message.size(), offset, sizeof(uint32_t)))
    {
        return false;
    }

    // 4-byte listening port
    uint32_t portNo
        = Serializable::GetNumber<uint32_t>(message, offset, sizeof(uint32_t));
    offset += sizeof(uint32_t);

    uint128_t ipAddr = from.m_ipAddress;
    Peer requestingNode(ipAddr, portNo);

    // TODO: Revamp the sendmessage and sendbroadcastmessage
    // Currently, we use sendbroadcastmessage instead of sendmessage. The reason is a new node who want to
    // join will received similar response from mulitple lookup node. It will process them in full.
    // Currently, we want the duplicated message to be drop so to ensure it do not do redundant processing.
    // In the long term, we need to track all the incoming messages from lookup or seed node more grandularly,.
    // and ensure 2/3 of such identical message is received in order to move on.

    // vector<Peer> node;
    // node.emplace_back(requestingNode);

    P2PComm::GetInstance().SendMessage(requestingNode, dsInfoMessage);

    //#endif // IS_LOOKUP_NODE

    return true;
}

bool Lookup::ProcessGetDSBlockFromSeed(const vector<unsigned char>& message,
                                       unsigned int offset, const Peer& from)
{
    //#ifndef IS_LOOKUP_NODE // TODO: remove the comment
    // Message = [8-byte lowBlockNum][8-byte highBlockNum][4-byte portNo]

    LOG_MARKER();

    if (IsMessageSizeInappropriate(message.size(), offset,
                                   sizeof(uint64_t) + sizeof(uint64_t)
                                       + sizeof(uint32_t)))
    {
        return false;
    }

    // 8-byte lower-limit block number
    uint64_t lowBlockNum
        = Serializable::GetNumber<uint64_t>(message, offset, sizeof(uint64_t));
    offset += sizeof(uint64_t);

    // 8-byte upper-limit block number
    uint64_t highBlockNum
        = Serializable::GetNumber<uint64_t>(message, offset, sizeof(uint64_t));
    offset += sizeof(uint64_t);

    if (lowBlockNum == 1)
    {
        lowBlockNum = m_mediator.m_dsBlockChain.GetLastBlock()
                          .GetHeader()
                          .GetBlockNum();
    }

    if (highBlockNum == 0)
    {
        highBlockNum = m_mediator.m_dsBlockChain.GetLastBlock()
                           .GetHeader()
                           .GetBlockNum();
    }

    LOG_EPOCH(INFO, to_string(m_mediator.m_currentEpochNum).c_str(),
              "ProcessGetDSBlockFromSeed requested by "
                  << from << " for blocks " << lowBlockNum << " to "
                  << highBlockNum);

    // dsBlockMessage = [lowBlockNum][highBlockNum][DSBlock][DSBlock]... (highBlockNum - lowBlockNum + 1) times
    vector<unsigned char> dsBlockMessage
        = {MessageType::LOOKUP, LookupInstructionType::SETDSBLOCKFROMSEED};
    unsigned int curr_offset = MessageOffset::BODY;

    Serializable::SetNumber<uint64_t>(dsBlockMessage, curr_offset, lowBlockNum,
                                      sizeof(uint64_t));
    curr_offset += sizeof(uint64_t);

    unsigned int highBlockNumOffset = curr_offset;

    Serializable::SetNumber<uint64_t>(dsBlockMessage, curr_offset, highBlockNum,
                                      sizeof(uint64_t));
    curr_offset += sizeof(uint64_t);

    uint64_t blockNum;

    for (blockNum = lowBlockNum; blockNum <= highBlockNum; blockNum++)
    {
        try
        {
            // LOG_EPOCH(INFO, to_string(m_mediator.m_currentEpochNum).c_str(),
            //           "Fetching DSBlock " << blockNum.convert_to<string>()
            //                               << " for " << from);
            DSBlock dsBlock = m_mediator.m_dsBlockChain.GetBlock(blockNum);
            // LOG_EPOCH(INFO, to_string(m_mediator.m_currentEpochNum).c_str(),
            //           "DSBlock " << blockNum.convert_to<string>()
            //                      << " serialized for " << from);
            dsBlock.Serialize(dsBlockMessage, curr_offset);
            curr_offset += dsBlock.GetSerializedSize();
        }
        catch (const char* e)
        {
            LOG_GENERAL(INFO,
                        "Block Number " << blockNum
                                        << " absent. Didn't include it in "
                                           "response message. Reason: "
                                        << e);
            break;
        }
    }

    // if serialization got interrupted in between, reset the highBlockNum value in msg
    if (blockNum != highBlockNum + 1)
    {
        Serializable::SetNumber<uint64_t>(dsBlockMessage, highBlockNumOffset,
                                          blockNum - 1, sizeof(uint64_t));
    }

    // 4-byte portNo
    uint32_t portNo
        = Serializable::GetNumber<uint32_t>(message, offset, sizeof(uint32_t));
    offset += sizeof(uint32_t);

    uint128_t ipAddr = from.m_ipAddress;
    Peer requestingNode(ipAddr, portNo);
    LOG_GENERAL(INFO, requestingNode);

    // TODO: Revamp the sendmessage and sendbroadcastmessage
    // Currently, we use sendbroadcastmessage instead of sendmessage. The reason is a new node who want to
    // join will received similar response from mulitple lookup node. It will process them in full.
    // Currently, we want the duplicated message to be drop so to ensure it do not do redundant processing.
    // In the long term, we need to track all the incoming messages from lookup or seed node more grandularly,.
    // and ensure 2/3 of such identical message is received in order to move on.

    // vector<Peer> node;
    // node.emplace_back(requestingNode);

    P2PComm::GetInstance().SendMessage(requestingNode, dsBlockMessage);

    //#endif // IS_LOOKUP_NODE

    return true;
}

bool Lookup::ProcessGetStateFromSeed(const vector<unsigned char>& message,
                                     unsigned int offset, const Peer& from)
{
    LOG_MARKER();

    // #ifndef IS_LOOKUP_NODE
    // Message = [TRAN_HASH_SIZE txHashStr][Transaction::GetSerializedSize() txbody]

    // if (IsMessageSizeInappropriate(message.size(), offset,
    //                                TRAN_HASH_SIZE + Transaction::GetSerializedSize()))
    // {
    //     return false;
    // }

    // TxnHash tranHash;
    // copy(message.begin() + offset, message.begin() + offset + TRAN_HASH_SIZE,
    //      tranHash.asArray().begin());
    // offset += TRAN_HASH_SIZE;

    // Transaction transaction(message, offset);

    // vector<unsigned char> serializedTxBody;
    // transaction.Serialize(serializedTxBody, 0);
    // BlockStorage::GetBlockStorage().PutTxBody(tranHash, serializedTxBody);

    // 4-byte listening port

    // [Port number]

    uint32_t portNo
        = Serializable::GetNumber<uint32_t>(message, offset, sizeof(uint32_t));
    offset += sizeof(uint32_t);

    uint128_t ipAddr = from.m_ipAddress;
    Peer requestingNode(ipAddr, portNo);

    // TODO: Revamp the sendmessage and sendbroadcastmessage
    // Currently, we use sendbroadcastmessage instead of sendmessage. The reason is a new node who want to
    // join will received similar response from mulitple lookup node. It will process them in full.
    // Currently, we want the duplicated message to be drop so to ensure it do not do redundant processing.
    // In the long term, we need to track all the incoming messages from lookup or seed node more grandularly,.
    // and ensure 2/3 of such identical message is received in order to move on.

    // vector<Peer> node;
    // node.emplace_back(requestingNode);

    vector<unsigned char> setStateMessage
        = {MessageType::LOOKUP, LookupInstructionType::SETSTATEFROMSEED};
    unsigned int curr_offset = MessageOffset::BODY;
    curr_offset
        += AccountStore::GetInstance().Serialize(setStateMessage, curr_offset);
    AccountStore::GetInstance().PrintAccountState();

    P2PComm::GetInstance().SendMessage(requestingNode, setStateMessage);
    // #endif // IS_LOOKUP_NODE

    return true;
}

bool Lookup::ProcessGetTxBlockFromSeed(const vector<unsigned char>& message,
                                       unsigned int offset, const Peer& from)
{
    // #ifndef IS_LOOKUP_NODE // TODO: remove the comment
    // Message = [8-byte lowBlockNum][8-byte highBlockNum][4-byte portNo]

    LOG_MARKER();

    if (IsMessageSizeInappropriate(message.size(), offset,
                                   sizeof(uint64_t) + sizeof(uint64_t)
                                       + sizeof(uint32_t)))
    {
        return false;
    }

    // 8-byte lower-limit block number
    uint64_t lowBlockNum
        = Serializable::GetNumber<uint64_t>(message, offset, sizeof(uint64_t));
    offset += sizeof(uint64_t);

    // 8-byte upper-limit block number
    uint64_t highBlockNum
        = Serializable::GetNumber<uint64_t>(message, offset, sizeof(uint64_t));
    offset += sizeof(uint64_t);

    if (lowBlockNum == 1)
    {
        lowBlockNum = m_mediator.m_txBlockChain.GetLastBlock()
                          .GetHeader()
                          .GetBlockNum();
    }

    if (highBlockNum == 0)
    {
        highBlockNum = m_mediator.m_txBlockChain.GetLastBlock()
                           .GetHeader()
                           .GetBlockNum();
    }

    LOG_EPOCH(INFO, to_string(m_mediator.m_currentEpochNum).c_str(),
              "ProcessGetTxBlockFromSeed requested by "
                  << from << " for blocks " << lowBlockNum << " to "
                  << highBlockNum);

    // txBlockMessage = [lowBlockNum][highBlockNum][TxBlock][TxBlock]... (highBlockNum - lowBlockNum + 1) times
    vector<unsigned char> txBlockMessage
        = {MessageType::LOOKUP, LookupInstructionType::SETTXBLOCKFROMSEED};
    unsigned int curr_offset = MessageOffset::BODY;

    Serializable::SetNumber<uint64_t>(txBlockMessage, curr_offset, lowBlockNum,
                                      sizeof(uint64_t));
    curr_offset += sizeof(uint64_t);

    unsigned int highBlockNumOffset = curr_offset;

    Serializable::SetNumber<uint64_t>(txBlockMessage, curr_offset, highBlockNum,
                                      sizeof(uint64_t));
    curr_offset += sizeof(uint64_t);

    uint64_t blockNum;

    for (blockNum = lowBlockNum; blockNum <= highBlockNum; blockNum++)
    {
        try
        {
            // LOG_EPOCH(INFO, to_string(m_mediator.m_currentEpochNum).c_str(),
            //           "Fetching TxBlock " << blockNum.convert_to<string>()
            //                               << " for " << from);
            TxBlock txBlock = m_mediator.m_txBlockChain.GetBlock(blockNum);
            // LOG_EPOCH(INFO, to_string(m_mediator.m_currentEpochNum).c_str(),
            //           "TxBlock " << blockNum.convert_to<string>()
            //                      << " serialized for " << from);
            txBlock.Serialize(txBlockMessage, curr_offset);
            curr_offset += txBlock.GetSerializedSize();
        }
        catch (const char* e)
        {
            LOG_GENERAL(INFO,
                        "Block Number " << blockNum
                                        << " absent. Didn't include it in "
                                           "response message. Reason: "
                                        << e);
            break;
        }
    }

    // if serialization got interrupted in between, reset the highBlockNum value in msg
    if (blockNum != highBlockNum + 1)
    {
        Serializable::SetNumber<uint64_t>(txBlockMessage, highBlockNumOffset,
                                          blockNum - 1, sizeof(uint64_t));
    }

    // 4-byte portNo
    uint32_t portNo
        = Serializable::GetNumber<uint32_t>(message, offset, sizeof(uint32_t));
    offset += sizeof(uint32_t);

    uint128_t ipAddr = from.m_ipAddress;
    Peer requestingNode(ipAddr, portNo);
    LOG_GENERAL(INFO, requestingNode);

    // TODO: Revamp the sendmessage and sendbroadcastmessage
    // Currently, we use sendbroadcastmessage instead of sendmessage. The reason is a new node who want to
    // join will received similar response from mulitple lookup node. It will process them in full.
    // Currently, we want the duplicated message to be drop so to ensure it do not do redundant processing.
    // In the long term, we need to track all the incoming messages from lookup or seed node more grandularly,.
    // and ensure 2/3 of such identical message is received in order to move on.

    // vector<Peer> node;
    // node.emplace_back(requestingNode);

    P2PComm::GetInstance().SendMessage(requestingNode, txBlockMessage);

    // #endif // IS_LOOKUP_NODE

    return true;
}

bool Lookup::ProcessGetTxBodyFromSeed(const vector<unsigned char>& message,
                                      unsigned int offset, const Peer& from)
{
    // #ifndef IS_LOOKUP_NODE // TODO: remove the comment
    // Message = [TRAN_HASH_SIZE txHashStr][4-byte portNo]

    LOG_MARKER();

    TxnHash tranHash;
    copy(message.begin() + offset, message.begin() + offset + TRAN_HASH_SIZE,
         tranHash.asArray().begin());
    offset += TRAN_HASH_SIZE;

    TxBodySharedPtr tx;

    BlockStorage::GetBlockStorage().GetTxBody(tranHash, tx);

    // txBodyMessage = [TRAN_HASH_SIZE txHashStr][Transaction::GetSerializedSize() txBody]
    vector<unsigned char> txBodyMessage
        = {MessageType::LOOKUP, LookupInstructionType::SETTXBODYFROMSEED};
    unsigned int curr_offset = MessageOffset::BODY;

    copy(tranHash.asArray().begin(), tranHash.asArray().end(),
         txBodyMessage.begin() + curr_offset);
    curr_offset += TRAN_HASH_SIZE;

    tx->Serialize(txBodyMessage, curr_offset);
    curr_offset += tx->GetSerializedSize();

    // 4-byte portNo
    uint32_t portNo
        = Serializable::GetNumber<uint32_t>(message, offset, sizeof(uint32_t));
    offset += sizeof(uint32_t);

    uint128_t ipAddr = from.m_ipAddress;
    Peer requestingNode(ipAddr, portNo);
    LOG_GENERAL(INFO, requestingNode);

    // TODO: Revamp the sendmessage and sendbroadcastmessage
    // Currently, we use sendbroadcastmessage instead of sendmessage. The reason is a new node who want to
    // join will received similar response from mulitple lookup node. It will process them in full.
    // Currently, we want the duplicated message to be drop so to ensure it do not do redundant processing.
    // In the long term, we need to track all the incoming messages from lookup or seed node more grandularly,.
    // and ensure 2/3 of such identical message is received in order to move on.

    // vector<Peer> node;
    // node.emplace_back(requestingNode);

    P2PComm::GetInstance().SendMessage(requestingNode, txBodyMessage);

    // #endif // IS_LOOKUP_NODE

    return true;
}

bool Lookup::ProcessGetNetworkId(const vector<unsigned char>& message,
                                 unsigned int offset, const Peer& from)
{
    // #ifndef IS_LOOKUP_NODE
    LOG_MARKER();

    // 4-byte portNo
    uint32_t portNo
        = Serializable::GetNumber<uint32_t>(message, offset, sizeof(uint32_t));
    offset += sizeof(uint32_t);

    uint128_t ipAddr = from.m_ipAddress;
    Peer requestingNode(ipAddr, portNo);

    vector<unsigned char> networkIdMessage
        = {MessageType::LOOKUP, LookupInstructionType::SETNETWORKIDFROMSEED};
    unsigned int curr_offset = MessageOffset::BODY;

    string networkId = "TESTNET"; // TODO: later convert it to a enum

    copy(networkId.begin(), networkId.end(),
         networkIdMessage.begin() + curr_offset);

    // TODO: Revamp the sendmessage and sendbroadcastmessage
    // Currently, we use sendbroadcastmessage instead of sendmessage. The reason is a new node who want to
    // join will received similar response from mulitple lookup node. It will process them in full.
    // Currently, we want the duplicated message to be drop so to ensure it do not do redundant processing.
    // In the long term, we need to track all the incoming messages from lookup or seed node more grandularly,.
    // and ensure 2/3 of such identical message is received in order to move on.

    // vector<Peer> node;
    // node.emplace_back(requestingNode);

    P2PComm::GetInstance().SendMessage(requestingNode, networkIdMessage);

    return true;
    // #endif // IS_LOOKUP_NODE
}

bool Lookup::ProcessSetSeedPeersFromLookup(
    [[gnu::unused]] const vector<unsigned char>& message,
    [[gnu::unused]] unsigned int offset, [[gnu::unused]] const Peer& from)
{
#ifndef IS_LOOKUP_NODE
    // Message = [Peer info][Peer info]... SEED_PEER_LIST_SIZE times

    LOG_MARKER();

    if (IsMessageSizeInappropriate(message.size(), offset,
                                   (IP_SIZE + PORT_SIZE) * SEED_PEER_LIST_SIZE))
    {
        return false;
    }

    for (unsigned int i = 0; i < SEED_PEER_LIST_SIZE; i++)
    {
        // Peer peer = Peer(message, offset);
        Peer peer;
        if (peer.Deserialize(message, offset) != 0)
        {
            LOG_GENERAL(WARNING, "We failed to deserialize Peer.");
            return false;
        }

        m_seedNodes.emplace_back(peer);
        LOG_GENERAL(INFO, "Peer " + to_string(i) + ": " << string(peer));
        offset += (IP_SIZE + PORT_SIZE);
    }
#endif // IS_LOOKUP_NODE

    return true;
}

bool Lookup::ProcessSetDSInfoFromSeed(const vector<unsigned char>& message,
                                      unsigned int offset, const Peer& from)
{
    //#ifndef IS_LOOKUP_NODE
    // Message = [numDSPeers][DSPeer][DSPeer]... numDSPeers times

    LOG_MARKER();

    if (IsMessageSizeInappropriate(message.size(), offset, sizeof(uint32_t)))
    {
        return false;
    }

    uint32_t numDSPeers
        = Serializable::GetNumber<uint32_t>(message, offset, sizeof(uint32_t));
    offset += sizeof(uint32_t);

    LOG_EPOCH(INFO, to_string(m_mediator.m_currentEpochNum).c_str(),
              "ProcessSetDSInfoFromSeed sent by " << from << " for numPeers "
                                                  << numDSPeers);

    if (IsMessageSizeInappropriate(message.size(), offset,
                                   (PUB_KEY_SIZE + IP_SIZE + PORT_SIZE)
                                       * numDSPeers))
    {
        return false;
    }

    lock_guard<mutex> g(m_mediator.m_mutexDSCommittee);
    m_mediator.m_DSCommittee.clear();

    for (unsigned int i = 0; i < numDSPeers; i++)
    {
        PubKey pubkey(message, offset);

        offset += PUB_KEY_SIZE;

        Peer peer(message, offset);
        offset += (IP_SIZE + PORT_SIZE);

        if (m_syncType == SyncType::DS_SYNC && peer == m_mediator.m_selfPeer)
        {
            peer = Peer();
        }

        m_mediator.m_DSCommittee.emplace_back(make_pair(pubkey, peer));

        LOG_EPOCH(INFO, to_string(m_mediator.m_currentEpochNum).c_str(),
                  "ProcessSetDSInfoFromSeed recvd peer " << i << ": " << peer);
    }
        //    Data::GetInstance().SetDSPeers(dsPeers);
        //#endif // IS_LOOKUP_NODE

#ifndef IS_LOOKUP_NODE
    if (m_dsInfoWaitingNotifying
        && m_mediator.m_currentEpochNum / NUM_FINAL_BLOCK_PER_POW
            == m_mediator.m_dsBlockChain.GetLastBlock()
                    .GetHeader()
                    .GetBlockNum()
                - 1)
    {
        unique_lock<mutex> lock(m_mutexDSInfoUpdation);
        m_fetchedDSInfo = true;
        cv_dsInfoUpdate.notify_one();
    }
#endif // IS_LOOKUP_NODE

    return true;
}

bool Lookup::ProcessSetDSBlockFromSeed(const vector<unsigned char>& message,
                                       unsigned int offset, const Peer& from)
{
    // #ifndef IS_LOOKUP_NODE TODO: uncomment later
    // Message = [8-byte lowBlockNum][8-byte highBlockNum][DSBlock][DSBlock]... (highBlockNum - lowBlockNum + 1) times

    LOG_MARKER();

    if (AlreadyJoinedNetwork())
    {
        return true;
    }

    unique_lock<mutex> lock(m_mutexSetDSBlockFromSeed);

    if (IsMessageSizeInappropriate(message.size(), offset,
                                   sizeof(uint64_t) + sizeof(uint64_t)))
    {
        return false;
    }

    // 8-byte lower-limit block number
    uint64_t lowBlockNum
        = Serializable::GetNumber<uint64_t>(message, offset, sizeof(uint64_t));
    offset += sizeof(uint64_t);

    // 8-byte upper-limit block number
    uint64_t highBlockNum
        = Serializable::GetNumber<uint64_t>(message, offset, sizeof(uint64_t));
    offset += sizeof(uint64_t);

    LOG_EPOCH(INFO, to_string(m_mediator.m_currentEpochNum).c_str(),
              "ProcessSetDSBlockFromSeed sent by " << from << " for blocks "
                                                   << lowBlockNum << " to "
                                                   << highBlockNum);

    // since we will usually only enable sending of 500 blocks max, casting to uint32_t should be safe
    if (IsMessageSizeInappropriate(message.size(), offset,
                                   (uint32_t)(highBlockNum - lowBlockNum + 1)
                                       * DSBlock::GetMinSize()))
    {
        return false;
    }

    uint64_t latestSynBlockNum
        // = (uint64_t)m_mediator.m_dsBlockChain.GetBlockCount();
        = m_mediator.m_dsBlockChain.GetLastBlock().GetHeader().GetBlockNum()
        + 1;

    if (latestSynBlockNum > highBlockNum)
    {
        // TODO: We should get blocks from n nodes.
        LOG_EPOCH(INFO, to_string(m_mediator.m_currentEpochNum).c_str(),
                  "I already have the block");
    }
    else
    {
        for (uint64_t blockNum = lowBlockNum; blockNum <= highBlockNum;
             blockNum++)
        {
            // DSBlock dsBlock(message, offset);
            DSBlock dsBlock;
            if (dsBlock.Deserialize(message, offset) != 0)
            {
                LOG_GENERAL(WARNING, "We failed to deserialize dsBlock.");
                return false;
            }
            offset += dsBlock.GetSerializedSize();

            LOG_EPOCH(INFO, to_string(m_mediator.m_currentEpochNum).c_str(),
                      "dsblock.GetHeader().GetDifficulty(): "
                          << (int)dsBlock.GetHeader().GetDifficulty());
            LOG_EPOCH(INFO, to_string(m_mediator.m_currentEpochNum).c_str(),
                      "dsblock.GetHeader().GetNonce(): "
                          << dsBlock.GetHeader().GetNonce());
            LOG_EPOCH(INFO, to_string(m_mediator.m_currentEpochNum).c_str(),
                      "dsblock.GetHeader().GetBlockNum(): "
                          << dsBlock.GetHeader().GetBlockNum());
            LOG_EPOCH(INFO, to_string(m_mediator.m_currentEpochNum).c_str(),
                      "dsblock.GetHeader().GetMinerPubKey().hex(): "
                          << dsBlock.GetHeader().GetMinerPubKey());
            LOG_EPOCH(INFO, to_string(m_mediator.m_currentEpochNum).c_str(),
                      "dsblock.GetHeader().GetLeaderPubKey().hex(): "
                          << dsBlock.GetHeader().GetLeaderPubKey());

            m_mediator.m_dsBlockChain.AddBlock(dsBlock);

            // Store DS Block to disk
            vector<unsigned char> serializedDSBlock;
            dsBlock.Serialize(serializedDSBlock, 0);
            BlockStorage::GetBlockStorage().PutDSBlock(
                dsBlock.GetHeader().GetBlockNum(), serializedDSBlock);
#ifndef IS_LOOKUP_NODE
            if (!BlockStorage::GetBlockStorage().PushBackTxBodyDB(
                    dsBlock.GetHeader().GetBlockNum()))
            {
                if (BlockStorage::GetBlockStorage().PopFrontTxBodyDB()
                    && BlockStorage::GetBlockStorage().PushBackTxBodyDB(
                           dsBlock.GetHeader().GetBlockNum()))
                {
                    // Do nothing
                }
                else
                {
                    LOG_GENERAL(WARNING,
                                "Cannot push txBodyDB even after pop, "
                                "investigate why!");
                    throw std::exception();
                }
            }
#endif // IS_LOOKUP_NODE
        }

        if (m_mediator.m_currentEpochNum % NUM_FINAL_BLOCK_PER_POW == 0)
        {
            GetDSInfoFromLookupNodes();
        }

        if (m_syncType == SyncType::DS_SYNC
            || m_syncType == SyncType::LOOKUP_SYNC)
        {
            if (!m_isFirstLoop)
            {
                m_currDSExpired = true;
            }
            else
            {
                m_isFirstLoop = false;
            }
        }
    }
    m_mediator.UpdateDSBlockRand();

    return true;
}

bool Lookup::ProcessSetTxBlockFromSeed(const vector<unsigned char>& message,
                                       unsigned int offset, const Peer& from)
{
    //#ifndef IS_LOOKUP_NODE
    // Message = [8-byte lowBlockNum][8-byte highBlockNum][TxBlock][TxBlock]... (highBlockNum - lowBlockNum + 1) times
    LOG_MARKER();

    if (AlreadyJoinedNetwork())
    {
        return true;
    }

    unique_lock<mutex> lock(m_mutexSetTxBlockFromSeed);

    if (IsMessageSizeInappropriate(message.size(), offset,
                                   sizeof(uint64_t) + sizeof(uint64_t)))
    {
        return false;
    }

    // 8-byte lower-limit block number
    uint64_t lowBlockNum
        = Serializable::GetNumber<uint64_t>(message, offset, sizeof(uint64_t));
    offset += sizeof(uint64_t);

    // 8-byte upper-limit block number
    uint64_t highBlockNum
        = Serializable::GetNumber<uint64_t>(message, offset, sizeof(uint64_t));
    offset += sizeof(uint64_t);

    LOG_EPOCH(INFO, to_string(m_mediator.m_currentEpochNum).c_str(),
              "ProcessSetTxBlockFromSeed sent by " << from << " for blocks "
                                                   << lowBlockNum << " to "
                                                   << highBlockNum);

    uint64_t latestSynBlockNum
        // = (uint64_t)m_mediator.m_txBlockChain.GetBlockCount();
        = m_mediator.m_txBlockChain.GetLastBlock().GetHeader().GetBlockNum()
        + 1;

    if (latestSynBlockNum > highBlockNum)
    {
        // TODO: We should get blocks from n nodes.
        LOG_EPOCH(INFO, to_string(m_mediator.m_currentEpochNum).c_str(),
                  "I already have the block");
        return false;
    }
    else
    {
        for (uint64_t blockNum = lowBlockNum; blockNum <= highBlockNum;
             blockNum++)
        {
            TxBlock txBlock(message, offset);
            offset += txBlock.GetSerializedSize();

            LOG_EPOCH(INFO, to_string(m_mediator.m_currentEpochNum).c_str(),
                      "txBlock.GetHeader().GetType(): "
                          << txBlock.GetHeader().GetType());
            LOG_EPOCH(INFO, to_string(m_mediator.m_currentEpochNum).c_str(),
                      "txBlock.GetHeader().GetVersion(): "
                          << txBlock.GetHeader().GetVersion());
            LOG_EPOCH(INFO, to_string(m_mediator.m_currentEpochNum).c_str(),
                      "txBlock.GetHeader().GetGasLimit(): "
                          << txBlock.GetHeader().GetGasLimit());
            LOG_EPOCH(INFO, to_string(m_mediator.m_currentEpochNum).c_str(),
                      "txBlock.GetHeader().GetGasUsed(): "
                          << txBlock.GetHeader().GetGasUsed());
            LOG_EPOCH(INFO, to_string(m_mediator.m_currentEpochNum).c_str(),
                      "txBlock.GetHeader().GetBlockNum(): "
                          << txBlock.GetHeader().GetBlockNum());
            LOG_EPOCH(INFO, to_string(m_mediator.m_currentEpochNum).c_str(),
                      "txBlock.GetHeader().GetNumMicroBlockHashes(): "
                          << txBlock.GetHeader().GetNumMicroBlockHashes());
            LOG_EPOCH(INFO, to_string(m_mediator.m_currentEpochNum).c_str(),
                      "txBlock.GetHeader().GetNumTxs(): "
                          << txBlock.GetHeader().GetNumTxs());
            LOG_EPOCH(INFO, to_string(m_mediator.m_currentEpochNum).c_str(),
                      "txBlock.GetHeader().GetMinerPubKey(): "
                          << txBlock.GetHeader().GetMinerPubKey());
            LOG_EPOCH(INFO, to_string(m_mediator.m_currentEpochNum).c_str(),
                      "txBlock.GetHeader().GetStateRootHash(): "
                          << txBlock.GetHeader().GetStateRootHash());

            m_mediator.m_node->AddBlock(txBlock);

            // Store Tx Block to disk
            vector<unsigned char> serializedTxBlock;
            txBlock.Serialize(serializedTxBlock, 0);
            BlockStorage::GetBlockStorage().PutTxBlock(
                txBlock.GetHeader().GetBlockNum(), serializedTxBlock);
        }

        m_mediator.m_currentEpochNum
            = m_mediator.m_txBlockChain.GetLastBlock().GetHeader().GetBlockNum()
            + 1;

        m_mediator.UpdateTxBlockRand();

        if (m_mediator.m_currentEpochNum % NUM_FINAL_BLOCK_PER_POW == 0)
        {
            GetStateFromLookupNodes();
        }
    }

    return true;
}

bool Lookup::ProcessSetStateFromSeed(const vector<unsigned char>& message,
                                     unsigned int offset,
                                     [[gnu::unused]] const Peer& from)
{
    bool ret = true;
    // Message = [TRAN_HASH_SIZE txHashStr][Transaction::GetSerializedSize() txbody]

    LOG_MARKER();

    // if (IsMessageSizeInappropriate(message.size(), offset,
    //                                TRAN_HASH_SIZE + Transaction::GetSerializedSize()))
    // {
    //     return false;
    // }

    // TxnHash tranHash;
    // copy(message.begin() + offset, message.begin() + offset + TRAN_HASH_SIZE,
    //      tranHash.asArray().begin());
    // offset += TRAN_HASH_SIZE;

    // Transaction transaction(message, offset);

    // vector<unsigned char> serializedTxBody;
    // transaction.Serialize(serializedTxBody, 0);
    // BlockStorage::GetBlockStorage().PutTxBody(tranHash, serializedTxBody);

    if (AlreadyJoinedNetwork())
    {
        return true;
    }

    unique_lock<mutex> lock(m_mutexSetState);

    unsigned int curr_offset = offset;
    // AccountStore::GetInstance().Deserialize(message, curr_offset);
    if (AccountStore::GetInstance().Deserialize(message, curr_offset) != 0)
    {
        LOG_GENERAL(WARNING, "We failed to deserialize AccountStore.");
        ret = false;
    }

#ifndef IS_LOOKUP_NODE
    if (m_syncType == SyncType::NEW_SYNC || m_syncType == SyncType::NORMAL_SYNC)
    {
        m_dsInfoWaitingNotifying = true;
        {
            unique_lock<mutex> lock(m_mutexDSInfoUpdation);
            while (!m_fetchedDSInfo)
            {
                if (cv_dsInfoUpdate.wait_for(
                        lock, chrono::seconds(POW_WINDOW_IN_SECONDS))
                    == std::cv_status::timeout)
                {
                    // timed out
                    LOG_GENERAL(WARNING, "Timed out for waiting ProcessDSInfo");
                    m_dsInfoWaitingNotifying = false;
                    return false;
                }
                LOG_GENERAL(INFO, "Get ProcessDsInfo Notified");
                m_dsInfoWaitingNotifying = false;
            }
            m_fetchedDSInfo = false;
        }
        InitMining();
    }
    else if (m_syncType == SyncType::DS_SYNC)
    {
        if (!m_currDSExpired
            && m_mediator.m_ds->m_latestActiveDSBlockNum
                < m_mediator.m_dsBlockChain.GetLastBlock()
                      .GetHeader()
                      .GetBlockNum())
        {
            m_isFirstLoop = true;
            m_syncType = SyncType::NO_SYNC;
            m_mediator.m_ds->FinishRejoinAsDS();
        }
        m_currDSExpired = false;
    }
#else // IS_LOOKUP_NODE
    if (m_syncType == SyncType::LOOKUP_SYNC)
    {
        // rsync the txbodies here
        if (RsyncTxBodies() && !m_currDSExpired)
        {
            if (FinishRejoinAsLookup())
            {
                m_syncType = SyncType::NO_SYNC;
            }
        }
        m_currDSExpired = false;
    }
#endif // IS_LOOKUP_NODE

    return ret;
}

bool Lookup::ProcessSetTxBodyFromSeed(const vector<unsigned char>& message,
                                      unsigned int offset,
                                      [[gnu::unused]] const Peer& from)
{
    LOG_MARKER();

    // Message = [TRAN_HASH_SIZE txHashStr][Transaction::GetSerializedSize() txbody]

    if (AlreadyJoinedNetwork())
    {
        return true;
    }

    unique_lock<mutex> lock(m_mutexSetTxBodyFromSeed);

    if (IsMessageSizeInappropriate(message.size(), offset,
                                   Transaction::GetMinSerializedSize()))
    {
        return false;
    }

    TxnHash tranHash;
    copy(message.begin() + offset, message.begin() + offset + TRAN_HASH_SIZE,
         tranHash.asArray().begin());
    offset += TRAN_HASH_SIZE;

    // Transaction transaction(message, offset);
    Transaction transaction;
    if (transaction.Deserialize(message, offset) != 0)
    {
        LOG_GENERAL(WARNING, "We failed to deserialize Transaction.");
        return false;
    }

    // if (!AccountStore::GetInstance().UpdateAccounts(
    //         m_mediator.m_currentEpochNum - 1, transaction))
    // {
    //     LOG_GENERAL(WARNING, "UpdateAccounts failed");
    //     return false;
    // }
    vector<unsigned char> serializedTxBody;
    transaction.Serialize(serializedTxBody, 0);
    BlockStorage::GetBlockStorage().PutTxBody(tranHash, serializedTxBody);

    return true;
}

#ifndef IS_LOOKUP_NODE

bool Lookup::CheckStateRoot()
{
    StateHash stateRoot = AccountStore::GetInstance().GetStateRootHash();
    StateHash rootInFinalBlock = m_mediator.m_txBlockChain.GetLastBlock()
                                     .GetHeader()
                                     .GetStateRootHash();

    if (stateRoot == rootInFinalBlock)
    {
        LOG_GENERAL(INFO, "CheckStateRoot match");
        return true;
    }
    else
    {
        LOG_GENERAL(WARNING,
                    "State root doesn't match. Calculated = "
                        << stateRoot << ". "
                        << "StoredInBlock = " << rootInFinalBlock);

        return false;
    }
}

bool Lookup::InitMining()
{
    LOG_MARKER();

    // General check
    if (m_mediator.m_currentEpochNum % NUM_FINAL_BLOCK_PER_POW != 0)
    {
        return false;
    }

    if (m_mediator.m_currentEpochNum != 0)
    {
        m_mediator.m_node->m_consensusID = 0;
    }

    uint64_t curDsBlockNum
        = m_mediator.m_dsBlockChain.GetLastBlock().GetHeader().GetBlockNum();

    m_mediator.UpdateDSBlockRand();
    auto dsBlockRand = m_mediator.m_dsBlockRand;
    array<unsigned char, 32> txBlockRand{};

    if (m_mediator.m_currentEpochNum / NUM_FINAL_BLOCK_PER_POW
        == curDsBlockNum - 1)
    {
        if (CheckStateRoot())
        {
            // DS block has been generated.
            // Attempt PoW
            m_startedPoW = true;
            m_mediator.UpdateDSBlockRand();
            dsBlockRand = m_mediator.m_dsBlockRand;
            txBlockRand = {};

            m_mediator.m_node->SetState(Node::POW_SUBMISSION);
            POW::GetInstance().EthashConfigureLightClient(
                m_mediator.m_dsBlockChain.GetLastBlock()
                    .GetHeader()
                    .GetBlockNum()
                + 1);

            this_thread::sleep_for(chrono::seconds(NEW_NODE_POW_DELAY));

            m_mediator.m_node->StartPoW(m_mediator.m_dsBlockChain.GetLastBlock()
                                            .GetHeader()
                                            .GetBlockNum(),
                                        POW_DIFFICULTY, dsBlockRand,
                                        txBlockRand);
        }
        else
        {
            return false;
        }
    }
    else
    {
        return false;
    }
    // Check whether is the new node connected to the network. Else, initiate re-sync process again.
<<<<<<< HEAD
    this_thread::sleep_for(
        chrono::seconds(BACKUP_POW2_WINDOW_IN_SECONDS
                        + LEADER_SHARDING_PREPARATION_IN_SECONDS));
    m_startedPoW2 = false;
=======
    this_thread::sleep_for(chrono::seconds(POW_BACKUP_WINDOW_IN_SECONDS
                                           + TXN_SUBMISSION + TXN_BROADCAST));
    m_startedPoW = false;
>>>>>>> 2a814676
    if (m_syncType != SyncType::NO_SYNC)
    {
        LOG_EPOCH(INFO, to_string(m_mediator.m_currentEpochNum).c_str(),
                  "Not yet connected to network");
        m_mediator.m_node->SetState(Node::SYNC);
    }
    else
    {
        LOG_EPOCH(INFO, to_string(m_mediator.m_currentEpochNum).c_str(),
                  "I have successfully join the network");
        LOG_GENERAL(INFO, "Clean TxBodyDB except the last one");
        int size_txBodyDBs
            = (int)BlockStorage::GetBlockStorage().GetTxBodyDBSize();
        for (int i = 0; i < size_txBodyDBs - 1; i++)
        {
            BlockStorage::GetBlockStorage().PopFrontTxBodyDB(true);
        }
    }

    return true;
}
#endif // IS_LOOKUP_NODE

bool Lookup::ProcessSetLookupOffline(
    [[gnu::unused]] const vector<unsigned char>& message,
    [[gnu::unused]] unsigned int offset, [[gnu::unused]] const Peer& from)
{
    LOG_MARKER();
#ifdef IS_LOOKUP_NODE
    if (IsMessageSizeInappropriate(message.size(), offset, sizeof(uint32_t)))
    {
        return false;
    }

    // 4-byte listening port
    uint32_t portNo
        = Serializable::GetNumber<uint32_t>(message, offset, sizeof(uint32_t));
    offset += sizeof(uint32_t);

    uint128_t ipAddr = from.m_ipAddress;
    Peer requestingNode(ipAddr, portNo);

    {
        lock_guard<mutex> lock(m_mutexOfflineLookups);
        auto iter = std::find(m_lookupNodes.begin(), m_lookupNodes.end(),
                              requestingNode);
        if (iter != m_lookupNodes.end())
        {
            m_lookupNodesOffline.emplace_back(requestingNode);
            m_lookupNodes.erase(iter);
        }
        else
        {
            LOG_GENERAL(WARNING, "The Peer Info is not in m_lookupNodes");
            return false;
        }
    }
#endif // IS_LOOKUP_NODE
    return true;
}

bool Lookup::ProcessSetLookupOnline(
    [[gnu::unused]] const vector<unsigned char>& message,
    [[gnu::unused]] unsigned int offset, [[gnu::unused]] const Peer& from)
{
    LOG_MARKER();
#ifdef IS_LOOKUP_NODE
    if (IsMessageSizeInappropriate(message.size(), offset, sizeof(uint32_t)))
    {
        return false;
    }

    // 4-byte listening port
    uint32_t portNo
        = Serializable::GetNumber<uint32_t>(message, offset, sizeof(uint32_t));
    offset += sizeof(uint32_t);

    uint128_t ipAddr = from.m_ipAddress;
    Peer requestingNode(ipAddr, portNo);

    {
        lock_guard<mutex> lock(m_mutexOfflineLookups);
        auto iter = std::find(m_lookupNodesOffline.begin(),
                              m_lookupNodesOffline.end(), requestingNode);
        if (iter != m_lookupNodes.end())
        {
            m_lookupNodes.emplace_back(requestingNode);
            m_lookupNodesOffline.erase(iter);
        }
        else
        {
            LOG_GENERAL(WARNING,
                        "The Peer Info is not in m_lookupNodesOffline");
            return false;
        }
    }
#endif // IS_LOOKUP_NODE
    return true;
}

bool Lookup::ProcessGetOfflineLookups(
    [[gnu::unused]] const std::vector<unsigned char>& message,
    [[gnu::unused]] unsigned int offset, [[gnu::unused]] const Peer& from)
{
    LOG_MARKER();
#ifdef IS_LOOKUP_NODE
    if (IsMessageSizeInappropriate(message.size(), offset, sizeof(uint32_t)))
    {
        return false;
    }

    // 4-byte listening port
    uint32_t portNo
        = Serializable::GetNumber<uint32_t>(message, offset, sizeof(uint32_t));
    offset += sizeof(uint32_t);

    uint128_t ipAddr = from.m_ipAddress;
    Peer requestingNode(ipAddr, portNo);
    LOG_GENERAL(INFO, requestingNode);

    // vector<Peer> node;
    // node.emplace_back(requestingNode);

    // curLookupMessage = [num_offline_lookups][LookupPeer][LookupPeer]... num_offline_lookups times
    vector<unsigned char> offlineLookupsMessage
        = {MessageType::LOOKUP, LookupInstructionType::SETOFFLINELOOKUPS};
    unsigned int curr_offset = MessageOffset::BODY;

    {
        lock_guard<mutex> lock(m_mutexOfflineLookups);
        Serializable::SetNumber<uint32_t>(offlineLookupsMessage, curr_offset,
                                          m_lookupNodesOffline.size(),
                                          sizeof(uint32_t));
        curr_offset += sizeof(uint32_t);

        for (unsigned int i = 0; i < m_lookupNodesOffline.size(); i++)
        {
            Peer& peer = m_lookupNodesOffline.at(i);
            peer.Serialize(offlineLookupsMessage, curr_offset);
            curr_offset += (IP_SIZE + PORT_SIZE);

            LOG_EPOCH(INFO, to_string(m_mediator.m_currentEpochNum).c_str(),
                      "IP:" << peer.GetPrintableIPAddress());
        }
    }

    P2PComm::GetInstance().SendMessage(requestingNode, offlineLookupsMessage);
#endif // IS_LOOKUP_NODE
    return true;
}

bool Lookup::ProcessSetOfflineLookups(
    [[gnu::unused]] const std::vector<unsigned char>& message,
    [[gnu::unused]] unsigned int offset, [[gnu::unused]] const Peer& from)
{
    // Message = [num_offline_lookups][LookupPeer][LookupPeer]... num_offline_lookups times
    LOG_MARKER();
#ifndef IS_LOOKUP_NODE
    if (IsMessageSizeInappropriate(message.size(), offset, sizeof(uint32_t)))
    {
        return false;
    }

    uint32_t numOfflineLookups
        = Serializable::GetNumber<uint32_t>(message, offset, sizeof(uint32_t));
    offset += sizeof(uint32_t);

    LOG_EPOCH(INFO, to_string(m_mediator.m_currentEpochNum).c_str(),
              "ProcessSetOfflineLookups sent by "
                  << from << " for numOfflineLookups " << numOfflineLookups);

    if (IsMessageSizeInappropriate(message.size(), offset,
                                   (IP_SIZE + PORT_SIZE) * numOfflineLookups))
    {
        return false;
    }

    for (unsigned int i = 0; i < numOfflineLookups; i++)
    {
        Peer peer(message, offset);
        offset += (IP_SIZE + PORT_SIZE);

        // Remove selfPeerInfo from m_lookupNodes
        auto iter = std::find(m_lookupNodes.begin(), m_lookupNodes.end(), peer);
        if (iter != m_lookupNodes.end())
        {
            m_lookupNodesOffline.emplace_back(peer);
            m_lookupNodes.erase(iter);

            LOG_EPOCH(INFO, to_string(m_mediator.m_currentEpochNum).c_str(),
                      "ProcessSetOfflineLookups recvd offline lookup "
                          << i << ": " << peer);
        }
    }

    {
        unique_lock<mutex> lock(m_mutexOfflineLookupsUpdation);
        m_fetchedOfflineLookups = true;
        cv_offlineLookups.notify_one();
    }
#endif // IS_LOOKUP_NODE
    return true;
}

#ifdef IS_LOOKUP_NODE
void Lookup::StartSynchronization()
{
    LOG_MARKER();

    this->CleanVariables();

    auto func = [this]() -> void {
        GetMyLookupOffline();
        GetDSInfoFromLookupNodes();
        while (m_syncType != SyncType::NO_SYNC)
        {
            GetDSBlockFromLookupNodes(m_mediator.m_dsBlockChain.GetBlockCount(),
                                      0);
            GetTxBlockFromLookupNodes(m_mediator.m_txBlockChain.GetBlockCount(),
                                      0);
            this_thread::sleep_for(chrono::seconds(NEW_NODE_SYNC_INTERVAL));
        }
    };
    DetachedFunction(1, func);
}

Peer Lookup::GetLookupPeerToRsync()
{
    LOG_MARKER();

    std::vector<Peer> t_Peers;
    for (auto p : m_lookupNodes)
    {
        if (p != m_mediator.m_selfPeer)
        {
            t_Peers.emplace_back(p);
        }
    }

    int index = rand() % t_Peers.size();

    return t_Peers[index];
}

std::vector<unsigned char> Lookup::ComposeGetLookupOfflineMessage()
{
    LOG_MARKER();

    // getLookupOfflineMessage = [Port]
    vector<unsigned char> getLookupOfflineMessage
        = {MessageType::LOOKUP, LookupInstructionType::SETLOOKUPOFFLINE};
    unsigned int curr_offset = MessageOffset::BODY;

    Serializable::SetNumber<uint32_t>(getLookupOfflineMessage, curr_offset,
                                      m_mediator.m_selfPeer.m_listenPortHost,
                                      sizeof(uint32_t));
    curr_offset += sizeof(uint32_t);

    return getLookupOfflineMessage;
}

std::vector<unsigned char> Lookup::ComposeGetLookupOnlineMessage()
{
    LOG_MARKER();

    // getLookupOnlineMessage = [Port]
    vector<unsigned char> getLookupOnlineMessage
        = {MessageType::LOOKUP, LookupInstructionType::SETLOOKUPONLINE};
    unsigned int curr_offset = MessageOffset::BODY;

    Serializable::SetNumber<uint32_t>(getLookupOnlineMessage, curr_offset,
                                      m_mediator.m_selfPeer.m_listenPortHost,
                                      sizeof(uint32_t));
    curr_offset += sizeof(uint32_t);

    return getLookupOnlineMessage;
}

bool Lookup::GetMyLookupOffline()
{
    LOG_MARKER();

    // Remove selfPeerInfo from m_lookupNodes
    auto iter = std::find(m_lookupNodes.begin(), m_lookupNodes.end(),
                          m_mediator.m_selfPeer);
    if (iter != m_lookupNodes.end())
    {
        m_lookupNodesOffline.emplace_back(m_mediator.m_selfPeer);
        m_lookupNodes.erase(iter);
    }
    else
    {
        LOG_GENERAL(WARNING, "My Peer Info is not in m_lookupNodes");
        return false;
    }

    SendMessageToLookupNodesSerial(ComposeGetLookupOfflineMessage());
    return true;
}

bool Lookup::GetMyLookupOnline()
{
    LOG_MARKER();

    auto iter = std::find(m_lookupNodesOffline.begin(),
                          m_lookupNodesOffline.end(), m_mediator.m_selfPeer);
    if (iter != m_lookupNodesOffline.end())
    {
        SendMessageToLookupNodesSerial(ComposeGetLookupOnlineMessage());
        m_lookupNodes.emplace_back(m_mediator.m_selfPeer);
        m_lookupNodesOffline.erase(iter);
    }
    else
    {
        LOG_GENERAL(WARNING, "My Peer Info is not in m_lookupNodesOffline");
        return false;
    }
    return true;
}

bool Lookup::RsyncTxBodies()
{
    LOG_MARKER();
    const Peer& p = GetLookupPeerToRsync();
    string ipAddr = std::string(p.GetPrintableIPAddress());
    string port = std::to_string(p.m_listenPortHost);
    string dbNameStr
        = BlockStorage::GetBlockStorage().GetDBName(BlockStorage::TX_BODY)[0];
    string cmdStr;
    if (ipAddr == "127.0.0.1" || ipAddr == "localhost")
    {
        string indexStr = port;
        indexStr.erase(indexStr.begin());
        cmdStr = "rsync -iraz --size-only ../node_0" + indexStr + "/"
            + PERSISTENCE_PATH + "/" + dbNameStr + "/* " + PERSISTENCE_PATH
            + "/" + dbNameStr + "/";
    }
    else
    {
        cmdStr = "rsync -iraz --size-only -e \"ssh -o "
                 "StrictHostKeyChecking=no\" ubuntu@"
            + ipAddr + ":" + REMOTE_TEST_DIR + "/" + PERSISTENCE_PATH + "/"
            + dbNameStr + "/* " + PERSISTENCE_PATH + "/" + dbNameStr + "/";
    }
    LOG_GENERAL(INFO, cmdStr);

    string output;
    if (!SysCommand::ExecuteCmdWithOutput(cmdStr, output))
    {
        return false;
    }
    LOG_GENERAL(INFO, "RunRsync: " << output);
    return true;
}

void Lookup::RejoinAsLookup()
{
    LOG_MARKER();
    if (m_syncType == SyncType::NO_SYNC)
    {
        auto func = [this]() mutable -> void {
            m_syncType = SyncType::LOOKUP_SYNC;
            AccountStore::GetInstance().InitSoft();
            m_mediator.m_node->Install(SyncType::LOOKUP_SYNC, true);
            this->StartSynchronization();
        };
        DetachedFunction(1, func);
    }
}

bool Lookup::FinishRejoinAsLookup() { return GetMyLookupOnline(); }

bool Lookup::CleanVariables()
{
    m_seedNodes.clear();
    m_currDSExpired = false;
    m_isFirstLoop = true;
    {
        std::lock_guard<mutex> lock(m_mutexShards);
        m_shards.clear();
    }
    {
        std::lock_guard<mutex> lock(m_mutexNodesInNetwork);
        m_nodesInNetwork.clear();
        l_nodesInNetwork.clear();
    }

    return true;
}

bool Lookup::ToBlockMessage(unsigned char ins_byte)
{
    if (m_syncType != SyncType::NO_SYNC
        && (ins_byte != LookupInstructionType::SETDSBLOCKFROMSEED
            && ins_byte != LookupInstructionType::SETDSINFOFROMSEED
            && ins_byte != LookupInstructionType::SETTXBLOCKFROMSEED
            && ins_byte != LookupInstructionType::SETSTATEFROMSEED
            && ins_byte != LookupInstructionType::SETLOOKUPOFFLINE
            && ins_byte != LookupInstructionType::SETLOOKUPONLINE))
    {
        return true;
    }
    return false;
}
#endif // IS_LOOKUP_NODE

#ifndef IS_LOOKUP_NODE
std::vector<unsigned char> Lookup::ComposeGetOfflineLookupNodes()
{
    LOG_MARKER();

    // getLookupNodesMessage
    vector<unsigned char> getCurrLookupsMessage
        = {MessageType::LOOKUP, LookupInstructionType::GETOFFLINELOOKUPS};
    unsigned int curr_offset = MessageOffset::BODY;

    Serializable::SetNumber<uint32_t>(getCurrLookupsMessage, curr_offset,
                                      m_mediator.m_selfPeer.m_listenPortHost,
                                      sizeof(uint32_t));
    curr_offset += sizeof(uint32_t);

    return getCurrLookupsMessage;
}

bool Lookup::GetOfflineLookupNodes()
{
    LOG_MARKER();
    // Reset m_lookupNodes/m_lookupNodesOffline
    SetLookupNodes();
    SendMessageToLookupNodesSerial(ComposeGetOfflineLookupNodes());
    return true;
}
#endif // IS_LOOKUP_NODE

bool Lookup::Execute(const vector<unsigned char>& message, unsigned int offset,
                     const Peer& from)
{
    LOG_MARKER();

    bool result = true;

    typedef bool (Lookup::*InstructionHandler)(const vector<unsigned char>&,
                                               unsigned int, const Peer&);

    InstructionHandler ins_handlers[] = {
        &Lookup::ProcessGetSeedPeersFromLookup,
        &Lookup::ProcessSetSeedPeersFromLookup,
        &Lookup::ProcessGetDSInfoFromSeed,
        &Lookup::ProcessSetDSInfoFromSeed,
        &Lookup::ProcessGetDSBlockFromSeed,
        &Lookup::ProcessSetDSBlockFromSeed,
        &Lookup::ProcessGetTxBlockFromSeed,
        &Lookup::ProcessSetTxBlockFromSeed,
        &Lookup::ProcessGetTxBodyFromSeed,
        &Lookup::ProcessSetTxBodyFromSeed,
        &Lookup::ProcessGetNetworkId,
        &Lookup::ProcessGetNetworkId,
        &Lookup::ProcessGetStateFromSeed,
        &Lookup::ProcessSetStateFromSeed,
        &Lookup::ProcessSetLookupOffline,
        &Lookup::ProcessSetLookupOnline,
        &Lookup::ProcessGetOfflineLookups,
        &Lookup::ProcessSetOfflineLookups,
    };

    const unsigned char ins_byte = message.at(offset);
    const unsigned int ins_handlers_count
        = sizeof(ins_handlers) / sizeof(InstructionHandler);

#ifdef IS_LOOKUP_NODE
    if (ToBlockMessage(ins_byte))
    {
        LOG_EPOCH(INFO, to_string(m_mediator.m_currentEpochNum).c_str(),
                  "Ignore lookup message");
        return false;
    }
#endif // IS_LOOKUP_NODE

    if (ins_byte < ins_handlers_count)
    {
        result = (this->*ins_handlers[ins_byte])(message, offset + 1, from);
        if (result == false)
        {
            // To-do: Error recovery
        }
    }
    else
    {
        LOG_GENERAL(WARNING,
                    "Unknown instruction byte " << hex
                                                << (unsigned int)ins_byte);
    }

    return result;
}

bool Lookup::AlreadyJoinedNetwork()
{
    if (m_syncType == SyncType::NO_SYNC)
    {
        return true;
    }
    else
    {
        return false;
    }
}<|MERGE_RESOLUTION|>--- conflicted
+++ resolved
@@ -1609,16 +1609,8 @@
         return false;
     }
     // Check whether is the new node connected to the network. Else, initiate re-sync process again.
-<<<<<<< HEAD
-    this_thread::sleep_for(
-        chrono::seconds(BACKUP_POW2_WINDOW_IN_SECONDS
-                        + LEADER_SHARDING_PREPARATION_IN_SECONDS));
-    m_startedPoW2 = false;
-=======
-    this_thread::sleep_for(chrono::seconds(POW_BACKUP_WINDOW_IN_SECONDS
-                                           + TXN_SUBMISSION + TXN_BROADCAST));
+    this_thread::sleep_for(chrono::seconds(POW_BACKUP_WINDOW_IN_SECONDS));
     m_startedPoW = false;
->>>>>>> 2a814676
     if (m_syncType != SyncType::NO_SYNC)
     {
         LOG_EPOCH(INFO, to_string(m_mediator.m_currentEpochNum).c_str(),
