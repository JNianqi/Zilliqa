--- conflicted
+++ resolved
@@ -783,13 +783,6 @@
     {
         try
         {
-<<<<<<< HEAD
-            LOG_EPOCH(INFO, to_string(m_mediator.m_currentEpochNum).c_str(),
-                      "Fetching DSBlock " << blockNum << " for " << from);
-            DSBlock dsBlock = m_mediator.m_dsBlockChain.GetBlock(blockNum);
-            LOG_EPOCH(INFO, to_string(m_mediator.m_currentEpochNum).c_str(),
-                      "DSBlock " << blockNum << " serialized for " << from);
-=======
             // LOG_EPOCH(INFO, to_string(m_mediator.m_currentEpochNum).c_str(),
             //           "Fetching DSBlock " << blockNum.convert_to<string>()
             //                               << " for " << from);
@@ -797,7 +790,6 @@
             // LOG_EPOCH(INFO, to_string(m_mediator.m_currentEpochNum).c_str(),
             //           "DSBlock " << blockNum.convert_to<string>()
             //                      << " serialized for " << from);
->>>>>>> b37ddf1f
             dsBlock.Serialize(dsBlockMessage, curr_offset);
             curr_offset += dsBlock.GetSerializedSize();
         }
@@ -965,13 +957,6 @@
     {
         try
         {
-<<<<<<< HEAD
-            LOG_EPOCH(INFO, to_string(m_mediator.m_currentEpochNum).c_str(),
-                      "Fetching TxBlock " << blockNum << " for " << from);
-            TxBlock txBlock = m_mediator.m_txBlockChain.GetBlock(blockNum);
-            LOG_EPOCH(INFO, to_string(m_mediator.m_currentEpochNum).c_str(),
-                      "TxBlock " << blockNum << " serialized for " << from);
-=======
             // LOG_EPOCH(INFO, to_string(m_mediator.m_currentEpochNum).c_str(),
             //           "Fetching TxBlock " << blockNum.convert_to<string>()
             //                               << " for " << from);
@@ -979,7 +964,6 @@
             // LOG_EPOCH(INFO, to_string(m_mediator.m_currentEpochNum).c_str(),
             //           "TxBlock " << blockNum.convert_to<string>()
             //                      << " serialized for " << from);
->>>>>>> b37ddf1f
             txBlock.Serialize(txBlockMessage, curr_offset);
             curr_offset += txBlock.GetSerializedSize();
         }
@@ -1278,16 +1262,12 @@
         return false;
     }
 
-<<<<<<< HEAD
-    uint64_t latestSynBlockNum = m_mediator.m_dsBlockChain.GetBlockCount();
-=======
     uint64_t latestSynBlockNum
         // = (uint64_t)m_mediator.m_dsBlockChain.GetBlockCount();
-        = (uint64_t)m_mediator.m_dsBlockChain.GetLastBlock()
+        = m_mediator.m_dsBlockChain.GetLastBlock()
               .GetHeader()
               .GetBlockNum()
         + 1;
->>>>>>> b37ddf1f
 
     if (latestSynBlockNum > highBlockNum)
     {
@@ -1411,16 +1391,12 @@
                                                    << lowBlockNum << " to "
                                                    << highBlockNum);
 
-<<<<<<< HEAD
-    uint64_t latestSynBlockNum = m_mediator.m_txBlockChain.GetBlockCount();
-=======
     uint64_t latestSynBlockNum
         // = (uint64_t)m_mediator.m_txBlockChain.GetBlockCount();
-        = (uint64_t)m_mediator.m_txBlockChain.GetLastBlock()
+        = m_mediator.m_txBlockChain.GetLastBlock()
               .GetHeader()
               .GetBlockNum()
         + 1;
->>>>>>> b37ddf1f
 
     if (latestSynBlockNum > highBlockNum)
     {
